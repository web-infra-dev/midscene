--- conflicted
+++ resolved
@@ -1,11 +1,7 @@
 {
   "name": "midscene",
   "private": true,
-<<<<<<< HEAD
-  "version": "0.30.10",
-=======
   "version": "1.0.0",
->>>>>>> dd5de4d5
   "scripts": {
     "dev": "nx run-many --target=build:watch --exclude=android-playground,chrome-extension,@midscene/report,doc --verbose --parallel=6",
     "build": "nx run-many --target=build --exclude=doc --verbose",
