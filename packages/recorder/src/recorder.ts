import { isNotContainerElement } from '@midscene/shared/extractor';
import { getElementXPath } from '@midscene/shared/extractor';

const DEBUG = localStorage.getItem('DEBUG') === 'true'; // Based on process.env.NODE_ENV
// localStorage.setItem('DEBUG', 'true');

function debugLog(...args: any[]) {
  if (DEBUG) {
    // eslint-disable-next-line no-console
    console.log('[EventRecorder]', ...args);
  }
}

// Generate a hash ID based on elementRect and type
function generateHashId(
  type: string,
  elementRect?: ChromeRecordedEvent['elementRect'],
): string {
  const rectStr = elementRect
    ? `${elementRect.left}_${elementRect.top}_${elementRect.width}_${elementRect.height}${elementRect.x !== undefined ? `_${elementRect.x}` : ''}${elementRect.y !== undefined ? `_${elementRect.y}` : ''}`
    : 'no_rect';
  const combined = `${type}_${rectStr}`;

  // Simple hash function
  let hash = 0;
  for (let i = 0; i < combined.length; i++) {
    const char = combined.charCodeAt(i);
    hash = (hash << 5) - hash + char;
    hash = hash & hash; // Convert to 32bit integer
  }
  return Math.abs(hash).toString(36);
}

export interface ChromeRecordedEvent {
  type: 'click' | 'scroll' | 'input' | 'navigation' | 'setViewport' | 'keydown';
  url?: string;
  title?: string;
  value?: string;
  elementRect?: {
    left?: number;
    top?: number;
    width?: number;
    height?: number;
    x?: number;
    y?: number;
  };
  pageInfo: {
    width: number;
    height: number;
  };
  screenshotBefore?: string;
  screenshotAfter?: string;
  elementDescription?: string;
  // Loading state for AI description generation
  descriptionLoading?: boolean;
  // Boxed screenshot with element highlighted
  screenshotWithBox?: string;
  timestamp: number;
  hashId: string;
}

// Event type definition
export interface RecordedEvent extends ChromeRecordedEvent {
  element?: HTMLElement;
  targetTagName?: string;
  targetId?: string;
  targetClassName?: string;
  isLabelClick?: boolean;
  labelInfo?: {
    htmlFor?: string;
    textContent?: string;
    xpath?: string; // xpath of the label element
  };
  isTrusted?: boolean;
  detail?: number;
  inputType?: string;
}

// Event callback function type
export type EventCallback = (event: RecordedEvent) => void;

// Check if it's the same input target
const isSameInputTarget = (
  event1: RecordedEvent,
  event2: RecordedEvent,
): boolean => {
  return event1.element === event2.element;
};

// Check if it's the same scroll target
const isSameScrollTarget = (
  event1: RecordedEvent,
  event2: RecordedEvent,
): boolean => {
  return event1.element === event2.element;
};

// Get the last label click event
const getLastLabelClick = (
  events: RecordedEvent[],
): RecordedEvent | undefined => {
  for (let i = events.length - 1; i >= 0; i--) {
    const event = events[i];
    if (event.type === 'click' && event.isLabelClick) {
      return event;
    }
  }
  return undefined;
};

// Get all scrollable elements
function getAllScrollableElements(): HTMLElement[] {
  const elements: HTMLElement[] = [];
  const all = document.querySelectorAll<HTMLElement>('body *');
  all.forEach((el) => {
    const style = window.getComputedStyle(el);
    const overflowY = style.overflowY;
    const overflowX = style.overflowX;
    const isScrollableY =
      (overflowY === 'auto' || overflowY === 'scroll') &&
      el.scrollHeight > el.clientHeight;
    const isScrollableX =
      (overflowX === 'auto' || overflowX === 'scroll') &&
      el.scrollWidth > el.clientWidth;
    if (isScrollableY || isScrollableX) {
      elements.push(el);
    }
  });
  return elements;
}

// Event recorder class
export class EventRecorder {
  private isRecording = false;
  private eventCallback: EventCallback;
  private scrollThrottleTimer: number | null = null;
  private scrollThrottleDelay = 200; // 200ms throttle
  private inputThrottleTimer: number | null = null;
  private inputThrottleDelay = 300; // 300ms throttle for input events
  private lastViewportScroll: { x: number; y: number } | null = null;
  private scrollTargets: HTMLElement[] = [];
  private sessionId: string;

  constructor(eventCallback: EventCallback, sessionId: string) {
    this.eventCallback = eventCallback;
    this.sessionId = sessionId;
  }

  // Create initial navigation event with page dimensions
  createNavigationEvent(url: string, title: string): ChromeRecordedEvent {
    return {
      type: 'navigation',
      url,
      title,
      pageInfo: {
        width: window.innerWidth,
        height: window.innerHeight,
      },
      timestamp: Date.now(),
      hashId: `navigation_${Date.now()}`,
    };
  }

  // Start recording
  start(): void {
    if (this.isRecording) {
      debugLog('Recording already active, ignoring start request');
      return;
    }

    this.isRecording = true;
    debugLog('Starting event recording');

    // Handle scroll targets
    this.scrollTargets = [];
    // If not specified, automatically detect all scrollable areas
    if (this.scrollTargets.length === 0) {
      this.scrollTargets = getAllScrollableElements();
      // Also listen to page scrolling if page is scrollable
      this.scrollTargets.push(document.body);
    }

    debugLog(
      'Added event listeners for',
      this.scrollTargets.length,
      'scroll targets',
    );

    // Add final navigation event to capture the final page
    setTimeout(() => {
      const navigationEvent = this.createNavigationEvent(
        window.location.href,
        document.title,
      );
      this.eventCallback(navigationEvent);
      debugLog('Added final navigation event', navigationEvent);
    }, 0);

    // Add event listeners
    document.addEventListener('click', this.handleClick, true);
    document.addEventListener('input', this.handleInput);
    document.addEventListener('scroll', this.handleScroll, { passive: true });
    this.scrollTargets.forEach((target) => {
      target.addEventListener('scroll', this.handleScroll, { passive: true });
    });
  }

  // Stop recording
  stop(): void {
    if (!this.isRecording) {
      debugLog('Recording not active, ignoring stop request');
      return;
    }

    this.isRecording = false;
    debugLog('Stopping event recording');

    if (this.scrollThrottleTimer) {
      clearTimeout(this.scrollThrottleTimer);
      this.scrollThrottleTimer = null;
    }
    if (this.inputThrottleTimer) {
      clearTimeout(this.inputThrottleTimer);
      this.inputThrottleTimer = null;
    }
    document.removeEventListener('click', this.handleClick);
    document.removeEventListener('input', this.handleInput);
    this.scrollTargets.forEach((target) => {
      target.removeEventListener('scroll', this.handleScroll);
    });

    debugLog('Removed all event listeners');
  }

  // Click event handler
  private handleClick = (event: MouseEvent): void => {
    if (!this.isRecording) return;

    const target = event.target as HTMLElement;
    const { isLabelClick, labelInfo } = this.checkLabelClick(target);
    const rect = target.getBoundingClientRect();
    const elementRect: ChromeRecordedEvent['elementRect'] = {
      x: Number(event.clientX.toFixed(2)),
      y: Number(event.clientY.toFixed(2)),
    };
    console.log('isNotContainerElement', isNotContainerElement(target));
    if (isNotContainerElement(target)) {
      elementRect.left = Number(rect.left.toFixed(2));
      elementRect.top = Number(rect.top.toFixed(2));
      elementRect.width = Number(rect.width.toFixed(2));
      elementRect.height = Number(rect.height.toFixed(2));
    }

    const clickEvent: RecordedEvent = {
      type: 'click',
      elementRect,
      pageInfo: {
        width: window.innerWidth,
        height: window.innerHeight,
      },
      value: '',
      timestamp: Date.now(),
      hashId: generateHashId('click', {
        ...elementRect,
      }),
      element: target,
      isLabelClick,
      labelInfo,
      isTrusted: event.isTrusted,
      detail: event.detail,
      // pageWidth: window.innerWidth,
      // pageHeight: window.innerHeight,
    };

    this.eventCallback(clickEvent);
  };

  // Scroll event handler
  private handleScroll = (event: Event): void => {
    if (!this.isRecording) return;

    function isDocument(target: EventTarget): target is Document {
      return target instanceof Document;
    }

    const target = event.target as HTMLElement;
    const scrollXTarget = isDocument(target)
      ? window.scrollX
      : target.scrollLeft;
    const scrollYTarget = isDocument(target)
      ? window.scrollY
      : target.scrollTop;
    const rect = isDocument(target)
      ? {
          left: 0,
          top: 0,
          width: window.innerWidth,
          height: window.innerHeight,
        }
      : target.getBoundingClientRect();
    // Throttle logic: throttle each target separately (can be extended to Map)
    if (this.scrollThrottleTimer) {
      clearTimeout(this.scrollThrottleTimer);
    }
    this.scrollThrottleTimer = window.setTimeout(() => {
      if (this.isRecording) {
        const elementRect = {
          left: isDocument(target) ? 0 : Number(rect.left.toFixed(2)),
          top: isDocument(target) ? 0 : Number(rect.top.toFixed(2)),
          width: isDocument(target)
            ? window.innerWidth
            : Number(rect.width.toFixed(2)),
          height: isDocument(target)
            ? window.innerHeight
            : Number(rect.height.toFixed(2)),
        };
        const scrollEvent: RecordedEvent = {
          type: 'scroll',
          elementRect,
          pageInfo: {
            width: window.innerWidth,
            height: window.innerHeight,
          },
          value: `${scrollXTarget.toFixed(2)},${scrollYTarget.toFixed(2)}`,
          timestamp: Date.now(),
          hashId: generateHashId('scroll', {
            ...elementRect,
          }),
          element: target,
          // pageWidth: window.innerWidth,
          // pageHeight: window.innerHeight,
        };
        this.eventCallback(scrollEvent);
      }
      this.scrollThrottleTimer = null;
    }, this.scrollThrottleDelay);
  };

  // Input event handler
  private handleInput = (event: Event): void => {
    if (!this.isRecording) return;

    const target = event.target as HTMLInputElement | HTMLTextAreaElement;
    // checkbox skip collect
    if (target.type === 'checkbox') {
      return;
    }
    const rect = target.getBoundingClientRect();
    const elementRect = {
      left: Number(rect.left.toFixed(2)),
      top: Number(rect.top.toFixed(2)),
      width: Number(rect.width.toFixed(2)),
      height: Number(rect.height.toFixed(2)),
    };

    // Throttle logic: clear existing timer and set new one
    if (this.inputThrottleTimer) {
      clearTimeout(this.inputThrottleTimer);
    }
    this.inputThrottleTimer = window.setTimeout(() => {
      if (this.isRecording) {
        const inputEvent: RecordedEvent = {
          type: 'input',
          value: target.type !== 'password' ? target.value : '*****',
          timestamp: Date.now(),
          hashId: generateHashId('input', {
            ...elementRect,
          }),
          element: target,
          inputType: target.type || 'text',
          elementRect,
          pageInfo: {
            width: window.innerWidth,
            height: window.innerHeight,
          },
        };

        debugLog('Throttled input event:', {
          value: inputEvent.value,
          timestamp: inputEvent.timestamp,
          target: target.tagName,
          inputType: target.type,
        });

        this.eventCallback(inputEvent);
      }
      this.inputThrottleTimer = null;
    }, this.inputThrottleDelay);
  };

  // Check if it's a label click
  private checkLabelClick(target: HTMLElement): {
    isLabelClick: boolean;
    labelInfo:
      | { htmlFor?: string; textContent?: string; xpath?: string }
      | undefined;
  } {
    let isLabelClick = false;
    let labelInfo:
      | { htmlFor?: string; textContent?: string; xpath?: string }
      | undefined = undefined;

    if (target) {
      if (target.tagName === 'LABEL') {
        isLabelClick = true;
        labelInfo = {
          htmlFor: (target as HTMLLabelElement).htmlFor,
          textContent: target.textContent?.trim(),
          xpath: getElementXPath(target),
        };
      } else {
        let parent = target.parentElement;
        while (parent) {
          if (parent.tagName === 'LABEL') {
            isLabelClick = true;
            labelInfo = {
              htmlFor: (parent as HTMLLabelElement).htmlFor,
              textContent: parent.textContent?.trim(),
              xpath: getElementXPath(parent),
            };
            break;
          }
          parent = parent.parentElement;
        }
      }
    }

    return { isLabelClick, labelInfo };
  }

  // Get recording status
  isActive(): boolean {
    return this.isRecording;
  }

  public optimizeEvent(
    event: RecordedEvent,
    events: RecordedEvent[],
  ): RecordedEvent[] {
    const lastEvent = events[events.length - 1];

    // If it's a click event, add directly
    if (event.type === 'click') {
      // Optimization: if the previous event is a label click and labelInfo.htmlFor equals current input's id, skip
      const lastEvent = getLastLabelClick(events);
<<<<<<< HEAD
      if (event.element) {
        const { isLabelClick, labelInfo } = this.checkLabelClick(event.element);
        if (
          lastEvent &&
          isLabelClick &&
          lastEvent.type === 'click' &&
          lastEvent.isLabelClick &&
          ((lastEvent.labelInfo?.htmlFor &&
            (event.element as HTMLInputElement).id &&
            lastEvent.labelInfo?.htmlFor ===
              (event.element as HTMLInputElement).id) ||
            (labelInfo?.xpath &&
              lastEvent.labelInfo?.xpath &&
              lastEvent.labelInfo?.xpath === labelInfo?.xpath))
        ) {
          debugLog('Skip input event triggered by label click:', event.element);
          return events;
        }
        return [...events, event];
=======
      if (
        lastEvent &&
        lastEvent.type === 'click' &&
        lastEvent.isLabelClick &&
        lastEvent.labelInfo?.htmlFor &&
        lastEvent.labelInfo?.htmlFor === (event.element as HTMLInputElement).id
      ) {
        debugLog('Skip input event triggered by label click:', event.element);
        return events;
>>>>>>> 5bfb42f6
      }
    }

    // If it's an input event, check if it should be skipped or merged
    if (event.type === 'input') {
      // Check if it should be skipped (triggered by label click)
      if (
        lastEvent &&
        lastEvent.type === 'click' &&
        lastEvent.isLabelClick &&
        lastEvent.labelInfo?.htmlFor === event.targetId
      ) {
        debugLog('Skipping input event - triggered by label click:', {
          labelHtmlFor: getLastLabelClick(events)?.labelInfo?.htmlFor,
          inputId: event.targetId,
          element: event.element,
        });
        return events;
      }

      // Check if it should be merged (consecutive inputs on the same input field)
      if (
        lastEvent &&
        lastEvent.type === 'input' &&
        isSameInputTarget(lastEvent, event)
      ) {
        const oldInputEvent = events[events.length - 1];
        const newEvents = [...events];
        newEvents[events.length - 1] = {
          value: (event.element as HTMLInputElement)?.value,
          ...event,
        };
        debugLog('Merging input event:', {
          oldValue: oldInputEvent.value,
          newValue: event.value,
          oldTimestamp: oldInputEvent.timestamp,
          newTimestamp: event.timestamp,
          target: event.targetTagName,
        });
        return newEvents;
      }
    }

    // If it's a scroll event, check if it should be replaced
    if (event.type === 'scroll') {
      if (
        lastEvent &&
        lastEvent.type === 'scroll' &&
        isSameScrollTarget(lastEvent, event)
      ) {
        const oldScrollEvent = events[events.length - 1];
        const newEvents = [...events];
        newEvents[events.length - 1] = event;
        debugLog('Replacing last scroll event with new scroll event:', {
          oldPosition: `${oldScrollEvent.elementRect?.left},${oldScrollEvent.elementRect?.top}`,
          newPosition: `${event.elementRect?.left},${event.elementRect?.top}`,
          oldTimestamp: oldScrollEvent.timestamp,
          newTimestamp: event.timestamp,
          target: event.targetTagName,
        });
        return newEvents;
      }
    }

    // Add other events directly
    return [...events, event];
  }
}

// Convert RecordedEvent to ChromeRecordedEvent
export function convertToChromeEvent(
  event: RecordedEvent,
): ChromeRecordedEvent {
  return {
    type: event.type,
    url: event.url,
    title: event.title,
    value: event.value,
    elementRect: event.elementRect,
    pageInfo: event.pageInfo,
    screenshotBefore: event.screenshotBefore,
    screenshotAfter: event.screenshotAfter,
    elementDescription: event.elementDescription,
    descriptionLoading: event.descriptionLoading,
    screenshotWithBox: event.screenshotWithBox,
    timestamp: event.timestamp,
    hashId: event.hashId,
  };
}

// Convert array of RecordedEvent to array of ChromeRecordedEvent
export function convertToChromeEvents(
  events: RecordedEvent[],
): ChromeRecordedEvent[] {
  return events.map(convertToChromeEvent);
}<|MERGE_RESOLUTION|>--- conflicted
+++ resolved
@@ -1,5 +1,5 @@
 import { isNotContainerElement } from '@midscene/shared/extractor';
-import { getElementXPath } from '@midscene/shared/extractor';
+import { getElementXpath } from '@midscene/shared/extractor';
 
 const DEBUG = localStorage.getItem('DEBUG') === 'true'; // Based on process.env.NODE_ENV
 // localStorage.setItem('DEBUG', 'true');
@@ -406,7 +406,7 @@
         labelInfo = {
           htmlFor: (target as HTMLLabelElement).htmlFor,
           textContent: target.textContent?.trim(),
-          xpath: getElementXPath(target),
+          xpath: getElementXpath(target),
         };
       } else {
         let parent = target.parentElement;
@@ -416,7 +416,7 @@
             labelInfo = {
               htmlFor: (parent as HTMLLabelElement).htmlFor,
               textContent: parent.textContent?.trim(),
-              xpath: getElementXPath(parent),
+              xpath: getElementXpath(parent),
             };
             break;
           }
@@ -443,7 +443,6 @@
     if (event.type === 'click') {
       // Optimization: if the previous event is a label click and labelInfo.htmlFor equals current input's id, skip
       const lastEvent = getLastLabelClick(events);
-<<<<<<< HEAD
       if (event.element) {
         const { isLabelClick, labelInfo } = this.checkLabelClick(event.element);
         if (
@@ -463,17 +462,6 @@
           return events;
         }
         return [...events, event];
-=======
-      if (
-        lastEvent &&
-        lastEvent.type === 'click' &&
-        lastEvent.isLabelClick &&
-        lastEvent.labelInfo?.htmlFor &&
-        lastEvent.labelInfo?.htmlFor === (event.element as HTMLInputElement).id
-      ) {
-        debugLog('Skip input event triggered by label click:', event.element);
-        return events;
->>>>>>> 5bfb42f6
       }
     }
 
