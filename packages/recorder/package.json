--- conflicted
+++ resolved
@@ -1,10 +1,6 @@
 {
   "name": "@midscene/recorder",
-<<<<<<< HEAD
-  "version": "0.30.10",
-=======
   "version": "1.0.0",
->>>>>>> dd5de4d5
   "type": "module",
   "exports": {
     ".": {
