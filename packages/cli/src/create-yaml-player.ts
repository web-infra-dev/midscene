import { readFileSync } from 'node:fs';
import path, { basename, extname, join } from 'node:path';
import { ScriptPlayer, parseYamlScript } from '@midscene/core/yaml';
import { createServer } from 'http-server';

import assert from 'node:assert';
import { agentFromAdbDevice } from '@midscene/android';
import type {
  FreeFn,
  MidsceneYamlScript,
  MidsceneYamlScriptEnv,
} from '@midscene/core';
import { createAgent } from '@midscene/core/agent';
import type { AbstractInterface } from '@midscene/core/device';
import { processCacheConfig } from '@midscene/core/utils';
import { agentFromWebDriverAgent } from '@midscene/ios';
import { getDebug } from '@midscene/shared/logger';
import { AgentOverChromeBridge } from '@midscene/web/bridge-mode';
import { puppeteerAgentForTarget } from '@midscene/web/puppeteer-agent-launcher';
import type { Browser } from 'puppeteer';

export interface SingleYamlExecutionResult {
  success: boolean;
  file: string;
  player: ScriptPlayer<MidsceneYamlScriptEnv>;
}

const debug = getDebug('create-yaml-player');

export const launchServer = async (
  dir: string,
): Promise<ReturnType<typeof createServer>> => {
  // https://github.com/http-party/http-server/blob/master/bin/http-server
  return new Promise((resolve) => {
    const server = createServer({
      root: dir,
    });
    server.listen(0, '127.0.0.1', () => {
      resolve(server);
    });
  });
};

export async function createYamlPlayer(
  file: string,
  script?: MidsceneYamlScript,
  options?: {
    headed?: boolean;
    keepWindow?: boolean;
    browser?: Browser;
  },
): Promise<ScriptPlayer<MidsceneYamlScriptEnv>> {
  const yamlScript =
    script || parseYamlScript(readFileSync(file, 'utf-8'), file);
  const fileName = basename(file, extname(file));
  const preference = {
    headed: options?.headed,
    keepWindow: options?.keepWindow,
    testId: fileName,
  };

  const player = new ScriptPlayer(
    yamlScript,
    async () => {
      const freeFn: FreeFn[] = [];
      const webTarget = yamlScript.web || yamlScript.target;

      // Validate that only one target type is specified
      const targetCount = [
        typeof webTarget !== 'undefined',
        typeof yamlScript.android !== 'undefined',
        typeof yamlScript.ios !== 'undefined',
        typeof yamlScript.interface !== 'undefined',
      ].filter(Boolean).length;

      if (targetCount > 1) {
        const specifiedTargets = [
          typeof webTarget !== 'undefined' ? 'web' : null,
          typeof yamlScript.android !== 'undefined' ? 'android' : null,
          typeof yamlScript.ios !== 'undefined' ? 'ios' : null,
          typeof yamlScript.interface !== 'undefined' ? 'interface' : null,
        ].filter(Boolean);

        throw new Error(
          `Only one target type can be specified, but found multiple: ${specifiedTargets.join(', ')}. Please specify only one of: web, android, ios, or interface.`,
        );
      }

      // handle new web config
      if (typeof webTarget !== 'undefined') {
        if (typeof yamlScript.target !== 'undefined') {
          console.warn(
            'target is deprecated, please use web instead. See https://midscenejs.com/automate-with-scripts-in-yaml for more information. Sorry for the inconvenience.',
          );
        }

        // launch local server if needed
        let localServer: Awaited<ReturnType<typeof launchServer>> | undefined;
        let urlToVisit: string | undefined;
        if (webTarget.serve) {
          assert(
            typeof webTarget.url === 'string',
            'url is required in serve mode',
          );
          localServer = await launchServer(webTarget.serve);
          const serverAddress = localServer.server.address();
          freeFn.push({
            name: 'local_server',
            fn: () => localServer?.server.close(),
          });
          if (webTarget.url.startsWith('/')) {
            urlToVisit = `http://${serverAddress?.address}:${serverAddress?.port}${webTarget.url}`;
          } else {
            urlToVisit = `http://${serverAddress?.address}:${serverAddress?.port}/${webTarget.url}`;
          }
          webTarget.url = urlToVisit;
        }

        if (!webTarget.bridgeMode) {
          // use puppeteer
          const { agent, freeFn: newFreeFn } = await puppeteerAgentForTarget(
            webTarget,
            {
              ...preference,
              cache: processCacheConfig(yamlScript.agent?.cache, fileName),
            },
            options?.browser,
          );
          freeFn.push(...newFreeFn);

          return { agent, freeFn };
        }
        assert(
          webTarget.bridgeMode === 'newTabWithUrl' ||
            webTarget.bridgeMode === 'currentTab',
          `bridgeMode config value must be either "newTabWithUrl" or "currentTab", but got ${webTarget.bridgeMode}`,
        );

        if (
          webTarget.userAgent ||
          webTarget.viewportWidth ||
          webTarget.viewportHeight ||
          webTarget.viewportScale ||
          webTarget.waitForNetworkIdle ||
          webTarget.cookie
        ) {
          console.warn(
            'puppeteer options (userAgent, viewportWidth, viewportHeight, viewportScale, waitForNetworkIdle, cookie) are not supported in bridge mode. They will be ignored.',
          );
        }

        const agent = new AgentOverChromeBridge({
          closeNewTabsAfterDisconnect: webTarget.closeNewTabsAfterDisconnect,
<<<<<<< HEAD
          cacheId: fileName,
          continuousScreenshot: webTarget.continuousScreenshot,
=======
          cache: processCacheConfig(yamlScript.agent?.cache, fileName),
>>>>>>> 794d5b86
        });

        if (webTarget.bridgeMode === 'newTabWithUrl') {
          await agent.connectNewTabWithUrl(webTarget.url);
        } else {
          if (webTarget.url) {
            console.warn(
              'url will be ignored in bridge mode with "currentTab"',
            );
          }
          await agent.connectCurrentTab();
        }
        freeFn.push({
          name: 'destroy_agent_over_chrome_bridge',
          fn: () => agent.destroy(),
        });
        return {
          agent,
          freeFn,
        };
      }

      // handle android
      if (typeof yamlScript.android !== 'undefined') {
        const androidTarget = yamlScript.android;
        const agent = await agentFromAdbDevice(androidTarget?.deviceId, {
          cache: processCacheConfig(yamlScript.agent?.cache, fileName),
        });

        if (androidTarget?.launch) {
          await agent.launch(androidTarget.launch);
        }

        freeFn.push({
          name: 'destroy_android_agent',
          fn: () => agent.destroy(),
        });

        return { agent, freeFn };
      }

      // handle iOS
      if (typeof yamlScript.ios !== 'undefined') {
        const iosTarget = yamlScript.ios;
        const agent = await agentFromWebDriverAgent({
          wdaPort: iosTarget?.wdaPort,
          wdaHost: iosTarget?.wdaHost,
        });

        if (iosTarget?.launch) {
          await agent.launch(iosTarget.launch);
        }

        freeFn.push({
          name: 'destroy_ios_agent',
          fn: () => agent.destroy(),
        });

        return { agent, freeFn };
      }

      // handle general interface
      if (typeof yamlScript.interface !== 'undefined') {
        const interfaceTarget = yamlScript.interface;

        const moduleSpecifier = interfaceTarget.module;
        let finalModuleSpecifier: string;
        if (
          moduleSpecifier.startsWith('./') ||
          moduleSpecifier.startsWith('../') ||
          path.isAbsolute(moduleSpecifier)
        ) {
          const resolvedPath = join(process.cwd(), moduleSpecifier);
          finalModuleSpecifier = resolvedPath;
        } else {
          finalModuleSpecifier = moduleSpecifier;
        }

        // import the module dynamically
        debug(
          'importing module config',
          interfaceTarget.module,
          'with export config',
          interfaceTarget.export,
          'final module specifier',
          finalModuleSpecifier,
        );

        const importedModule = await import(finalModuleSpecifier);

        // get the specific export or use default export
        const DeviceClass = interfaceTarget.export
          ? importedModule[interfaceTarget.export]
          : importedModule.default || importedModule;

        debug('DeviceClass', DeviceClass, 'with param', interfaceTarget.param);

        // create device instance with parameters
        const device: AbstractInterface = new DeviceClass(
          interfaceTarget.param || {},
        );

        // create agent from device
        debug('creating agent from device', device);
        const agent = createAgent(device, {
          ...yamlScript.agent,
          cache: processCacheConfig(yamlScript.agent?.cache, fileName),
        });

        freeFn.push({
          name: 'destroy_general_interface_agent',
          fn: () => {
            agent.destroy();
          },
        });

        return { agent, freeFn };
      }

      throw new Error(
        'No valid interface configuration found in the yaml script, should be either "web", "android", "ios", or "interface"',
      );
    },
    undefined,
    file,
  );

  return player;
}<|MERGE_RESOLUTION|>--- conflicted
+++ resolved
@@ -151,12 +151,8 @@
 
         const agent = new AgentOverChromeBridge({
           closeNewTabsAfterDisconnect: webTarget.closeNewTabsAfterDisconnect,
-<<<<<<< HEAD
-          cacheId: fileName,
           continuousScreenshot: webTarget.continuousScreenshot,
-=======
           cache: processCacheConfig(yamlScript.agent?.cache, fileName),
->>>>>>> 794d5b86
         });
 
         if (webTarget.bridgeMode === 'newTabWithUrl') {
