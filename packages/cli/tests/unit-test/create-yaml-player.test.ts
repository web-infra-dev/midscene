--- conflicted
+++ resolved
@@ -44,10 +44,7 @@
 
 import { agentFromAdbDevice } from '@midscene/android';
 import { ScriptPlayer, parseYamlScript } from '@midscene/core/yaml';
-<<<<<<< HEAD
-=======
 import { agentFromWebDriverAgent } from '@midscene/ios';
->>>>>>> dd5de4d5
 import { globalConfigManager } from '@midscene/shared/env';
 import { createServer } from 'http-server';
 
@@ -353,8 +350,6 @@
       expect(result).toBeUndefined();
     });
   });
-<<<<<<< HEAD
-=======
 
   describe('Device Options Propagation', () => {
     test('should pass all Android device options from YAML to agentFromAdbDevice', async () => {
@@ -742,5 +737,4 @@
       );
     });
   });
->>>>>>> dd5de4d5
 });