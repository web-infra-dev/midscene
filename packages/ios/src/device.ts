import assert from 'node:assert';
import {
  type DeviceAction,
  type InterfaceType,
  type LocateResultElement,
  type Point,
  type Size,
  getMidsceneLocationSchema,
  z,
} from '@midscene/core';
import {
  type AbstractInterface,
  type ActionTapParam,
  type IOSDeviceInputOpt,
  type IOSDeviceOpt,
  defineAction,
  defineActionClearInput,
  defineActionDoubleClick,
  defineActionDragAndDrop,
  defineActionKeyboardPress,
  defineActionScroll,
  defineActionTap,
} from '@midscene/core/device';
import { sleep } from '@midscene/core/utils';
import { DEFAULT_WDA_PORT } from '@midscene/shared/constants';
import type { ElementInfo } from '@midscene/shared/extractor';
import { createImgBase64ByFormat } from '@midscene/shared/img';
import { getDebug } from '@midscene/shared/logger';
import { WDAManager } from '@midscene/webdriver';
import { IOSWebDriverClient as WebDriverAgentBackend } from './ios-webdriver-client';

// Re-export IOSDeviceOpt and IOSDeviceInputOpt for backward compatibility
export type { IOSDeviceOpt, IOSDeviceInputOpt } from '@midscene/core/device';

const debugDevice = getDebug('ios:device');
const BackspaceChar = '\u0008'; // Unicode backspace character

/**
 * HTTP methods supported by WebDriverAgent API
 */
export const WDA_HTTP_METHODS = ['GET', 'POST', 'DELETE', 'PUT'] as const;
export type WDAHttpMethod = (typeof WDA_HTTP_METHODS)[number];

export class IOSDevice implements AbstractInterface {
  private deviceId: string;
  private devicePixelRatio = 1;
  private devicePixelRatioInitialized = false;
  private destroyed = false;
  private description: string | undefined;
  private customActions?: DeviceAction<any>[];
  private wdaBackend: WebDriverAgentBackend;
  private wdaManager: WDAManager;
  interfaceType: InterfaceType = 'ios';
  uri: string | undefined;
  options?: IOSDeviceOpt;

  actionSpace(): DeviceAction<any>[] {
    const defaultActions = [
      defineActionTap(async (param: ActionTapParam) => {
        const element = param.locate;
        assert(element, 'Element not found, cannot tap');
        await this.mouseClick(element.center[0], element.center[1]);
      }),
      defineActionDoubleClick(async (param) => {
        const element = param.locate;
        assert(element, 'Element not found, cannot double click');
        await this.doubleTap(element.center[0], element.center[1]);
      }),
      defineAction({
        name: 'Input',
        description: 'Input text into the input field',
        interfaceAlias: 'aiInput',
        paramSchema: z.object({
          value: z
            .string()
            .describe(
              'The text to input. Provide the final content for replace/append modes, or an empty string when using clear mode to remove existing text.',
            ),
          autoDismissKeyboard: z
            .boolean()
            .optional()
            .describe(
              'Whether to dismiss the keyboard after input. Defaults to true if not specified. Set to false to keep the keyboard visible after input.',
            ),
          mode: z
            .enum(['replace', 'clear', 'append'])
            .default('replace')
            .optional()
            .describe(
              'Input mode: "replace" (default) - clear the field and input the value; "append" - append the value to existing content; "clear" - clear the field without inputting new text.',
            ),
          locate: getMidsceneLocationSchema()
            .describe('The input field to be filled')
            .optional(),
        }),
        call: async (param) => {
          const element = param.locate;
          if (element) {
            if (param.mode !== 'append') {
              await this.clearInput(element as unknown as ElementInfo);
            }
          }

          if (param.mode === 'clear') {
            // Clear mode removes existing text without entering new characters
            return;
          }

          if (!param || !param.value) {
            return;
          }

          const autoDismissKeyboard =
            param.autoDismissKeyboard ?? this.options?.autoDismissKeyboard;
          await this.typeText(param.value, {
            autoDismissKeyboard,
          });
        },
      }),
      defineActionScroll(async (param) => {
        const element = param.locate;
        const startingPoint = element
          ? {
              left: element.center[0],
              top: element.center[1],
            }
          : undefined;
        const scrollToEventName = param?.scrollType;
        if (scrollToEventName === 'scrollToTop') {
          await this.scrollUntilTop(startingPoint);
        } else if (scrollToEventName === 'scrollToBottom') {
          await this.scrollUntilBottom(startingPoint);
        } else if (scrollToEventName === 'scrollToRight') {
          await this.scrollUntilRight(startingPoint);
        } else if (scrollToEventName === 'scrollToLeft') {
          await this.scrollUntilLeft(startingPoint);
        } else if (scrollToEventName === 'singleAction' || !scrollToEventName) {
          if (param?.direction === 'down' || !param || !param.direction) {
            await this.scrollDown(param?.distance || undefined, startingPoint);
          } else if (param.direction === 'up') {
            await this.scrollUp(param.distance || undefined, startingPoint);
          } else if (param.direction === 'left') {
            await this.scrollLeft(param.distance || undefined, startingPoint);
          } else if (param.direction === 'right') {
            await this.scrollRight(param.distance || undefined, startingPoint);
          } else {
            throw new Error(`Unknown scroll direction: ${param.direction}`);
          }
          await sleep(500);
        } else {
          throw new Error(
            `Unknown scroll event type: ${scrollToEventName}, param: ${JSON.stringify(
              param,
            )}`,
          );
        }
      }),
      defineActionDragAndDrop(async (param) => {
        const from = param.from;
        const to = param.to;
        assert(from, 'missing "from" param for drag and drop');
        assert(to, 'missing "to" param for drag and drop');
        await this.swipe(
          from.center[0],
          from.center[1],
          to.center[0],
          to.center[1],
        );
      }),
      defineActionKeyboardPress(async (param) => {
        await this.pressKey(param.keyName);
<<<<<<< HEAD
      }),
      defineAction({
        name: 'IOSHomeButton',
        description: 'Trigger the system "home" operation on iOS devices',
        paramSchema: z.object({}),
        call: async () => {
          await this.home();
        },
      }),
      defineAction({
        name: 'IOSAppSwitcher',
        description:
          'Trigger the system "app switcher" operation on iOS devices',
        paramSchema: z.object({}),
        call: async () => {
          await this.appSwitcher();
        },
=======
>>>>>>> dd5de4d5
      }),
      defineAction<
        z.ZodObject<{
          duration: z.ZodOptional<z.ZodNumber>;
          locate: ReturnType<typeof getMidsceneLocationSchema>;
        }>,
        {
          duration?: number;
          locate: LocateResultElement;
        }
      >({
        name: 'IOSLongPress',
        description:
          'Trigger a long press on the screen at specified coordinates on iOS devices',
        paramSchema: z.object({
          duration: z
            .number()
            .optional()
            .describe('The duration of the long press in milliseconds'),
          locate: getMidsceneLocationSchema().describe(
            'The element to be long pressed',
          ),
        }),
        call: async (param) => {
          const element = param.locate;
          assert(element, 'IOSLongPress requires an element to be located');
          const [x, y] = element.center;
          await this.longPress(x, y, param?.duration);
        },
      }),
      defineActionClearInput(async (param) => {
        const element = param.locate;
        assert(element, 'Element not found, cannot clear input');
        await this.clearInput(element as unknown as ElementInfo);
      }),
    ];

    const platformSpecificActions = Object.values(createPlatformActions(this));

    const customActions = this.customActions || [];
    return [...defaultActions, ...platformSpecificActions, ...customActions];
  }

  constructor(options?: IOSDeviceOpt) {
    // deviceId will be auto-detected from WebDriverAgent connection
    this.deviceId = 'pending-connection';
    this.options = options;
    this.customActions = options?.customActions;

    const wdaPort = options?.wdaPort || DEFAULT_WDA_PORT;
    const wdaHost = options?.wdaHost || 'localhost';
    this.wdaBackend = new WebDriverAgentBackend({
      port: wdaPort,
      host: wdaHost,
    });
    this.wdaManager = WDAManager.getInstance(wdaPort, wdaHost);
  }

  describe(): string {
    return this.description || `Device ID: ${this.deviceId}`;
  }

  async getConnectedDeviceInfo(): Promise<{
    udid: string;
    name: string;
    model: string;
  } | null> {
    return await this.wdaBackend.getDeviceInfo();
  }

  public async connect(): Promise<void> {
    assert(
      !this.destroyed,
      `IOSDevice ${this.deviceId} has been destroyed and cannot execute commands`,
    );

    debugDevice(`Connecting to iOS device: ${this.deviceId}`);

    try {
      // Start WebDriverAgent
      await this.wdaManager.start();

      // Create WDA session
      await this.wdaBackend.createSession();

      // Try to get real device info from WebDriverAgent
      const deviceInfo = await this.wdaBackend.getDeviceInfo();
      if (deviceInfo?.udid) {
        // Update deviceId with real UDID from WebDriverAgent
        this.deviceId = deviceInfo.udid;
        debugDevice(`Updated device ID to real UDID: ${this.deviceId}`);
      }

      // Get device screen size for description
      const size = await this.getScreenSize();
      this.description = `
UDID: ${this.deviceId}${
        deviceInfo
          ? `
Name: ${deviceInfo.name}
Model: ${deviceInfo.model}`
          : ''
      }
Type: WebDriverAgent
ScreenSize: ${size.width}x${size.height} (DPR: ${size.scale})
`;
      debugDevice('iOS device connected successfully', this.description);
    } catch (e) {
      debugDevice(`Failed to connect to iOS device: ${e}`);
      throw new Error(`Unable to connect to iOS device ${this.deviceId}: ${e}`);
    }
  }

  public async launch(uri: string): Promise<IOSDevice> {
    this.uri = uri;

    try {
      debugDevice(`Launching app: ${uri}`);
      if (
        uri.startsWith('http://') ||
        uri.startsWith('https://') ||
        uri.includes('://')
      ) {
        // Try to open URL using WebDriverAgent
        await this.openUrl(uri);
      } else {
        // Launch app using bundle ID
        await this.wdaBackend.launchApp(uri);
      }
      debugDevice(`Successfully launched: ${uri}`);
    } catch (error: any) {
      debugDevice(`Error launching ${uri}: ${error}`);
      throw new Error(`Failed to launch ${uri}: ${error.message}`);
    }

    return this;
  }

  async getElementsInfo(): Promise<ElementInfo[]> {
    return [];
  }

  async getElementsNodeTree(): Promise<any> {
    // Simplified implementation, returns an empty node tree
    return {
      node: null,
      children: [],
    };
  }

  private async initializeDevicePixelRatio(): Promise<void> {
    if (this.devicePixelRatioInitialized) {
      return;
    }

    // Get real device pixel ratio from WebDriverAgent /wda/screen endpoint
    const apiScale = await this.wdaBackend.getScreenScale();

    assert(
      apiScale && apiScale > 0,
      'Failed to get device pixel ratio from WebDriverAgent API',
    );

    debugDevice(`Got screen scale from WebDriverAgent API: ${apiScale}`);
    this.devicePixelRatio = apiScale;
    this.devicePixelRatioInitialized = true;
  }

  async getScreenSize(): Promise<{
    width: number;
    height: number;
    scale: number;
  }> {
    // Ensure device pixel ratio is initialized
    await this.initializeDevicePixelRatio();

    const windowSize = await this.wdaBackend.getWindowSize();

    return {
      width: windowSize.width,
      height: windowSize.height,
      scale: this.devicePixelRatio,
    };
  }

  async size(): Promise<Size> {
    const screenSize = await this.getScreenSize();

    return {
      width: screenSize.width,
      height: screenSize.height,
      dpr: screenSize.scale,
    };
  }

  async screenshotBase64(): Promise<string> {
    debugDevice('Taking screenshot via WDA');
    try {
      const base64Data = await this.wdaBackend.takeScreenshot();
      const result = createImgBase64ByFormat('png', base64Data);
      debugDevice('Screenshot taken successfully');
      return result;
    } catch (error) {
      debugDevice(`Screenshot failed: ${error}`);
      throw new Error(`Failed to take screenshot: ${error}`);
    }
  }

  async clearInput(element: ElementInfo): Promise<void> {
    if (!element) {
      return;
    }

    // Tap on the input field to focus it
    await this.tap(element.center[0], element.center[1]);
    await sleep(100);

    // For iOS, use WebDriver's standard clear API
    // This gets the currently focused element and clears it using the /element/{id}/clear endpoint
    // Works reliably with dynamic input fields and doesn't trigger unwanted events
    debugDevice('Attempting to clear input with WebDriver Clear API');
    const cleared = await this.wdaBackend.clearActiveElement();
    if (cleared) {
      debugDevice('Successfully cleared input with WebDriver Clear API');
    } else {
      debugDevice(
        'WebDriver Clear API returned false (no active element or clear failed)',
      );
    }
  }

  async url(): Promise<string> {
    return '';
  }

  // Core interaction methods
  async tap(x: number, y: number): Promise<void> {
    await this.wdaBackend.tap(Math.round(x), Math.round(y));
  }

  // Android-compatible method name
  async mouseClick(x: number, y: number): Promise<void> {
    debugDevice(`mouseClick at coordinates (${x}, ${y})`);
    await this.tap(x, y);
  }

  async doubleTap(x: number, y: number): Promise<void> {
    await this.wdaBackend.doubleTap(Math.round(x), Math.round(y));
  }

  async tripleTap(x: number, y: number): Promise<void> {
    await this.wdaBackend.tripleTap(Math.round(x), Math.round(y));
  }

  async longPress(x: number, y: number, duration = 1000): Promise<void> {
    await this.wdaBackend.longPress(Math.round(x), Math.round(y), duration);
  }

  async swipe(
    fromX: number,
    fromY: number,
    toX: number,
    toY: number,
    duration = 500,
  ): Promise<void> {
    await this.wdaBackend.swipe(
      Math.round(fromX),
      Math.round(fromY),
      Math.round(toX),
      Math.round(toY),
      duration,
    );
  }

  async typeText(text: string, options?: IOSDeviceInputOpt): Promise<void> {
    if (!text) return;

    const shouldAutoDismissKeyboard =
      options?.autoDismissKeyboard ?? this.options?.autoDismissKeyboard ?? true;

    debugDevice(`Typing text: "${text}"`);

    try {
      // Wait a bit to ensure keyboard is ready
      await sleep(200);
      await this.wdaBackend.typeText(text);
      await sleep(300); // Give more time for text to appear
    } catch (error) {
      debugDevice(`Failed to type text with WDA: ${error}`);
      throw error;
    }

    if (shouldAutoDismissKeyboard) {
      await this.hideKeyboard();
    }
  }

  async pressKey(key: string): Promise<void> {
    await this.wdaBackend.pressKey(key);
  }

  // Scroll methods
  async scrollUp(distance?: number, startPoint?: Point): Promise<void> {
    const { width, height } = await this.size();
    const start = startPoint
      ? { x: Math.round(startPoint.left), y: Math.round(startPoint.top) }
      : { x: Math.round(width / 2), y: Math.round(height / 2) };
    const scrollDistance = Math.round(distance || height / 3);

    await this.swipe(start.x, start.y, start.x, start.y + scrollDistance);
  }

  async scrollDown(distance?: number, startPoint?: Point): Promise<void> {
    const { width, height } = await this.size();
    const start = startPoint
      ? { x: Math.round(startPoint.left), y: Math.round(startPoint.top) }
      : { x: Math.round(width / 2), y: Math.round(height / 2) };
    const scrollDistance = Math.round(distance || height / 3);

    await this.swipe(start.x, start.y, start.x, start.y - scrollDistance);
  }

  async scrollLeft(distance?: number, startPoint?: Point): Promise<void> {
    const { width, height } = await this.size();
    // scrollLeft: bring left content into view (swipe finger right)
    const start = startPoint
      ? { x: Math.round(startPoint.left), y: Math.round(startPoint.top) }
      : { x: Math.round(width / 2), y: Math.round(height / 2) };
    const scrollDistance = Math.round(distance || width * 0.7); // Use 70% of width for sufficient scroll

    await this.swipe(start.x, start.y, start.x + scrollDistance, start.y);
  }

  async scrollRight(distance?: number, startPoint?: Point): Promise<void> {
    const { width, height } = await this.size();
    // scrollRight: bring right content into view (swipe finger left)
    const start = startPoint
      ? { x: Math.round(startPoint.left), y: Math.round(startPoint.top) }
      : { x: Math.round(width / 2), y: Math.round(height / 2) };
    const scrollDistance = Math.round(distance || width * 0.7); // Use 70% of width for sufficient scroll

    await this.swipe(start.x, start.y, start.x - scrollDistance, start.y);
  }

  async scrollUntilTop(startPoint?: Point): Promise<void> {
    debugDevice(
      'Using screenshot-based scroll detection for better reliability',
    );
    await this.scrollUntilBoundary('up', startPoint, 1);
  }

  async scrollUntilBottom(startPoint?: Point): Promise<void> {
    debugDevice(
      'Using screenshot-based scroll detection for better reliability',
    );
    await this.scrollUntilBoundary('down', startPoint, 1);
  }

  // Smart screenshot comparison method that tolerates minor dynamic changes
  private compareScreenshots(
    screenshot1: string,
    screenshot2: string,
    tolerancePercent = 2, // Allow 2% difference
  ): boolean {
    // Identical screenshots are the ideal case
    if (screenshot1 === screenshot2) {
      debugDevice('Screenshots are identical');
      return true;
    }

    const len1 = screenshot1.length;
    const len2 = screenshot2.length;
    debugDevice(`Screenshots differ: length1=${len1}, length2=${len2}`);

    // If length difference is too large, content is genuinely different
    if (Math.abs(len1 - len2) > Math.min(len1, len2) * 0.1) {
      debugDevice('Screenshots have significant length difference');
      return false;
    }

    // For screenshots with similar length, calculate character difference percentage
    if (len1 > 0 && len2 > 0) {
      const minLength = Math.min(len1, len2);
      const sampleSize = Math.min(2000, minLength); // Check first 2000 characters
      let diffCount = 0;

      for (let i = 0; i < sampleSize; i++) {
        if (screenshot1[i] !== screenshot2[i]) {
          diffCount++;
        }
      }

      const diffPercent = (diffCount / sampleSize) * 100;
      debugDevice(
        `Character differences: ${diffCount}/${sampleSize} (${diffPercent.toFixed(2)}%)`,
      );

      // If difference is within tolerance, consider screenshots similar (no substantial content change)
      const isSimilar = diffPercent <= tolerancePercent;
      if (isSimilar) {
        debugDevice(
          `Screenshots are similar enough (${diffPercent.toFixed(2)}% <= ${tolerancePercent}%)`,
        );
      }
      return isSimilar;
    }

    return false;
  }

  // Generic scroll-to-boundary detection method
  private async scrollUntilBoundary(
    direction: 'up' | 'down' | 'left' | 'right',
    startPoint?: Point,
    maxUnchangedCount = 1,
  ): Promise<void> {
    const maxAttempts = 20;
    const { width, height } = await this.size();

    // Determine starting position based on scroll direction
    let start: { x: number; y: number };
    if (startPoint) {
      start = {
        x: Math.round(startPoint.left),
        y: Math.round(startPoint.top),
      };
    } else {
      switch (direction) {
        case 'up':
          start = { x: Math.round(width / 2), y: Math.round(height * 0.2) };
          break;
        case 'down':
          start = { x: Math.round(width / 2), y: Math.round(height * 0.8) };
          break;
        case 'left':
          start = { x: Math.round(width * 0.8), y: Math.round(height / 2) };
          break;
        case 'right':
          start = { x: Math.round(width * 0.2), y: Math.round(height / 2) };
          break;
      }
    }

    let lastScreenshot: string | null = null;
    let unchangedCount = 0;

    debugDevice(`Starting scroll to ${direction} with content detection`);

    for (let i = 0; i < maxAttempts; i++) {
      try {
        debugDevice(`Scroll attempt ${i + 1}/${maxAttempts}`);

        // Wait for any previous scroll to stabilize
        await sleep(500);

        // Take a single stable screenshot
        const currentScreenshot = await this.screenshotBase64();

        if (
          lastScreenshot &&
          this.compareScreenshots(lastScreenshot, currentScreenshot, 10) // Tolerate 10% difference for dynamic content
        ) {
          unchangedCount++;
          debugDevice(
            `Screen content unchanged (${unchangedCount}/${maxUnchangedCount})`,
          );

          if (unchangedCount >= maxUnchangedCount) {
            debugDevice(
              `Reached ${direction}: screen content no longer changes`,
            );
            break;
          }
        } else {
          // Content changed, reset counter
          if (lastScreenshot) {
            debugDevice(
              `Content changed, resetting counter (was ${unchangedCount})`,
            );
          }
          unchangedCount = 0;
        }

        // Safety measure to prevent infinite scrolling: if consecutive attempts have large differences, may be too much dynamic content
        if (i >= 15 && unchangedCount === 0) {
          debugDevice(
            `Too many attempts with dynamic content, stopping scroll to ${direction}`,
          );
          break;
        }

        lastScreenshot = currentScreenshot;

        // Execute scroll action
        const scrollDistance = Math.round(
          direction === 'left' || direction === 'right'
            ? width * 0.6
            : height * 0.6,
        );

        debugDevice(
          `Performing scroll: ${direction}, distance: ${scrollDistance}`,
        );

        switch (direction) {
          case 'up':
            await this.swipe(
              start.x,
              start.y,
              start.x,
              start.y + scrollDistance,
              300,
            );
            break;
          case 'down':
            await this.swipe(
              start.x,
              start.y,
              start.x,
              start.y - scrollDistance,
              300,
            );
            break;
          case 'left':
            await this.swipe(
              start.x,
              start.y,
              start.x + scrollDistance,
              start.y,
              300,
            );
            break;
          case 'right':
            await this.swipe(
              start.x,
              start.y,
              start.x - scrollDistance,
              start.y,
              300,
            );
            break;
        }

        // Critical: wait for scroll action completion + inertia scrolling to stop
        debugDevice('Waiting for scroll and inertia to complete...');
        await sleep(2000); // 300ms scroll + inertia time + page stabilization time
      } catch (error) {
        debugDevice(`Error during scroll attempt ${i + 1}: ${error}`);
        await sleep(300);
      }
    }

    debugDevice(
      `Scroll to ${direction} completed after ${maxAttempts} attempts`,
    );
  }

  async scrollUntilLeft(startPoint?: Point): Promise<void> {
    await this.scrollUntilBoundary('left', startPoint, 1); // 1 detection is enough for horizontal scrolling
  }

  async scrollUntilRight(startPoint?: Point): Promise<void> {
    await this.scrollUntilBoundary('right', startPoint, 3);
  }

  // iOS specific methods
  async home(): Promise<void> {
    await this.wdaBackend.pressHomeButton();
  }

  async appSwitcher(): Promise<void> {
    try {
      // For iOS, use swipe up with slower/longer duration to trigger app switcher
      debugDevice('Triggering app switcher with slow swipe up gesture');
      const { width, height } = await this.size();

      // Swipe up from the very bottom of the screen to trigger app switcher
      const centerX = Math.round(width / 2);
      const startY = Math.round(height - 5); // Start from very bottom
      const endY = Math.round(height * 0.5); // Swipe to middle of screen

      // Use a slower, longer swipe to trigger app switcher without additional tapping
      // Longer duration mimics the "hold" behavior during the swipe itself
      await this.wdaBackend.swipe(centerX, startY, centerX, endY, 1500); // Slower swipe

      await sleep(800); // Wait for app switcher to appear and stabilize
    } catch (error) {
      debugDevice(`App switcher failed: ${error}`);
      throw new Error(`Failed to trigger app switcher: ${error}`);
    }
  }

  async hideKeyboard(keyNames?: string[]): Promise<boolean> {
    try {
      // Always try WDA's dismissKeyboard API first (most reliable)
      // Use common keyboard button names if not specified
      const dismissKeys =
        keyNames && keyNames.length > 0
          ? keyNames
          : ['return', 'done', 'go', 'search', 'next', 'send'];

      debugDevice(
        `Attempting to dismiss keyboard using WDA API with keys: ${dismissKeys.join(', ')}`,
      );

      try {
        await this.wdaBackend.dismissKeyboard(dismissKeys);
        debugDevice('Successfully dismissed keyboard using WDA API');
        await sleep(500); // Wait longer to ensure UI is stable
        return true;
      } catch (wdaError) {
        debugDevice(
          `WDA dismissKeyboard failed, falling back to swipe gesture: ${wdaError}`,
        );
      }

      // Fallback: Use swipe gesture if WDA API fails
      // Use safer coordinates: swipe up from bottom of screen
      const windowSize = await this.wdaBackend.getWindowSize();
      const centerX = Math.round(windowSize.width / 2);
      const startY = Math.round(windowSize.height * 0.9); // Start near bottom
      const endY = Math.round(windowSize.height * 0.5); // Swipe up to middle

<<<<<<< HEAD
      // Calculate swipe coordinates at one-third position of the screen
      const centerX = Math.round(windowSize.width / 2);
      const startY = Math.round(windowSize.height * 0.33); // Start at one-third from top
      const endY = Math.round(windowSize.height * 0.33 + 10); // Swipe down

      // Perform swipe down gesture to dismiss keyboard
      await this.swipe(centerX, startY, centerX, endY, 50);
=======
      // Perform swipe up gesture to dismiss keyboard
      await this.swipe(centerX, startY, centerX, endY, 300);
>>>>>>> dd5de4d5
      debugDevice(
        'Dismissed keyboard with swipe up gesture from bottom of screen',
      );

      await sleep(500); // Wait longer to ensure UI is stable
      return true;
    } catch (error) {
      debugDevice(`Failed to hide keyboard: ${error}`);
      return false;
    }
  }

  /**
   * Open a URL using WebDriverAgent
   * @param url The URL to open (supports http://, https://, and custom schemes)
   * @param options Configuration options for URL opening
   */
  async openUrl(
    url: string,
    options?: {
      useSafariAsBackup?: boolean;
      waitTime?: number;
    },
  ): Promise<void> {
    const opts = {
      useSafariAsBackup: true,
      waitTime: 2000,
      ...options,
    };

    try {
      debugDevice(`Opening URL: ${url}`);

      // Try direct URL opening first
      await this.wdaBackend.openUrl(url);
      await sleep(opts.waitTime);

      debugDevice(`Successfully opened URL: ${url}`);
    } catch (error) {
      debugDevice(`Direct URL opening failed: ${error}`);

      if (opts.useSafariAsBackup) {
        debugDevice(`Attempting to open URL via Safari: ${url}`);
        await this.openUrlViaSafari(url);
      } else {
        throw new Error(`Failed to open URL: ${error}`);
      }
    }
  }

  /**
   * Open a URL via Safari (backup method for real devices)
   * @param url The URL to open
   */
  async openUrlViaSafari(url: string): Promise<void> {
    try {
      debugDevice(`Opening URL via Safari: ${url}`);

      // Launch Safari
      await this.wdaBackend.terminateApp('com.apple.mobilesafari');
      await this.wdaBackend.launchApp('com.apple.mobilesafari');
      await sleep(2000); // Wait for Safari to launch

      // Find and tap the address bar
      // Note: This is a simplified implementation. In practice, you might need
      // to handle different Safari UI states (new tab, existing tab, etc.)

      // Type the URL in the address bar
      await this.typeText(url);
      await sleep(500);

      // Press Return to navigate
      await this.pressKey('Return');
      await sleep(1000);

      // Handle potential app confirmation dialog
      // iOS shows a dialog asking if you want to open the app
      try {
        // Look for "Open" button and tap it if present
        // This is a best-effort approach as the dialog appearance may vary
        await sleep(2000); // Wait for potential dialog
        debugDevice(`URL opened via Safari: ${url}`);
      } catch (dialogError) {
        debugDevice(
          `No confirmation dialog or dialog handling failed: ${dialogError}`,
        );
      }
    } catch (error) {
      debugDevice(`Failed to open URL via Safari: ${error}`);
      throw new Error(`Failed to open URL via Safari: ${error}`);
    }
  }

  /**
   * Execute a WebDriverAgent API request directly
   * This is the iOS equivalent of Android's runAdbShell
   * @param method HTTP method (GET, POST, DELETE, PUT)
   * @param endpoint WebDriver API endpoint
   * @param data Optional request body data
   * @returns Response from the WebDriver API
   */
  async runWdaRequest<TResult = any>(
    method: WDAHttpMethod,
    endpoint: string,
    data?: any,
  ): Promise<TResult> {
    return await this.wdaBackend.executeRequest<TResult>(
      method,
      endpoint,
      data,
    );
  }

  async destroy(): Promise<void> {
    if (this.destroyed) {
      return;
    }

    try {
      // Delete WDA session
      await this.wdaBackend.deleteSession();

      // Stop WDA manager
      await this.wdaManager.stop();
    } catch (error) {
      debugDevice(`Error during cleanup: ${error}`);
    }

    this.destroyed = true;
    debugDevice(`iOS device ${this.deviceId} destroyed`);
  }
}

const runWdaRequestParamSchema = z.object({
  method: z
    .enum(WDA_HTTP_METHODS)
    .describe('HTTP method (GET, POST, DELETE, PUT)'),
  endpoint: z.string().describe('WebDriver API endpoint'),
  data: z
    .object({})
    .passthrough()
    .optional()
    .describe('Optional request body data as JSON object'),
});

type RunWdaRequestParam = z.infer<typeof runWdaRequestParamSchema>;
type RunWdaRequestReturn = Awaited<ReturnType<IOSDevice['runWdaRequest']>>;

const launchParamSchema = z.string().describe('App bundle ID or URL to launch');

type LaunchParam = z.infer<typeof launchParamSchema>;

export type DeviceActionRunWdaRequest = DeviceAction<
  RunWdaRequestParam,
  RunWdaRequestReturn
>;
export type DeviceActionLaunch = DeviceAction<LaunchParam, void>;

/**
 * Platform-specific action definitions for iOS
 * Single source of truth for both runtime behavior and type definitions
 */
const createPlatformActions = (device: IOSDevice) => {
  return {
    RunWdaRequest: defineAction<
      typeof runWdaRequestParamSchema,
      RunWdaRequestParam,
      RunWdaRequestReturn
    >({
      name: 'RunWdaRequest',
      description: 'Execute WebDriverAgent API request directly on iOS device',
      interfaceAlias: 'runWdaRequest',
      paramSchema: runWdaRequestParamSchema,
      call: async (param) => {
        return await device.runWdaRequest(
          param.method,
          param.endpoint,
          param.data,
        );
      },
    }),
    Launch: defineAction<typeof launchParamSchema, LaunchParam, void>({
      name: 'Launch',
      description: 'Launch an iOS app or URL',
      interfaceAlias: 'launch',
      paramSchema: launchParamSchema,
      call: async (param) => {
        await device.launch(param);
      },
    }),
    IOSHomeButton: defineAction({
      name: 'IOSHomeButton',
      description: 'Trigger the system "home" operation on iOS devices',
      call: async () => {
        await device.home();
      },
    }),
    IOSAppSwitcher: defineAction({
      name: 'IOSAppSwitcher',
      description: 'Trigger the system "app switcher" operation on iOS devices',
      call: async () => {
        await device.appSwitcher();
      },
    }),
  } as const;
};

export type DeviceActionIOSHomeButton = DeviceAction<undefined, void>;
export type DeviceActionIOSAppSwitcher = DeviceAction<undefined, void>;<|MERGE_RESOLUTION|>--- conflicted
+++ resolved
@@ -169,26 +169,6 @@
       }),
       defineActionKeyboardPress(async (param) => {
         await this.pressKey(param.keyName);
-<<<<<<< HEAD
-      }),
-      defineAction({
-        name: 'IOSHomeButton',
-        description: 'Trigger the system "home" operation on iOS devices',
-        paramSchema: z.object({}),
-        call: async () => {
-          await this.home();
-        },
-      }),
-      defineAction({
-        name: 'IOSAppSwitcher',
-        description:
-          'Trigger the system "app switcher" operation on iOS devices',
-        paramSchema: z.object({}),
-        call: async () => {
-          await this.appSwitcher();
-        },
-=======
->>>>>>> dd5de4d5
       }),
       defineAction<
         z.ZodObject<{
@@ -812,18 +792,8 @@
       const startY = Math.round(windowSize.height * 0.9); // Start near bottom
       const endY = Math.round(windowSize.height * 0.5); // Swipe up to middle
 
-<<<<<<< HEAD
-      // Calculate swipe coordinates at one-third position of the screen
-      const centerX = Math.round(windowSize.width / 2);
-      const startY = Math.round(windowSize.height * 0.33); // Start at one-third from top
-      const endY = Math.round(windowSize.height * 0.33 + 10); // Swipe down
-
-      // Perform swipe down gesture to dismiss keyboard
-      await this.swipe(centerX, startY, centerX, endY, 50);
-=======
       // Perform swipe up gesture to dismiss keyboard
       await this.swipe(centerX, startY, centerX, endY, 300);
->>>>>>> dd5de4d5
       debugDevice(
         'Dismissed keyboard with swipe up gesture from bottom of screen',
       );
