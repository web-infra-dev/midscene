--- conflicted
+++ resolved
@@ -1,10 +1,6 @@
-<<<<<<< HEAD
-import { getMidsceneRunPathOfType } from './node/fs';
-=======
 import { existsSync, mkdirSync } from 'node:fs';
 import { tmpdir } from 'node:os';
 import path from 'node:path';
->>>>>>> 1d49e981
 
 export const runDirName = 'midscene_run';
 // Define locally for now to avoid import issues
@@ -41,10 +37,6 @@
  * @param subdir - Optional subdirectory name (e.g., 'log', 'report')
  * @returns The absolute path to the requested directory
  */
-<<<<<<< HEAD
-export const getMidsceneRunLogPath = (): string => {
-  return getMidsceneRunPathOfType('log');
-=======
 export const getMidsceneRunSubDir = (
   subdir: 'dump' | 'cache' | 'report' | 'tmp' | 'log',
 ): string => {
@@ -60,7 +52,6 @@
   }
 
   return logPath;
->>>>>>> 1d49e981
 };
 
 export const logDir = isNodeEnv ? getMidsceneRunSubDir('log') : '';