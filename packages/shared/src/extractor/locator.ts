--- conflicted
+++ resolved
@@ -58,17 +58,12 @@
   return `${prefix}${tagName}[${index}]`;
 };
 
-<<<<<<< HEAD
-export const getElementXPath = (element: Node): string => {
-  // deal with text node
-=======
-const getElementXpath = (
+export const getElementXpath = (
   element: Node,
   isOrderSensitive = false,
   isLeafElement = false,
 ): string => {
   // process text node
->>>>>>> 5bfb42f6
   if (element.nodeType === Node.TEXT_NODE) {
     const parentNode = element.parentNode;
     if (parentNode && parentNode.nodeType === Node.ELEMENT_NODE) {
