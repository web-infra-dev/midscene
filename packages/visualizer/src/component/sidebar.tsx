--- conflicted
+++ resolved
@@ -186,15 +186,8 @@
   return (
     <div className="side-bar">
       <div className="top-controls">
-<<<<<<< HEAD
-        <div className="brand" onClick={reset}>
+        <div className="brand" onClick={reset} style={{ display: props?.hideLogo ? 'none' : 'block' }}>
           <Logo
-=======
-        <div className="brand" onClick={reset} style={{ display: props?.hideLogo ? 'none' : 'block' }}>
-          <img
-            src={logo}
-            alt="Logo"
->>>>>>> beeebba0
             style={{ width: 70, height: 70, margin: 'auto' }}
             // onClick={() => {
             //   location.reload();
