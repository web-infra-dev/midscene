--- conflicted
+++ resolved
@@ -15,12 +15,7 @@
 import { useChromeTabInfo } from '@/component/store';
 import { useEnvConfig } from '@/component/store';
 import { ApiOutlined, SendOutlined } from '@ant-design/icons';
-<<<<<<< HEAD
-import { useState } from 'react';
-=======
-import type { ChromeExtensionProxyPageAgent } from '@midscene/web/chrome-extension';
-import { useEffect, useRef, useState } from 'react';
->>>>>>> 2b18ed55
+import { useEffect, useRef } from 'react';
 import Bridge from './bridge';
 
 setSideEffect();
@@ -29,11 +24,6 @@
 
 function PlaygroundPopup() {
   const extensionVersion = getExtensionVersion();
-<<<<<<< HEAD
-  const { tabId } = useChromeTabInfo();
-  const { popupTab, setPopupTab } = useEnvConfig();
-
-=======
   const { tabId, windowId } = useChromeTabInfo();
   const tabIdRef = useRef<number | null>(null);
   const { popupTab, setPopupTab } = useEnvConfig();
@@ -44,7 +34,6 @@
     }
   }, [tabId]);
 
->>>>>>> 2b18ed55
   const items = [
     {
       key: 'playground',
