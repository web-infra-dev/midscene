--- conflicted
+++ resolved
@@ -15,12 +15,8 @@
 import { useChromeTabInfo } from '@/component/store';
 import { useEnvConfig } from '@/component/store';
 import { ApiOutlined, SendOutlined } from '@ant-design/icons';
-<<<<<<< HEAD
 import type { ChromeExtensionProxyPageAgent } from '@midscene/web/chrome-extension';
 import { useEffect, useRef, useState } from 'react';
-=======
-import { useState } from 'react';
->>>>>>> d92bfa89
 import Bridge from './bridge';
 
 setSideEffect();
@@ -29,26 +25,9 @@
 
 function PlaygroundPopup() {
   const extensionVersion = getExtensionVersion();
-<<<<<<< HEAD
   const { tabId, windowId } = useChromeTabInfo();
   const tabIdRef = useRef<number | null>(null);
   const { popupTab, setPopupTab } = useEnvConfig();
-
-  const handleSendToPlayground = async () => {
-    if (!tabId || !windowId) {
-      message.error('No active tab or window found');
-      return;
-    }
-    setLoading(true);
-    try {
-      const agent = extensionAgentForTabId(() => tabId);
-      await shotAndOpenPlayground(agent);
-      await agent!.page.destroy();
-    } catch (e: any) {
-      message.error(e.message || 'Failed to launch Playground');
-    }
-    setLoading(false);
-  };
 
   useEffect(() => {
     if (tabId) {
@@ -56,11 +35,6 @@
     }
   }, [tabId]);
 
-=======
-  const { tabId } = useChromeTabInfo();
-  const { popupTab, setPopupTab } = useEnvConfig();
-
->>>>>>> d92bfa89
   const items = [
     {
       key: 'playground',
