--- conflicted
+++ resolved
@@ -1,10 +1,6 @@
 {
   "name": "@midscene/visualizer",
-<<<<<<< HEAD
-  "version": "0.30.10",
-=======
   "version": "1.0.0",
->>>>>>> dd5de4d5
   "repository": "https://github.com/web-infra-dev/midscene",
   "homepage": "https://midscenejs.com/",
   "types": "./dist/types/index.d.ts",
