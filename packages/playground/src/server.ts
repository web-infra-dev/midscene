import { existsSync, readFileSync, writeFileSync } from 'node:fs';
import type { Server } from 'node:http';
import { dirname, join } from 'node:path';
import { fileURLToPath } from 'node:url';
import type { Agent as PageAgent } from '@midscene/core/agent';
import { getTmpDir } from '@midscene/core/utils';
import { PLAYGROUND_SERVER_PORT } from '@midscene/shared/constants';
import { overrideAIConfig } from '@midscene/shared/env';
import { uuid } from '@midscene/shared/utils';
import express, { type Request, type Response } from 'express';
import { executeAction, formatErrorMessage } from './common';

import 'dotenv/config';

const defaultPort = PLAYGROUND_SERVER_PORT;

// Static path for playground files
const __filename = fileURLToPath(import.meta.url);
const __dirname = dirname(__filename);
const STATIC_PATH = join(__dirname, '..', '..', 'static');

const errorHandler = (
  err: unknown,
  req: Request,
  res: Response,
  next: express.NextFunction,
) => {
  console.error(err);
  const errorMessage =
    err instanceof Error ? err.message : 'Internal server error';
  res.status(500).json({
    error: errorMessage,
  });
};

class PlaygroundServer {
  private _app: express.Application;
  tmpDir: string;
  server?: Server;
  port?: number | null;
  agent: PageAgent;
  staticPath: string;
  taskProgressTips: Record<string, string>;
  id: string; // Unique identifier for this server instance

  private _initialized = false;

  // Factory function for recreating agent
  private agentFactory?: (() => PageAgent | Promise<PageAgent>) | null;

  // Track current running task
  private currentTaskId: string | null = null;

  constructor(
    agent: PageAgent | (() => PageAgent) | (() => Promise<PageAgent>),
    staticPath = STATIC_PATH,
    id?: string, // Optional override ID
  ) {
    this._app = express();
    this.tmpDir = getTmpDir()!;
    this.staticPath = staticPath;
    this.taskProgressTips = {};
    // Use provided ID, or generate random UUID for each startup
    this.id = id || uuid();

    // Support both instance and factory function modes
    if (typeof agent === 'function') {
      this.agentFactory = agent;
      this.agent = null as any; // Will be initialized in launch()
    } else {
      this.agent = agent;
      this.agentFactory = null;
    }
  }

  /**
   * Get the Express app instance for custom configuration
   *
   * IMPORTANT: Add middleware (like CORS) BEFORE calling launch()
   * The routes are initialized when launch() is called, so middleware
   * added after launch() will not affect the API routes.
   *
   * @example
   * ```typescript
   * import cors from 'cors';
   *
   * const server = new PlaygroundServer(agent);
   *
   * // Add CORS middleware before launch
   * server.app.use(cors({
   *   origin: true,
   *   credentials: true,
   *   methods: ['GET', 'POST', 'PUT', 'DELETE', 'OPTIONS']
   * }));
   *
   * await server.launch();
   * ```
   */
  get app(): express.Application {
    return this._app;
  }

  /**
   * Initialize Express app with all routes and middleware
   * Called automatically by launch() if not already initialized
   */
  private initializeApp(): void {
    if (this._initialized) return;

    // Built-in middleware to parse JSON bodies
    this._app.use(express.json({ limit: '50mb' }));

    // Context update middleware (after JSON parsing)
    this._app.use(
      (req: Request, _res: Response, next: express.NextFunction) => {
        const { context } = req.body || {};
        if (
          context &&
          'updateContext' in this.agent.interface &&
          typeof this.agent.interface.updateContext === 'function'
        ) {
          this.agent.interface.updateContext(context);
          console.log('Context updated by PlaygroundServer middleware');
        }
        next();
      },
    );

    // NOTE: CORS middleware should be added externally via server.app.use()
    // before calling server.launch() if needed

    // API routes
    this.setupRoutes();

    // Static file serving (if staticPath is provided)
    this.setupStaticRoutes();

    // Error handler middleware (must be last)
    this._app.use(errorHandler);

    this._initialized = true;
  }

  filePathForUuid(uuid: string) {
    return join(this.tmpDir, `${uuid}.json`);
  }

  saveContextFile(uuid: string, context: string) {
    const tmpFile = this.filePathForUuid(uuid);
    console.log(`save context file: ${tmpFile}`);
    writeFileSync(tmpFile, context);
    return tmpFile;
  }

  /**
   * Recreate agent instance (for cancellation)
   */
  private async recreateAgent(): Promise<void> {
    if (!this.agentFactory) {
      console.warn(
        'Cannot recreate agent: factory function not provided. Agent recreation is only available when using factory mode.',
      );
      return;
    }

    console.log('Recreating agent to cancel current task...');

    // Destroy old agent instance
    try {
      if (this.agent && typeof this.agent.destroy === 'function') {
        await this.agent.destroy();
      }
    } catch (error) {
      console.warn('Failed to destroy old agent:', error);
    }

    // Create new agent instance
    try {
      this.agent = await this.agentFactory();
      console.log('Agent recreated successfully');
    } catch (error) {
      console.error('Failed to recreate agent:', error);
      throw error;
    }
  }

  /**
   * Setup all API routes
   */
  private setupRoutes(): void {
    this._app.get('/status', async (req: Request, res: Response) => {
      res.send({
        status: 'ok',
        id: this.id,
      });
    });

    this._app.get('/context/:uuid', async (req: Request, res: Response) => {
      const { uuid } = req.params;
      const contextFile = this.filePathForUuid(uuid);

      if (!existsSync(contextFile)) {
        return res.status(404).json({
          error: 'Context not found',
        });
      }

      const context = readFileSync(contextFile, 'utf8');
      res.json({
        context,
      });
    });

    this._app.get(
      '/task-progress/:requestId',
      async (req: Request, res: Response) => {
        const { requestId } = req.params;
        res.json({
          tip: this.taskProgressTips[requestId] || '',
        });
      },
    );

    this._app.post('/action-space', async (req: Request, res: Response) => {
      try {
        let actionSpace = [];

        actionSpace = await this.agent.interface.actionSpace();

        // Process actionSpace to make paramSchema serializable with shape info
        const processedActionSpace = actionSpace.map((action: unknown) => {
          if (action && typeof action === 'object' && 'paramSchema' in action) {
            const typedAction = action as {
              paramSchema?: { shape?: object; [key: string]: unknown };
              [key: string]: unknown;
            };
            if (
              typedAction.paramSchema &&
              typeof typedAction.paramSchema === 'object'
            ) {
              // Extract shape information from Zod schema
              let processedSchema = null;

              try {
                // Extract shape from runtime Zod object
                if (
                  typedAction.paramSchema.shape &&
                  typeof typedAction.paramSchema.shape === 'object'
                ) {
                  processedSchema = {
                    type: 'ZodObject',
                    shape: typedAction.paramSchema.shape,
                  };
                }
              } catch (e) {
                const actionName =
                  'name' in typedAction && typeof typedAction.name === 'string'
                    ? typedAction.name
                    : 'unknown';
                console.warn(
                  'Failed to process paramSchema for action:',
                  actionName,
                  e,
                );
              }

              return {
                ...typedAction,
                paramSchema: processedSchema,
              };
            }
          }
          return action;
        });

        res.json(processedActionSpace);
      } catch (error: unknown) {
        const errorMessage =
          error instanceof Error ? error.message : 'Unknown error';
        console.error('Failed to get action space:', error);
        res.status(500).json({
          error: errorMessage,
        });
      }
    });

    // -------------------------
    // actions from report file
    this._app.post(
      '/playground-with-context',
      async (req: Request, res: Response) => {
        const context = req.body.context;

        if (!context) {
          return res.status(400).json({
            error: 'context is required',
          });
        }

        const requestId = uuid();
        this.saveContextFile(requestId, context);
        return res.json({
          location: `/playground/${requestId}`,
          uuid: requestId,
        });
      },
    );

    this._app.post('/execute', async (req: Request, res: Response) => {
      const {
        type,
        prompt,
        params,
        requestId,
        deepThink,
        screenshotIncluded,
        domIncluded,
        deviceOptions,
      } = req.body;

      if (!type) {
        return res.status(400).json({
          error: 'type is required',
        });
      }

<<<<<<< HEAD
=======
      // Update device options if provided
      if (
        deviceOptions &&
        this.agent.interface &&
        'options' in this.agent.interface
      ) {
        this.agent.interface.options = {
          ...(this.agent.interface.options || {}),
          ...deviceOptions,
        };
      }

>>>>>>> dd5de4d5
      // Check if another task is running
      if (this.currentTaskId) {
        return res.status(409).json({
          error: 'Another task is already running',
          currentTaskId: this.currentTaskId,
        });
      }

      // Lock this task
      if (requestId) {
        this.currentTaskId = requestId;
        this.taskProgressTips[requestId] = '';

        this.agent.onTaskStartTip = (tip: string) => {
          this.taskProgressTips[requestId] = tip;
        };
      }

      const response: {
        result: unknown;
        dump: string | null;
        error: string | null;
        reportHTML: string | null;
        requestId?: string;
      } = {
        result: null,
        dump: null,
        error: null,
        reportHTML: null,
        requestId,
      };

      const startTime = Date.now();
      try {
        // Get action space to check for dynamic actions
        const actionSpace = await this.agent.interface.actionSpace();

        // Prepare value object for executeAction
        const value = {
          type,
          prompt,
          params,
        };

        response.result = await executeAction(
          this.agent,
          type,
          actionSpace,
          value,
          {
            deepThink,
            screenshotIncluded,
            domIncluded,
            deviceOptions,
          },
        );
      } catch (error: unknown) {
        response.error = formatErrorMessage(error);
      }

      try {
        response.dump = JSON.parse(this.agent.dumpDataString());
        response.reportHTML = this.agent.reportHTMLString() || null;

        this.agent.writeOutActionDumps();
        this.agent.resetDump();
      } catch (error: unknown) {
        const errorMessage =
          error instanceof Error ? error.message : 'Unknown error';
        console.error(
          `write out dump failed: requestId: ${requestId}, ${errorMessage}`,
        );
      }

      res.send(response);
      const timeCost = Date.now() - startTime;

      if (response.error) {
        console.error(
          `handle request failed after ${timeCost}ms: requestId: ${requestId}, ${response.error}`,
        );
      } else {
        console.log(
          `handle request done after ${timeCost}ms: requestId: ${requestId}`,
        );
      }

      // Clean up task progress tip and unlock after execution completes
      if (requestId) {
        delete this.taskProgressTips[requestId];
        // Release the lock
        if (this.currentTaskId === requestId) {
          this.currentTaskId = null;
        }
      }
    });

    this._app.post(
      '/cancel/:requestId',
      async (req: Request, res: Response) => {
        const { requestId } = req.params;

        if (!requestId) {
          return res.status(400).json({
            error: 'requestId is required',
          });
        }

        try {
          // Check if this is the current running task
          if (this.currentTaskId !== requestId) {
            return res.json({
              status: 'not_found',
              message: 'Task not found or already completed',
            });
          }

          console.log(`Cancelling task: ${requestId}`);

          // Recreate agent to cancel the current task
          await this.recreateAgent();

          // Clean up
          delete this.taskProgressTips[requestId];
          this.currentTaskId = null;

          res.json({
            status: 'cancelled',
            message: 'Task cancelled successfully by recreating agent',
          });
        } catch (error: unknown) {
          const errorMessage =
            error instanceof Error ? error.message : 'Unknown error';
          console.error(`Failed to cancel: ${errorMessage}`);
          res.status(500).json({
            error: `Failed to cancel: ${errorMessage}`,
          });
        }
      },
    );

    // Screenshot API for real-time screenshot polling
    this._app.get('/screenshot', async (_req: Request, res: Response) => {
      try {
        // Check if page has screenshotBase64 method
        if (typeof this.agent.interface.screenshotBase64 !== 'function') {
          return res.status(500).json({
            error: 'Screenshot method not available on current interface',
          });
        }

        const base64Screenshot = await this.agent.interface.screenshotBase64();

        res.json({
          screenshot: base64Screenshot,
          timestamp: Date.now(),
        });
      } catch (error: unknown) {
        const errorMessage =
          error instanceof Error ? error.message : 'Unknown error';
        console.error(`Failed to take screenshot: ${errorMessage}`);
        res.status(500).json({
          error: `Failed to take screenshot: ${errorMessage}`,
        });
      }
    });

    // Interface info API for getting interface type and description
    this._app.get('/interface-info', async (_req: Request, res: Response) => {
      try {
        const type = this.agent.interface.interfaceType || 'Unknown';
        const description = this.agent.interface.describe?.() || undefined;

        res.json({
          type,
          description,
        });
      } catch (error: unknown) {
        const errorMessage =
          error instanceof Error ? error.message : 'Unknown error';
        console.error(`Failed to get interface info: ${errorMessage}`);
        res.status(500).json({
          error: `Failed to get interface info: ${errorMessage}`,
        });
      }
    });

    this.app.post('/config', async (req: Request, res: Response) => {
      const { aiConfig } = req.body;

      if (!aiConfig || typeof aiConfig !== 'object') {
        return res.status(400).json({
          error: 'aiConfig is required and must be an object',
        });
      }

      if (Object.keys(aiConfig).length === 0) {
        return res.json({
          status: 'ok',
          message: 'AI config not changed due to empty object',
        });
      }

      try {
        overrideAIConfig(aiConfig);

        return res.json({
          status: 'ok',
          message: 'AI config updated successfully',
        });
      } catch (error: unknown) {
        const errorMessage =
          error instanceof Error ? error.message : 'Unknown error';
        console.error(`Failed to update AI config: ${errorMessage}`);
        return res.status(500).json({
          error: `Failed to update AI config: ${errorMessage}`,
        });
      }
    });
  }

  /**
   * Setup static file serving routes
   */
  private setupStaticRoutes(): void {
    // Handle index.html with port injection
    this._app.get('/', (_req: Request, res: Response) => {
      this.serveHtmlWithPorts(res);
    });

    this._app.get('/index.html', (_req: Request, res: Response) => {
      this.serveHtmlWithPorts(res);
    });

    // Use express.static middleware for secure static file serving
    this._app.use(express.static(this.staticPath));

    // Fallback to index.html for SPA routing
    this._app.get('*', (_req: Request, res: Response) => {
      this.serveHtmlWithPorts(res);
    });
  }

  /**
   * Serve HTML with injected port configuration
   */
  private serveHtmlWithPorts(res: Response): void {
    try {
      const htmlPath = join(this.staticPath, 'index.html');
      let html = readFileSync(htmlPath, 'utf8');

      // Get scrcpy server port from global
      const scrcpyPort = (global as any).scrcpyServerPort || this.port! + 1;

      // Inject scrcpy port configuration script into HTML head
      const configScript = `
        <script>
          window.SCRCPY_PORT = ${scrcpyPort};
        </script>
      `;

      // Insert the script before closing </head> tag
      html = html.replace('</head>', `${configScript}</head>`);

      res.setHeader('Content-Type', 'text/html');
      res.send(html);
    } catch (error) {
      console.error('Error serving HTML with ports:', error);
      res.status(500).send('Internal Server Error');
    }
  }

  /**
   * Launch the server on specified port
   */
  async launch(port?: number): Promise<PlaygroundServer> {
    // If using factory mode, initialize agent
    if (this.agentFactory) {
      console.log('Initializing agent from factory function...');
      this.agent = await this.agentFactory();
      console.log('Agent initialized successfully');
    }

    // Initialize routes now, after any middleware has been added
    this.initializeApp();

    this.port = port || defaultPort;

    return new Promise((resolve) => {
      const serverPort = this.port;
      this.server = this._app.listen(serverPort, () => {
        resolve(this);
      });
    });
  }

  /**
   * Close the server and clean up resources
   */
  async close(): Promise<void> {
    return new Promise((resolve, reject) => {
      if (this.server) {
        // Clean up the single agent
        try {
          this.agent.destroy();
        } catch (error) {
          console.warn('Failed to destroy agent:', error);
        }
        this.taskProgressTips = {};

        // Close the server
        this.server.close((error) => {
          if (error) {
            reject(error);
          } else {
            this.server = undefined;
            resolve();
          }
        });
      } else {
        resolve();
      }
    });
  }
}

export default PlaygroundServer;
export { PlaygroundServer };<|MERGE_RESOLUTION|>--- conflicted
+++ resolved
@@ -324,8 +324,6 @@
         });
       }
 
-<<<<<<< HEAD
-=======
       // Update device options if provided
       if (
         deviceOptions &&
@@ -338,7 +336,6 @@
         };
       }
 
->>>>>>> dd5de4d5
       // Check if another task is running
       if (this.currentTaskId) {
         return res.status(409).json({
