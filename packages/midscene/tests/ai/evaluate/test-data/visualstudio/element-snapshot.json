[
  {
<<<<<<< HEAD
    "id": "1042783",
    "indexId": 0,
    "nodePath": "0-5-1-1-1-0-1-1-1",
    "nodeHashId": "1042783",
    "locator": "[_midscene_retrieve_task_id='1042783']",
=======
    "id": "fe95f3dd",
    "indexId": 0,
    "nodePath": "0-5-1-1-1-0-1-1-1",
    "nodeHashId": "fe95f3dd",
    "locator": "[_midscene_retrieve_task_id='fe95f3dd']",
>>>>>>> 6e54c153
    "attributes": {
      "svgContent": "true",
      "nodeType": "IMG Node"
    },
    "nodeType": "IMG Node",
    "content": "",
    "rect": {
      "left": 77,
      "top": 21,
      "width": 23,
      "height": 23,
      "zoom": 1
    },
    "center": [
      89,
      33
    ],
    "zoom": 1,
    "screenWidth": 1280,
    "screenHeight": 720
  },
  {
<<<<<<< HEAD
    "id": "169742",
    "indexId": 1,
    "nodePath": "0-5-1-1-1-0-1-5-0",
    "nodeHashId": "169742",
=======
    "id": "2970ed7c",
    "indexId": 1,
    "nodePath": "0-5-1-1-1-0-1-5-0",
    "nodeHashId": "2970ed7c",
>>>>>>> 6e54c153
    "nodeType": "TEXT Node",
    "locator": "",
    "attributes": {
      "nodeType": "TEXT Node"
    },
    "center": [
      391,
      41
    ],
    "content": "We use optional cookies to improve your experience on our websites, such as through social media connections, and to display personalized advertising based on your online activity. If you reject optional cookies, only cookies necessary to provide you the services will be used. You may change your selection by clicking “Manage Cookies” at the bottom of the page.",
    "rect": {
      "left": 112,
      "top": 9,
      "width": 557,
      "height": 64,
      "zoom": 1
    },
    "zoom": 1,
    "screenWidth": 1280,
    "screenHeight": 720
  },
  {
<<<<<<< HEAD
    "id": "367329",
    "indexId": 2,
    "nodePath": "0-5-1-1-1-0-1-5-1-0",
    "nodeHashId": "367329",
=======
    "id": "59ae1b0a",
    "indexId": 2,
    "nodePath": "0-5-1-1-1-0-1-5-1-0",
    "nodeHashId": "59ae1b0a",
>>>>>>> 6e54c153
    "nodeType": "TEXT Node",
    "locator": "",
    "attributes": {
      "nodeType": "TEXT Node"
    },
    "center": [
      362,
      73
    ],
    "content": "Privacy Statement",
    "rect": {
      "left": 112,
      "top": 57,
      "width": 499,
      "height": 32,
      "zoom": 1
    },
    "zoom": 1,
    "screenWidth": 1280,
    "screenHeight": 720
  },
  {
<<<<<<< HEAD
    "id": "865657",
    "indexId": 3,
    "nodePath": "0-5-1-1-1-0-1-5-3-0",
    "nodeHashId": "865657",
=======
    "id": "d357992e",
    "indexId": 3,
    "nodePath": "0-5-1-1-1-0-1-5-3-0",
    "nodeHashId": "d357992e",
>>>>>>> 6e54c153
    "nodeType": "TEXT Node",
    "locator": "",
    "attributes": {
      "nodeType": "TEXT Node"
    },
    "center": [
      239,
      81
    ],
    "content": "Third-Party Cookies",
    "rect": {
      "left": 178,
      "top": 73,
      "width": 121,
      "height": 15,
      "zoom": 1
    },
    "zoom": 1,
    "screenWidth": 1280,
    "screenHeight": 720
  },
  {
<<<<<<< HEAD
    "id": "65835",
    "indexId": 4,
    "nodePath": "0-5-1-1-1-0-3-1",
    "nodeHashId": "65835",
    "nodeType": "BUTTON Node",
    "locator": "[_midscene_retrieve_task_id='65835']",
=======
    "id": "1012bff9",
    "indexId": 4,
    "nodePath": "0-5-1-1-1-0-3-1",
    "nodeHashId": "1012bff9",
    "nodeType": "BUTTON Node",
    "locator": "[_midscene_retrieve_task_id='1012bff9']",
>>>>>>> 6e54c153
    "attributes": {
      "type": "button",
      "class": "._1XuCi2WhiqeWRUVp3pnFG3.erL690_8JwUW-R4bJRcfl",
      "nodeType": "BUTTON Node"
    },
    "content": "Accept",
    "rect": {
      "left": 738,
      "top": 31,
      "width": 150,
      "height": 36,
      "zoom": 1
    },
    "center": [
      813,
      49
    ],
    "zoom": 1,
    "screenWidth": 1280,
    "screenHeight": 720
  },
  {
<<<<<<< HEAD
    "id": "96343",
    "indexId": 5,
    "nodePath": "0-5-1-1-1-0-3-3",
    "nodeHashId": "96343",
    "nodeType": "BUTTON Node",
    "locator": "[_midscene_retrieve_task_id='96343']",
=======
    "id": "17857671",
    "indexId": 5,
    "nodePath": "0-5-1-1-1-0-3-3",
    "nodeHashId": "17857671",
    "nodeType": "BUTTON Node",
    "locator": "[_midscene_retrieve_task_id='17857671']",
>>>>>>> 6e54c153
    "attributes": {
      "type": "button",
      "class": "._1XuCi2WhiqeWRUVp3pnFG3.erL690_8JwUW-R4bJRcfl",
      "nodeType": "BUTTON Node"
    },
    "content": "Reject",
    "rect": {
      "left": 900,
      "top": 31,
      "width": 150,
      "height": 36,
      "zoom": 1
    },
    "center": [
      975,
      49
    ],
    "zoom": 1,
    "screenWidth": 1280,
    "screenHeight": 720
  },
  {
<<<<<<< HEAD
    "id": "879274",
    "indexId": 6,
    "nodePath": "0-5-1-1-1-0-3-5",
    "nodeHashId": "879274",
    "nodeType": "BUTTON Node",
    "locator": "[_midscene_retrieve_task_id='879274']",
=======
    "id": "d6aaa4cc",
    "indexId": 6,
    "nodePath": "0-5-1-1-1-0-3-5",
    "nodeHashId": "d6aaa4cc",
    "nodeType": "BUTTON Node",
    "locator": "[_midscene_retrieve_task_id='d6aaa4cc']",
>>>>>>> 6e54c153
    "attributes": {
      "type": "button",
      "class": "._1XuCi2WhiqeWRUVp3pnFG3.erL690_8JwUW-R4bJRcfl",
      "nodeType": "BUTTON Node"
    },
    "content": "Manage cookies",
    "rect": {
      "left": 1062,
      "top": 31,
      "width": 150,
      "height": 36,
      "zoom": 1
    },
    "center": [
      1137,
      49
    ],
    "zoom": 1,
    "screenWidth": 1280,
    "screenHeight": 720
  },
  {
<<<<<<< HEAD
    "id": "25012",
    "indexId": 7,
    "nodePath": "0-5-1-1-3-1-1-1-0-0",
    "nodeHashId": "25012",
=======
    "id": "061b4541",
    "indexId": 7,
    "nodePath": "0-5-1-1-3-1-1-1-0-0",
    "nodeHashId": "061b4541",
>>>>>>> 6e54c153
    "nodeType": "TEXT Node",
    "locator": "",
    "attributes": {
      "nodeType": "TEXT Node"
    },
    "center": [
      201,
      126
    ],
    "content": "Visual Studio Code",
    "rect": {
      "left": 116,
      "top": 114,
      "width": 170,
      "height": 24,
      "zoom": 1
    },
    "zoom": 1,
    "screenWidth": 1280,
    "screenHeight": 720
  },
  {
<<<<<<< HEAD
    "id": "1045000",
    "indexId": 8,
    "nodePath": "0-5-1-1-3-1-3-1-1-0-0",
    "nodeHashId": "1045000",
=======
    "id": "ff20860e",
    "indexId": 8,
    "nodePath": "0-5-1-1-3-1-3-1-1-0-0",
    "nodeHashId": "ff20860e",
>>>>>>> 6e54c153
    "nodeType": "TEXT Node",
    "locator": "",
    "attributes": {
      "nodeType": "TEXT Node"
    },
    "center": [
      332,
      127
    ],
    "content": "Docs",
    "rect": {
      "left": 313,
      "top": 117,
      "width": 38,
      "height": 19,
      "zoom": 1
    },
    "zoom": 1,
    "screenWidth": 1280,
    "screenHeight": 720
  },
  {
<<<<<<< HEAD
    "id": "755613",
    "indexId": 9,
    "nodePath": "0-5-1-1-3-1-3-1-3-0-0",
    "nodeHashId": "755613",
=======
    "id": "b879dc70",
    "indexId": 9,
    "nodePath": "0-5-1-1-3-1-3-1-3-0-0",
    "nodeHashId": "b879dc70",
>>>>>>> 6e54c153
    "nodeType": "TEXT Node",
    "locator": "",
    "attributes": {
      "nodeType": "TEXT Node"
    },
    "center": [
      407,
      127
    ],
    "content": "Updates",
    "rect": {
      "left": 375,
      "top": 117,
      "width": 63,
      "height": 19,
      "zoom": 1
    },
    "zoom": 1,
    "screenWidth": 1280,
    "screenHeight": 720
  },
  {
<<<<<<< HEAD
    "id": "789159",
    "indexId": 10,
    "nodePath": "0-5-1-1-3-1-3-1-5-0-0",
    "nodeHashId": "789159",
=======
    "id": "c0aa7bb5",
    "indexId": 10,
    "nodePath": "0-5-1-1-3-1-3-1-5-0-0",
    "nodeHashId": "c0aa7bb5",
>>>>>>> 6e54c153
    "nodeType": "TEXT Node",
    "locator": "",
    "attributes": {
      "nodeType": "TEXT Node"
    },
    "center": [
      478,
      127
    ],
    "content": "Blog",
    "rect": {
      "left": 461,
      "top": 117,
      "width": 33,
      "height": 19,
      "zoom": 1
    },
    "zoom": 1,
    "screenWidth": 1280,
    "screenHeight": 720
  },
  {
<<<<<<< HEAD
    "id": "735061",
    "indexId": 11,
    "nodePath": "0-5-1-1-3-1-3-1-7-0-0",
    "nodeHashId": "735061",
=======
    "id": "b37556ba",
    "indexId": 11,
    "nodePath": "0-5-1-1-3-1-3-1-7-0-0",
    "nodeHashId": "b37556ba",
>>>>>>> 6e54c153
    "nodeType": "TEXT Node",
    "locator": "",
    "attributes": {
      "nodeType": "TEXT Node"
    },
    "center": [
      532,
      127
    ],
    "content": "API",
    "rect": {
      "left": 519,
      "top": 117,
      "width": 25,
      "height": 19,
      "zoom": 1
    },
    "zoom": 1,
    "screenWidth": 1280,
    "screenHeight": 720
  },
  {
<<<<<<< HEAD
    "id": "217374",
    "indexId": 12,
    "nodePath": "0-5-1-1-3-1-3-1-9-0-0",
    "nodeHashId": "217374",
=======
    "id": "3511edc7",
    "indexId": 12,
    "nodePath": "0-5-1-1-3-1-3-1-9-0-0",
    "nodeHashId": "3511edc7",
>>>>>>> 6e54c153
    "nodeType": "TEXT Node",
    "locator": "",
    "attributes": {
      "nodeType": "TEXT Node"
    },
    "center": [
      609,
      127
    ],
    "content": "Extensions",
    "rect": {
      "left": 568,
      "top": 117,
      "width": 81,
      "height": 19,
      "zoom": 1
    },
    "zoom": 1,
    "screenWidth": 1280,
    "screenHeight": 720
  },
  {
<<<<<<< HEAD
    "id": "276590",
    "indexId": 13,
    "nodePath": "0-5-1-1-3-1-3-1-11-0-0",
    "nodeHashId": "276590",
=======
    "id": "4386e995",
    "indexId": 13,
    "nodePath": "0-5-1-1-3-1-3-1-11-0-0",
    "nodeHashId": "4386e995",
>>>>>>> 6e54c153
    "nodeType": "TEXT Node",
    "locator": "",
    "attributes": {
      "nodeType": "TEXT Node"
    },
    "center": [
      688,
      127
    ],
    "content": "FAQ",
    "rect": {
      "left": 672,
      "top": 117,
      "width": 31,
      "height": 19,
      "zoom": 1
    },
    "zoom": 1,
    "screenWidth": 1280,
    "screenHeight": 720
  },
  {
<<<<<<< HEAD
    "id": "564879",
    "indexId": 14,
    "nodePath": "0-5-1-1-3-1-3-1-15-0-0",
    "nodeHashId": "564879",
=======
    "id": "89e8facd",
    "indexId": 14,
    "nodePath": "0-5-1-1-3-1-3-1-15-0-0",
    "nodeHashId": "89e8facd",
>>>>>>> 6e54c153
    "nodeType": "TEXT Node",
    "locator": "",
    "attributes": {
      "nodeType": "TEXT Node"
    },
    "center": [
      782,
      127
    ],
    "content": "GitHub Copilot",
    "rect": {
      "left": 727,
      "top": 117,
      "width": 109,
      "height": 19,
      "zoom": 1
    },
    "zoom": 1,
    "screenWidth": 1280,
    "screenHeight": 720
  },
  {
<<<<<<< HEAD
    "id": "96313",
    "indexId": 15,
    "nodePath": "0-5-1-1-3-1-3-3-1-1",
    "nodeHashId": "96313",
    "nodeType": "BUTTON Node",
    "locator": "[_midscene_retrieve_task_id='96313']",
=======
    "id": "17839184",
    "indexId": 15,
    "nodePath": "0-5-1-1-3-1-3-3-1-1",
    "nodeHashId": "17839184",
    "nodeType": "BUTTON Node",
    "locator": "[_midscene_retrieve_task_id='17839184']",
>>>>>>> 6e54c153
    "attributes": {
      "type": "button",
      "class": ".theme-switch",
      "id": "theme-toggle",
      "nodeType": "BUTTON Node"
    },
    "content": "",
    "rect": {
      "left": 849,
      "top": 110,
      "width": 32,
      "height": 32,
      "zoom": 1
    },
    "center": [
      865,
      126
    ],
    "zoom": 1,
    "screenWidth": 1280,
    "screenHeight": 720
  },
  {
<<<<<<< HEAD
    "id": "833894",
    "nodePath": "0-5-1-1-3-1-3-3-5-1-1-1",
    "nodeHashId": "833894",
    "locator": "[_midscene_retrieve_task_id='833894']",
=======
    "id": "cb96616e",
    "nodePath": "0-5-1-1-3-1-3-3-5-1-1-1",
    "nodeHashId": "cb96616e",
    "locator": "[_midscene_retrieve_task_id='cb96616e']",
>>>>>>> 6e54c153
    "nodeType": "FORM_ITEM Node",
    "indexId": 16,
    "attributes": {
      "type": "text",
      "name": "q",
      "class": ".search-box.form-control",
      "placeholder": "Search Docs",
      "aria-label": "Search text",
      "htmlTagName": "<input>",
      "nodeType": "FORM_ITEM Node"
    },
    "content": "Search Docs",
    "rect": {
      "left": 885,
      "top": 110,
      "width": 200,
      "height": 32,
      "zoom": 1
    },
    "center": [
      985,
      126
    ],
    "zoom": 1,
    "screenWidth": 1280,
    "screenHeight": 720
  },
  {
<<<<<<< HEAD
    "id": "893802",
    "indexId": 17,
    "nodePath": "0-5-1-1-3-1-3-3-5-1-1-3-1",
    "nodeHashId": "893802",
    "nodeType": "BUTTON Node",
    "locator": "[_midscene_retrieve_task_id='893802']",
=======
    "id": "da36a12a",
    "indexId": 17,
    "nodePath": "0-5-1-1-3-1-3-3-5-1-1-3-1",
    "nodeHashId": "da36a12a",
    "nodeType": "BUTTON Node",
    "locator": "[_midscene_retrieve_task_id='da36a12a']",
>>>>>>> 6e54c153
    "attributes": {
      "tabindex": "0",
      "class": ".btn",
      "type": "submit",
      "aria-label": "Search",
      "nodeType": "BUTTON Node"
    },
    "content": "",
    "rect": {
      "left": 892,
      "top": 116,
      "width": 28,
      "height": 20,
      "zoom": 1
    },
    "center": [
      906,
      126
    ],
    "zoom": 1,
    "screenWidth": 1280,
    "screenHeight": 720
  },
  {
<<<<<<< HEAD
    "id": "193623",
    "indexId": 18,
    "nodePath": "0-5-1-1-3-1-3-3-9-0-1-0",
    "nodeHashId": "193623",
=======
    "id": "2f4573d1",
    "indexId": 18,
    "nodePath": "0-5-1-1-3-1-3-3-9-0-1-0",
    "nodeHashId": "2f4573d1",
>>>>>>> 6e54c153
    "nodeType": "TEXT Node",
    "locator": "",
    "attributes": {
      "nodeType": "TEXT Node"
    },
    "center": [
      1147,
      127
    ],
    "content": "Download",
    "rect": {
      "left": 1109,
      "top": 117,
      "width": 75,
      "height": 19,
      "zoom": 1
    },
    "zoom": 1,
    "screenWidth": 1280,
    "screenHeight": 720
  },
  {
<<<<<<< HEAD
    "id": "336417",
    "indexId": 19,
=======
    "id": "a71d5a27",
    "indexId": 19,
    "nodePath": "0-5-3-1-1-0-0",
    "nodeHashId": "a71d5a27",
    "nodeType": "TEXT Node",
    "locator": "",
    "attributes": {
      "nodeType": "TEXT Node"
    },
    "center": [
      393,
      86
    ],
    "content": "Version 1.95",
    "rect": {
      "left": 352,
      "top": 77,
      "width": 81,
      "height": 17,
      "zoom": 1
    },
    "zoom": 1,
    "screenWidth": 1280,
    "screenHeight": 720
  },
  {
    "id": "7e4d58c3",
    "indexId": 20,
    "nodePath": "0-5-3-1-1-1",
    "nodeHashId": "7e4d58c3",
    "nodeType": "TEXT Node",
    "locator": "",
    "attributes": {
      "nodeType": "TEXT Node"
    },
    "center": [
      665,
      86
    ],
    "content": "is now available! Read about the new features and fixes from October.",
    "rect": {
      "left": 433,
      "top": 77,
      "width": 463,
      "height": 17,
      "zoom": 1
    },
    "zoom": 1,
    "screenWidth": 1280,
    "screenHeight": 720
  },
  {
    "id": "886780d3",
    "indexId": 21,
    "nodePath": "0-5-3-3-0-0",
    "nodeHashId": "886780d3",
    "nodeType": "TEXT Node",
    "locator": "",
    "attributes": {
      "nodeType": "TEXT Node"
    },
    "center": [
      1273,
      115
    ],
    "content": "Dismiss this update",
    "rect": {
      "left": 1248,
      "top": 85,
      "width": 50,
      "height": 59,
      "zoom": 1
    },
    "zoom": 1,
    "screenWidth": 1280,
    "screenHeight": 720
  },
  {
    "id": "52221b3a",
    "indexId": 22,
>>>>>>> 6e54c153
    "nodePath": "0-5-9-1-1-1-1-0",
    "nodeHashId": "52221b3a",
    "nodeType": "TEXT Node",
    "locator": "",
    "attributes": {
      "nodeType": "TEXT Node"
    },
    "center": [
      640,
      182
    ],
    "content": "Code faster with AI",
    "rect": {
      "left": 336,
      "top": 139,
      "width": 608,
      "height": 85,
      "zoom": 1
    },
    "zoom": 1,
    "screenWidth": 1280,
    "screenHeight": 720
  },
  {
<<<<<<< HEAD
    "id": "263397",
    "indexId": 20,
=======
    "id": "404e5581",
    "indexId": 23,
>>>>>>> 6e54c153
    "nodePath": "0-5-9-1-1-1-3-0",
    "nodeHashId": "404e5581",
    "nodeType": "TEXT Node",
    "locator": "",
    "attributes": {
      "nodeType": "TEXT Node"
    },
    "center": [
      641,
      274
    ],
    "content": "Visual Studio Code with GitHub Copilot supercharges your code with AI-powered suggestions, right in your editor.",
    "rect": {
      "left": 284,
      "top": 239,
      "width": 713,
      "height": 70,
      "zoom": 1
    },
    "zoom": 1,
    "screenWidth": 1280,
    "screenHeight": 720
  },
  {
<<<<<<< HEAD
    "id": "397763",
    "indexId": 21,
=======
    "id": "611c3bf4",
    "indexId": 24,
>>>>>>> 6e54c153
    "nodePath": "0-5-9-1-1-1-5-1-3-3",
    "nodeHashId": "611c3bf4",
    "nodeType": "BUTTON Node",
    "locator": "[_midscene_retrieve_task_id='611c3bf4']",
    "attributes": {
      "type": "button",
      "class": ".link-button.dlink",
      "data-os": "win",
      "id": "download-buttons-win",
      "nodeType": "BUTTON Node"
    },
    "content": "Download for Windows",
    "rect": {
      "left": 420,
      "top": 345,
      "width": 235,
      "height": 48,
      "zoom": 1
    },
    "center": [
      538,
      369
    ],
    "zoom": 1,
    "screenWidth": 1280,
    "screenHeight": 720
  },
  {
<<<<<<< HEAD
    "id": "870338",
    "indexId": 22,
=======
    "id": "d47c243b",
    "indexId": 25,
>>>>>>> 6e54c153
    "nodePath": "0-5-9-1-1-1-5-1-3-9-0",
    "nodeHashId": "d47c243b",
    "nodeType": "TEXT Node",
    "locator": "",
    "attributes": {
      "nodeType": "TEXT Node"
    },
    "center": [
      763,
      369
    ],
    "content": "Try GitHub Copilot",
    "rect": {
      "left": 687,
      "top": 358,
      "width": 152,
      "height": 22,
      "zoom": 1
    },
    "zoom": 1,
    "screenWidth": 1280,
    "screenHeight": 720
  },
  {
<<<<<<< HEAD
    "id": "825896",
    "indexId": 23,
=======
    "id": "c9a28c2f",
    "indexId": 26,
>>>>>>> 6e54c153
    "nodePath": "0-5-9-1-1-1-5-3-0-0",
    "nodeHashId": "c9a28c2f",
    "nodeType": "TEXT Node",
    "locator": "",
    "attributes": {
      "nodeType": "TEXT Node"
    },
    "center": [
      536,
      410
    ],
    "content": "Web",
    "rect": {
      "left": 523,
      "top": 403,
      "width": 26,
      "height": 14,
      "zoom": 1
    },
    "zoom": 1,
    "screenWidth": 1280,
    "screenHeight": 720
  },
  {
<<<<<<< HEAD
    "id": "932584",
    "indexId": 24,
=======
    "id": "e3ae8c0b",
    "indexId": 27,
>>>>>>> 6e54c153
    "nodePath": "0-5-9-1-1-1-5-3-1",
    "nodeHashId": "e3ae8c0b",
    "nodeType": "TEXT Node",
    "locator": "",
    "attributes": {
      "nodeType": "TEXT Node"
    },
    "center": [
      553,
      410
    ],
    "content": ",",
    "rect": {
      "left": 549,
      "top": 403,
      "width": 7,
      "height": 14,
      "zoom": 1
    },
    "zoom": 1,
    "screenWidth": 1280,
    "screenHeight": 720
  },
  {
<<<<<<< HEAD
    "id": "869267",
    "indexId": 25,
=======
    "id": "d4393902",
    "indexId": 28,
>>>>>>> 6e54c153
    "nodePath": "0-5-9-1-1-1-5-3-2-0",
    "nodeHashId": "d4393902",
    "nodeType": "TEXT Node",
    "locator": "",
    "attributes": {
      "nodeType": "TEXT Node"
    },
    "center": [
      601,
      410
    ],
    "content": "Insiders edition",
    "rect": {
      "left": 556,
      "top": 403,
      "width": 89,
      "height": 14,
      "zoom": 1
    },
    "zoom": 1,
    "screenWidth": 1280,
    "screenHeight": 720
  },
  {
<<<<<<< HEAD
    "id": "1000423",
    "indexId": 26,
=======
    "id": "f43e7752",
    "indexId": 29,
>>>>>>> 6e54c153
    "nodePath": "0-5-9-1-1-1-5-3-3",
    "nodeHashId": "f43e7752",
    "nodeType": "TEXT Node",
    "locator": "",
    "attributes": {
      "nodeType": "TEXT Node"
    },
    "center": [
      656,
      410
    ],
    "content": ", or",
    "rect": {
      "left": 645,
      "top": 403,
      "width": 22,
      "height": 14,
      "zoom": 1
    },
    "zoom": 1,
    "screenWidth": 1280,
    "screenHeight": 720
  },
  {
<<<<<<< HEAD
    "id": "481291",
    "indexId": 27,
=======
    "id": "7580b5c0",
    "indexId": 30,
>>>>>>> 6e54c153
    "nodePath": "0-5-9-1-1-1-5-3-4-0",
    "nodeHashId": "7580b5c0",
    "nodeType": "TEXT Node",
    "locator": "",
    "attributes": {
      "nodeType": "TEXT Node"
    },
    "center": [
      712,
      410
    ],
    "content": "other platforms",
    "rect": {
      "left": 667,
      "top": 403,
      "width": 90,
      "height": 14,
      "zoom": 1
    },
    "zoom": 1,
    "screenWidth": 1280,
    "screenHeight": 720
  },
  {
<<<<<<< HEAD
    "id": "623598",
    "indexId": 28,
=======
    "id": "983eec32",
    "indexId": 31,
>>>>>>> 6e54c153
    "nodePath": "0-5-9-1-1-1-5-5-0",
    "nodeHashId": "983eec32",
    "nodeType": "TEXT Node",
    "locator": "",
    "attributes": {
      "nodeType": "TEXT Node"
    },
    "center": [
      558,
      439
    ],
    "content": "By using VS Code, you agree to its",
    "rect": {
      "left": 466,
      "top": 432,
      "width": 184,
      "height": 13,
      "zoom": 1
    },
    "zoom": 1,
    "screenWidth": 1280,
    "screenHeight": 720
  },
  {
<<<<<<< HEAD
    "id": "189148",
    "indexId": 29,
=======
    "id": "2e2dc9d5",
    "indexId": 32,
>>>>>>> 6e54c153
    "nodePath": "0-5-9-1-1-1-5-5-1-0-0",
    "nodeHashId": "2e2dc9d5",
    "nodeType": "TEXT Node",
    "locator": "",
    "attributes": {
      "nodeType": "TEXT Node"
    },
    "center": [
      669,
      439
    ],
    "content": "license",
    "rect": {
      "left": 650,
      "top": 432,
      "width": 38,
      "height": 13,
      "zoom": 1
    },
    "zoom": 1,
    "screenWidth": 1280,
    "screenHeight": 720
  },
  {
<<<<<<< HEAD
    "id": "973743",
    "indexId": 30,
=======
    "id": "edbaf378",
    "indexId": 33,
>>>>>>> 6e54c153
    "nodePath": "0-5-9-1-1-1-5-5-1-1",
    "nodeHashId": "edbaf378",
    "nodeType": "TEXT Node",
    "locator": "",
    "attributes": {
      "nodeType": "TEXT Node"
    },
    "center": [
      701,
      439
    ],
    "content": "and",
    "rect": {
      "left": 688,
      "top": 432,
      "width": 26,
      "height": 13,
      "zoom": 1
    },
    "zoom": 1,
    "screenWidth": 1280,
    "screenHeight": 720
  },
  {
<<<<<<< HEAD
    "id": "32589",
    "indexId": 31,
=======
    "id": "07f4d5ed",
    "indexId": 34,
>>>>>>> 6e54c153
    "nodePath": "0-5-9-1-1-1-5-5-1-2-0",
    "nodeHashId": "07f4d5ed",
    "nodeType": "TEXT Node",
    "locator": "",
    "attributes": {
      "nodeType": "TEXT Node"
    },
    "center": [
      762,
      439
    ],
    "content": "privacy statement",
    "rect": {
      "left": 714,
      "top": 432,
      "width": 96,
      "height": 13,
      "zoom": 1
    },
    "zoom": 1,
    "screenWidth": 1280,
    "screenHeight": 720
  },
  {
<<<<<<< HEAD
    "id": "387908",
    "indexId": 32,
=======
    "id": "5eb44816",
    "indexId": 35,
>>>>>>> 6e54c153
    "nodePath": "0-5-9-1-1-1-5-5-1-3",
    "nodeHashId": "5eb44816",
    "nodeType": "TEXT Node",
    "locator": "",
    "attributes": {
      "nodeType": "TEXT Node"
    },
    "center": [
      812,
      439
    ],
    "content": ".",
    "rect": {
      "left": 810,
      "top": 432,
      "width": 3,
      "height": 13,
      "zoom": 1
    },
    "zoom": 1,
    "screenWidth": 1280,
    "screenHeight": 720
  },
  {
    "id": "8311195e",
    "indexId": 36,
    "nodePath": "0-5-9-1-1-5",
    "nodeHashId": "8311195e",
    "locator": "[_midscene_retrieve_task_id='8311195e']",
    "attributes": {
      "src": "/assets/home/home-screenshot-copilot-light.png",
      "class": ".hero-image.light",
      "alt": "Visual Studio Code in action with AI-powered sugge...",
      "nodeType": "IMG Node"
    },
    "nodeType": "IMG Node",
    "content": "",
    "rect": {
      "left": 80,
      "top": 473,
      "width": 1120,
      "height": 700,
      "zoom": 1
    },
    "center": [
      640,
      823
    ],
    "zoom": 1,
    "screenWidth": 1280,
    "screenHeight": 720
  }
]<|MERGE_RESOLUTION|>--- conflicted
+++ resolved
@@ -1,18 +1,10 @@
 [
   {
-<<<<<<< HEAD
-    "id": "1042783",
-    "indexId": 0,
-    "nodePath": "0-5-1-1-1-0-1-1-1",
-    "nodeHashId": "1042783",
-    "locator": "[_midscene_retrieve_task_id='1042783']",
-=======
     "id": "fe95f3dd",
     "indexId": 0,
     "nodePath": "0-5-1-1-1-0-1-1-1",
     "nodeHashId": "fe95f3dd",
     "locator": "[_midscene_retrieve_task_id='fe95f3dd']",
->>>>>>> 6e54c153
     "attributes": {
       "svgContent": "true",
       "nodeType": "IMG Node"
@@ -35,17 +27,10 @@
     "screenHeight": 720
   },
   {
-<<<<<<< HEAD
-    "id": "169742",
-    "indexId": 1,
-    "nodePath": "0-5-1-1-1-0-1-5-0",
-    "nodeHashId": "169742",
-=======
     "id": "2970ed7c",
     "indexId": 1,
     "nodePath": "0-5-1-1-1-0-1-5-0",
     "nodeHashId": "2970ed7c",
->>>>>>> 6e54c153
     "nodeType": "TEXT Node",
     "locator": "",
     "attributes": {
@@ -68,17 +53,10 @@
     "screenHeight": 720
   },
   {
-<<<<<<< HEAD
-    "id": "367329",
-    "indexId": 2,
-    "nodePath": "0-5-1-1-1-0-1-5-1-0",
-    "nodeHashId": "367329",
-=======
     "id": "59ae1b0a",
     "indexId": 2,
     "nodePath": "0-5-1-1-1-0-1-5-1-0",
     "nodeHashId": "59ae1b0a",
->>>>>>> 6e54c153
     "nodeType": "TEXT Node",
     "locator": "",
     "attributes": {
@@ -101,17 +79,10 @@
     "screenHeight": 720
   },
   {
-<<<<<<< HEAD
-    "id": "865657",
-    "indexId": 3,
-    "nodePath": "0-5-1-1-1-0-1-5-3-0",
-    "nodeHashId": "865657",
-=======
     "id": "d357992e",
     "indexId": 3,
     "nodePath": "0-5-1-1-1-0-1-5-3-0",
     "nodeHashId": "d357992e",
->>>>>>> 6e54c153
     "nodeType": "TEXT Node",
     "locator": "",
     "attributes": {
@@ -134,21 +105,12 @@
     "screenHeight": 720
   },
   {
-<<<<<<< HEAD
-    "id": "65835",
-    "indexId": 4,
-    "nodePath": "0-5-1-1-1-0-3-1",
-    "nodeHashId": "65835",
-    "nodeType": "BUTTON Node",
-    "locator": "[_midscene_retrieve_task_id='65835']",
-=======
     "id": "1012bff9",
     "indexId": 4,
     "nodePath": "0-5-1-1-1-0-3-1",
     "nodeHashId": "1012bff9",
     "nodeType": "BUTTON Node",
     "locator": "[_midscene_retrieve_task_id='1012bff9']",
->>>>>>> 6e54c153
     "attributes": {
       "type": "button",
       "class": "._1XuCi2WhiqeWRUVp3pnFG3.erL690_8JwUW-R4bJRcfl",
@@ -171,21 +133,12 @@
     "screenHeight": 720
   },
   {
-<<<<<<< HEAD
-    "id": "96343",
-    "indexId": 5,
-    "nodePath": "0-5-1-1-1-0-3-3",
-    "nodeHashId": "96343",
-    "nodeType": "BUTTON Node",
-    "locator": "[_midscene_retrieve_task_id='96343']",
-=======
     "id": "17857671",
     "indexId": 5,
     "nodePath": "0-5-1-1-1-0-3-3",
     "nodeHashId": "17857671",
     "nodeType": "BUTTON Node",
     "locator": "[_midscene_retrieve_task_id='17857671']",
->>>>>>> 6e54c153
     "attributes": {
       "type": "button",
       "class": "._1XuCi2WhiqeWRUVp3pnFG3.erL690_8JwUW-R4bJRcfl",
@@ -208,21 +161,12 @@
     "screenHeight": 720
   },
   {
-<<<<<<< HEAD
-    "id": "879274",
-    "indexId": 6,
-    "nodePath": "0-5-1-1-1-0-3-5",
-    "nodeHashId": "879274",
-    "nodeType": "BUTTON Node",
-    "locator": "[_midscene_retrieve_task_id='879274']",
-=======
     "id": "d6aaa4cc",
     "indexId": 6,
     "nodePath": "0-5-1-1-1-0-3-5",
     "nodeHashId": "d6aaa4cc",
     "nodeType": "BUTTON Node",
     "locator": "[_midscene_retrieve_task_id='d6aaa4cc']",
->>>>>>> 6e54c153
     "attributes": {
       "type": "button",
       "class": "._1XuCi2WhiqeWRUVp3pnFG3.erL690_8JwUW-R4bJRcfl",
@@ -245,17 +189,10 @@
     "screenHeight": 720
   },
   {
-<<<<<<< HEAD
-    "id": "25012",
-    "indexId": 7,
-    "nodePath": "0-5-1-1-3-1-1-1-0-0",
-    "nodeHashId": "25012",
-=======
     "id": "061b4541",
     "indexId": 7,
     "nodePath": "0-5-1-1-3-1-1-1-0-0",
     "nodeHashId": "061b4541",
->>>>>>> 6e54c153
     "nodeType": "TEXT Node",
     "locator": "",
     "attributes": {
@@ -278,17 +215,10 @@
     "screenHeight": 720
   },
   {
-<<<<<<< HEAD
-    "id": "1045000",
-    "indexId": 8,
-    "nodePath": "0-5-1-1-3-1-3-1-1-0-0",
-    "nodeHashId": "1045000",
-=======
     "id": "ff20860e",
     "indexId": 8,
     "nodePath": "0-5-1-1-3-1-3-1-1-0-0",
     "nodeHashId": "ff20860e",
->>>>>>> 6e54c153
     "nodeType": "TEXT Node",
     "locator": "",
     "attributes": {
@@ -311,17 +241,10 @@
     "screenHeight": 720
   },
   {
-<<<<<<< HEAD
-    "id": "755613",
-    "indexId": 9,
-    "nodePath": "0-5-1-1-3-1-3-1-3-0-0",
-    "nodeHashId": "755613",
-=======
     "id": "b879dc70",
     "indexId": 9,
     "nodePath": "0-5-1-1-3-1-3-1-3-0-0",
     "nodeHashId": "b879dc70",
->>>>>>> 6e54c153
     "nodeType": "TEXT Node",
     "locator": "",
     "attributes": {
@@ -344,17 +267,10 @@
     "screenHeight": 720
   },
   {
-<<<<<<< HEAD
-    "id": "789159",
-    "indexId": 10,
-    "nodePath": "0-5-1-1-3-1-3-1-5-0-0",
-    "nodeHashId": "789159",
-=======
     "id": "c0aa7bb5",
     "indexId": 10,
     "nodePath": "0-5-1-1-3-1-3-1-5-0-0",
     "nodeHashId": "c0aa7bb5",
->>>>>>> 6e54c153
     "nodeType": "TEXT Node",
     "locator": "",
     "attributes": {
@@ -377,17 +293,10 @@
     "screenHeight": 720
   },
   {
-<<<<<<< HEAD
-    "id": "735061",
-    "indexId": 11,
-    "nodePath": "0-5-1-1-3-1-3-1-7-0-0",
-    "nodeHashId": "735061",
-=======
     "id": "b37556ba",
     "indexId": 11,
     "nodePath": "0-5-1-1-3-1-3-1-7-0-0",
     "nodeHashId": "b37556ba",
->>>>>>> 6e54c153
     "nodeType": "TEXT Node",
     "locator": "",
     "attributes": {
@@ -410,17 +319,10 @@
     "screenHeight": 720
   },
   {
-<<<<<<< HEAD
-    "id": "217374",
-    "indexId": 12,
-    "nodePath": "0-5-1-1-3-1-3-1-9-0-0",
-    "nodeHashId": "217374",
-=======
     "id": "3511edc7",
     "indexId": 12,
     "nodePath": "0-5-1-1-3-1-3-1-9-0-0",
     "nodeHashId": "3511edc7",
->>>>>>> 6e54c153
     "nodeType": "TEXT Node",
     "locator": "",
     "attributes": {
@@ -443,17 +345,10 @@
     "screenHeight": 720
   },
   {
-<<<<<<< HEAD
-    "id": "276590",
-    "indexId": 13,
-    "nodePath": "0-5-1-1-3-1-3-1-11-0-0",
-    "nodeHashId": "276590",
-=======
     "id": "4386e995",
     "indexId": 13,
     "nodePath": "0-5-1-1-3-1-3-1-11-0-0",
     "nodeHashId": "4386e995",
->>>>>>> 6e54c153
     "nodeType": "TEXT Node",
     "locator": "",
     "attributes": {
@@ -476,17 +371,10 @@
     "screenHeight": 720
   },
   {
-<<<<<<< HEAD
-    "id": "564879",
-    "indexId": 14,
-    "nodePath": "0-5-1-1-3-1-3-1-15-0-0",
-    "nodeHashId": "564879",
-=======
     "id": "89e8facd",
     "indexId": 14,
     "nodePath": "0-5-1-1-3-1-3-1-15-0-0",
     "nodeHashId": "89e8facd",
->>>>>>> 6e54c153
     "nodeType": "TEXT Node",
     "locator": "",
     "attributes": {
@@ -509,21 +397,12 @@
     "screenHeight": 720
   },
   {
-<<<<<<< HEAD
-    "id": "96313",
-    "indexId": 15,
-    "nodePath": "0-5-1-1-3-1-3-3-1-1",
-    "nodeHashId": "96313",
-    "nodeType": "BUTTON Node",
-    "locator": "[_midscene_retrieve_task_id='96313']",
-=======
     "id": "17839184",
     "indexId": 15,
     "nodePath": "0-5-1-1-3-1-3-3-1-1",
     "nodeHashId": "17839184",
     "nodeType": "BUTTON Node",
     "locator": "[_midscene_retrieve_task_id='17839184']",
->>>>>>> 6e54c153
     "attributes": {
       "type": "button",
       "class": ".theme-switch",
@@ -547,17 +426,10 @@
     "screenHeight": 720
   },
   {
-<<<<<<< HEAD
-    "id": "833894",
-    "nodePath": "0-5-1-1-3-1-3-3-5-1-1-1",
-    "nodeHashId": "833894",
-    "locator": "[_midscene_retrieve_task_id='833894']",
-=======
     "id": "cb96616e",
     "nodePath": "0-5-1-1-3-1-3-3-5-1-1-1",
     "nodeHashId": "cb96616e",
     "locator": "[_midscene_retrieve_task_id='cb96616e']",
->>>>>>> 6e54c153
     "nodeType": "FORM_ITEM Node",
     "indexId": 16,
     "attributes": {
@@ -586,21 +458,12 @@
     "screenHeight": 720
   },
   {
-<<<<<<< HEAD
-    "id": "893802",
-    "indexId": 17,
-    "nodePath": "0-5-1-1-3-1-3-3-5-1-1-3-1",
-    "nodeHashId": "893802",
-    "nodeType": "BUTTON Node",
-    "locator": "[_midscene_retrieve_task_id='893802']",
-=======
     "id": "da36a12a",
     "indexId": 17,
     "nodePath": "0-5-1-1-3-1-3-3-5-1-1-3-1",
     "nodeHashId": "da36a12a",
     "nodeType": "BUTTON Node",
     "locator": "[_midscene_retrieve_task_id='da36a12a']",
->>>>>>> 6e54c153
     "attributes": {
       "tabindex": "0",
       "class": ".btn",
@@ -625,17 +488,10 @@
     "screenHeight": 720
   },
   {
-<<<<<<< HEAD
-    "id": "193623",
-    "indexId": 18,
-    "nodePath": "0-5-1-1-3-1-3-3-9-0-1-0",
-    "nodeHashId": "193623",
-=======
     "id": "2f4573d1",
     "indexId": 18,
     "nodePath": "0-5-1-1-3-1-3-3-9-0-1-0",
     "nodeHashId": "2f4573d1",
->>>>>>> 6e54c153
     "nodeType": "TEXT Node",
     "locator": "",
     "attributes": {
@@ -658,10 +514,6 @@
     "screenHeight": 720
   },
   {
-<<<<<<< HEAD
-    "id": "336417",
-    "indexId": 19,
-=======
     "id": "a71d5a27",
     "indexId": 19,
     "nodePath": "0-5-3-1-1-0-0",
@@ -742,7 +594,6 @@
   {
     "id": "52221b3a",
     "indexId": 22,
->>>>>>> 6e54c153
     "nodePath": "0-5-9-1-1-1-1-0",
     "nodeHashId": "52221b3a",
     "nodeType": "TEXT Node",
@@ -767,13 +618,8 @@
     "screenHeight": 720
   },
   {
-<<<<<<< HEAD
-    "id": "263397",
-    "indexId": 20,
-=======
     "id": "404e5581",
     "indexId": 23,
->>>>>>> 6e54c153
     "nodePath": "0-5-9-1-1-1-3-0",
     "nodeHashId": "404e5581",
     "nodeType": "TEXT Node",
@@ -798,13 +644,8 @@
     "screenHeight": 720
   },
   {
-<<<<<<< HEAD
-    "id": "397763",
-    "indexId": 21,
-=======
     "id": "611c3bf4",
     "indexId": 24,
->>>>>>> 6e54c153
     "nodePath": "0-5-9-1-1-1-5-1-3-3",
     "nodeHashId": "611c3bf4",
     "nodeType": "BUTTON Node",
@@ -833,13 +674,8 @@
     "screenHeight": 720
   },
   {
-<<<<<<< HEAD
-    "id": "870338",
-    "indexId": 22,
-=======
     "id": "d47c243b",
     "indexId": 25,
->>>>>>> 6e54c153
     "nodePath": "0-5-9-1-1-1-5-1-3-9-0",
     "nodeHashId": "d47c243b",
     "nodeType": "TEXT Node",
@@ -864,13 +700,8 @@
     "screenHeight": 720
   },
   {
-<<<<<<< HEAD
-    "id": "825896",
-    "indexId": 23,
-=======
     "id": "c9a28c2f",
     "indexId": 26,
->>>>>>> 6e54c153
     "nodePath": "0-5-9-1-1-1-5-3-0-0",
     "nodeHashId": "c9a28c2f",
     "nodeType": "TEXT Node",
@@ -895,13 +726,8 @@
     "screenHeight": 720
   },
   {
-<<<<<<< HEAD
-    "id": "932584",
-    "indexId": 24,
-=======
     "id": "e3ae8c0b",
     "indexId": 27,
->>>>>>> 6e54c153
     "nodePath": "0-5-9-1-1-1-5-3-1",
     "nodeHashId": "e3ae8c0b",
     "nodeType": "TEXT Node",
@@ -926,13 +752,8 @@
     "screenHeight": 720
   },
   {
-<<<<<<< HEAD
-    "id": "869267",
-    "indexId": 25,
-=======
     "id": "d4393902",
     "indexId": 28,
->>>>>>> 6e54c153
     "nodePath": "0-5-9-1-1-1-5-3-2-0",
     "nodeHashId": "d4393902",
     "nodeType": "TEXT Node",
@@ -957,13 +778,8 @@
     "screenHeight": 720
   },
   {
-<<<<<<< HEAD
-    "id": "1000423",
-    "indexId": 26,
-=======
     "id": "f43e7752",
     "indexId": 29,
->>>>>>> 6e54c153
     "nodePath": "0-5-9-1-1-1-5-3-3",
     "nodeHashId": "f43e7752",
     "nodeType": "TEXT Node",
@@ -988,13 +804,8 @@
     "screenHeight": 720
   },
   {
-<<<<<<< HEAD
-    "id": "481291",
-    "indexId": 27,
-=======
     "id": "7580b5c0",
     "indexId": 30,
->>>>>>> 6e54c153
     "nodePath": "0-5-9-1-1-1-5-3-4-0",
     "nodeHashId": "7580b5c0",
     "nodeType": "TEXT Node",
@@ -1019,13 +830,8 @@
     "screenHeight": 720
   },
   {
-<<<<<<< HEAD
-    "id": "623598",
-    "indexId": 28,
-=======
     "id": "983eec32",
     "indexId": 31,
->>>>>>> 6e54c153
     "nodePath": "0-5-9-1-1-1-5-5-0",
     "nodeHashId": "983eec32",
     "nodeType": "TEXT Node",
@@ -1050,13 +856,8 @@
     "screenHeight": 720
   },
   {
-<<<<<<< HEAD
-    "id": "189148",
-    "indexId": 29,
-=======
     "id": "2e2dc9d5",
     "indexId": 32,
->>>>>>> 6e54c153
     "nodePath": "0-5-9-1-1-1-5-5-1-0-0",
     "nodeHashId": "2e2dc9d5",
     "nodeType": "TEXT Node",
@@ -1081,13 +882,8 @@
     "screenHeight": 720
   },
   {
-<<<<<<< HEAD
-    "id": "973743",
-    "indexId": 30,
-=======
     "id": "edbaf378",
     "indexId": 33,
->>>>>>> 6e54c153
     "nodePath": "0-5-9-1-1-1-5-5-1-1",
     "nodeHashId": "edbaf378",
     "nodeType": "TEXT Node",
@@ -1112,13 +908,8 @@
     "screenHeight": 720
   },
   {
-<<<<<<< HEAD
-    "id": "32589",
-    "indexId": 31,
-=======
     "id": "07f4d5ed",
     "indexId": 34,
->>>>>>> 6e54c153
     "nodePath": "0-5-9-1-1-1-5-5-1-2-0",
     "nodeHashId": "07f4d5ed",
     "nodeType": "TEXT Node",
@@ -1143,13 +934,8 @@
     "screenHeight": 720
   },
   {
-<<<<<<< HEAD
-    "id": "387908",
-    "indexId": 32,
-=======
     "id": "5eb44816",
     "indexId": 35,
->>>>>>> 6e54c153
     "nodePath": "0-5-9-1-1-1-5-5-1-3",
     "nodeHashId": "5eb44816",
     "nodeType": "TEXT Node",
