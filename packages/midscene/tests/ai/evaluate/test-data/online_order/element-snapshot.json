--- conflicted
+++ resolved
@@ -549,60 +549,17 @@
     "screenHeight": 905
   },
   {
-<<<<<<< HEAD
-    "id": "829273",
-=======
     "id": "498ec7ed",
->>>>>>> 6e54c153
     "indexId": 20,
-    "nodePath": "0-3-1-2-0-1-0-1-0-6-1-1-1-1-0-1-1-0-0-0",
-    "nodeHashId": "829273",
-    "nodeType": "TEXT Node",
-    "locator": "",
-    "attributes": {
-      "nodeType": "TEXT Node"
-    },
-    "center": [
-      194,
-      739
-    ],
-    "content": "S$",
-    "rect": {
-      "left": 188,
-      "top": 732,
-      "width": 12,
-      "height": 14,
-      "zoom": 1
-    },
-    "zoom": 1,
-    "screenWidth": 400,
-    "screenHeight": 905
-  },
-  {
-    "id": "962004",
-    "indexId": 21,
     "nodePath": "0-3-1-2-0-1-0-1-0-6-1-1-1-1-0-1-1-0-1-0",
-<<<<<<< HEAD
-    "nodeHashId": "962004",
-=======
     "nodeHashId": "498ec7ed",
->>>>>>> 6e54c153
-    "nodeType": "TEXT Node",
-    "locator": "",
-    "attributes": {
-      "nodeType": "TEXT Node",
-      "htmlTagName": "<span>"
-    },
-    "center": [
-<<<<<<< HEAD
-      223,
-      736
-    ],
-    "content": "6.82",
-    "rect": {
-      "left": 204,
-      "top": 723,
-=======
+    "nodeType": "TEXT Node",
+    "locator": "",
+    "attributes": {
+      "nodeType": "TEXT Node",
+      "htmlTagName": "<span>"
+    },
+    "center": [
       211,
       734
     ],
@@ -610,7 +567,6 @@
     "rect": {
       "left": 192,
       "top": 721,
->>>>>>> 6e54c153
       "width": 37,
       "height": 25,
       "zoom": 1
@@ -620,13 +576,8 @@
     "screenHeight": 905
   },
   {
-<<<<<<< HEAD
-    "id": "648632",
-    "indexId": 22,
-=======
     "id": "529233fe",
     "indexId": 21,
->>>>>>> 6e54c153
     "nodePath": "0-3-1-2-0-1-0-1-0-6-1-1-1-1-0-1-1-1-0-0",
     "nodeHashId": "529233fe",
     "nodeType": "TEXT Node",
@@ -652,13 +603,8 @@
     "screenHeight": 905
   },
   {
-<<<<<<< HEAD
-    "id": "436559",
-    "indexId": 23,
-=======
     "id": "e231feac",
     "indexId": 22,
->>>>>>> 6e54c153
     "nodePath": "0-3-1-2-0-1-0-1-0-6-1-1-2-0-0-0",
     "nodeHashId": "e231feac",
     "nodeType": "TEXT Node",
@@ -684,13 +630,8 @@
     "screenHeight": 905
   },
   {
-<<<<<<< HEAD
-    "id": "473871",
-    "indexId": 24,
-=======
     "id": "3c295bad",
     "indexId": 23,
->>>>>>> 6e54c153
     "nodePath": "0-3-1-2-0-1-0-1-0-6-1-1-2-1-0-0",
     "nodeHashId": "3c295bad",
     "locator": "[_midscene_retrieve_task_id='3c295bad']",
@@ -718,13 +659,8 @@
     "screenHeight": 905
   },
   {
-<<<<<<< HEAD
-    "id": "925255",
-    "indexId": 25,
-=======
     "id": "a02dc6ae",
     "indexId": 24,
->>>>>>> 6e54c153
     "nodePath": "0-3-1-2-0-1-0-1-0-6-1-1-2-1-0-1-0-0-1",
     "nodeHashId": "a02dc6ae",
     "nodeType": "TEXT Node",
@@ -750,59 +686,17 @@
     "screenHeight": 905
   },
   {
-<<<<<<< HEAD
-    "id": "188058",
-    "indexId": 26,
-    "nodePath": "0-3-1-2-0-1-0-1-0-6-1-1-2-1-0-1-1-0-0-0",
-    "nodeHashId": "188058",
-    "nodeType": "TEXT Node",
-    "locator": "",
-    "attributes": {
-      "nodeType": "TEXT Node"
-    },
-    "center": [
-      194,
-      882
-    ],
-    "content": "S$",
-    "rect": {
-      "left": 188,
-      "top": 875,
-      "width": 12,
-      "height": 14,
-      "zoom": 1
-    },
-    "zoom": 1,
-    "screenWidth": 400,
-    "screenHeight": 905
-  },
-  {
-    "id": "586742",
-    "indexId": 27,
-    "nodePath": "0-3-1-2-0-1-0-1-0-6-1-1-2-1-0-1-1-0-1-0",
-    "nodeHashId": "586742",
-=======
     "id": "0427bd28",
     "indexId": 25,
     "nodePath": "0-3-1-2-0-1-0-1-0-6-1-1-2-1-0-1-1-0-1-0",
     "nodeHashId": "0427bd28",
->>>>>>> 6e54c153
-    "nodeType": "TEXT Node",
-    "locator": "",
-    "attributes": {
-      "nodeType": "TEXT Node",
-      "htmlTagName": "<span>"
-    },
-    "center": [
-<<<<<<< HEAD
-      223,
-      879
-    ],
-    "content": "6.54",
-    "rect": {
-      "left": 204,
-      "top": 866,
-=======
+    "nodeType": "TEXT Node",
+    "locator": "",
+    "attributes": {
+      "nodeType": "TEXT Node",
+      "htmlTagName": "<span>"
+    },
+    "center": [
       211,
       877
     ],
@@ -810,7 +704,6 @@
     "rect": {
       "left": 192,
       "top": 864,
->>>>>>> 6e54c153
       "width": 37,
       "height": 25,
       "zoom": 1
@@ -820,13 +713,8 @@
     "screenHeight": 905
   },
   {
-<<<<<<< HEAD
-    "id": "975584",
-    "indexId": 28,
-=======
     "id": "b3e12c94",
     "indexId": 26,
->>>>>>> 6e54c153
     "nodePath": "0-3-1-2-0-1-0-1-0-6-1-1-2-1-0-1-1-1-0-0",
     "nodeHashId": "b3e12c94",
     "nodeType": "TEXT Node",
@@ -852,13 +740,8 @@
     "screenHeight": 905
   },
   {
-<<<<<<< HEAD
-    "id": "754365",
-    "indexId": 29,
-=======
     "id": "b82bdf3a",
     "indexId": 27,
->>>>>>> 6e54c153
     "nodePath": "0-3-1-2-3-0",
     "nodeHashId": "b82bdf3a",
     "locator": "[_midscene_retrieve_task_id='b82bdf3a']",
