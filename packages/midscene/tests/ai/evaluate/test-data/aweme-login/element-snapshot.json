--- conflicted
+++ resolved
@@ -2,13 +2,8 @@
   {
     "id": "6f297a61",
     "indexId": 0,
-<<<<<<< HEAD
-    "nodePath": "0-88-0-0-0-0-0-0-0",
-    "nodeHashId": "455319",
-=======
     "nodePath": "0-90-0-0-0-0-0-0-0",
     "nodeHashId": "6f297a61",
->>>>>>> 6e54c153
     "nodeType": "TEXT Node",
     "locator": "",
     "attributes": {
@@ -33,13 +28,8 @@
   {
     "id": "5ac27f17",
     "indexId": 1,
-<<<<<<< HEAD
-    "nodePath": "0-88-0-0-0-0-0-1-0-0-0",
-    "nodeHashId": "371751",
-=======
     "nodePath": "0-90-0-0-0-0-0-1-0-0-0",
     "nodeHashId": "5ac27f17",
->>>>>>> 6e54c153
     "nodeType": "TEXT Node",
     "locator": "",
     "attributes": {
@@ -64,13 +54,8 @@
   {
     "id": "b4f52c9c",
     "indexId": 2,
-<<<<<<< HEAD
-    "nodePath": "0-88-0-0-0-0-0-1-0-1-0",
-    "nodeHashId": "741202",
-=======
     "nodePath": "0-90-0-0-0-0-0-1-0-1-0",
     "nodeHashId": "b4f52c9c",
->>>>>>> 6e54c153
     "nodeType": "TEXT Node",
     "locator": "",
     "attributes": {
@@ -95,13 +80,8 @@
   {
     "id": "b91943f3",
     "indexId": 3,
-<<<<<<< HEAD
-    "nodePath": "0-88-0-0-0-0-0-1-0-2-0",
-    "nodeHashId": "758164",
-=======
     "nodePath": "0-90-0-0-0-0-0-1-0-2-0",
     "nodeHashId": "b91943f3",
->>>>>>> 6e54c153
     "nodeType": "TEXT Node",
     "locator": "",
     "attributes": {
@@ -126,15 +106,9 @@
   {
     "id": "7e03c4a9",
     "indexId": 4,
-<<<<<<< HEAD
-    "nodePath": "0-88-0-0-0-0-1",
-    "nodeHashId": "516156",
-    "locator": "[_midscene_retrieve_task_id='516156']",
-=======
     "nodePath": "0-90-0-0-0-0-1",
     "nodeHashId": "7e03c4a9",
     "locator": "[_midscene_retrieve_task_id='7e03c4a9']",
->>>>>>> 6e54c153
     "attributes": {
       "class": ".douyin-login__close.dy-account-close",
       "nodeType": "IMG Node"
@@ -159,13 +133,8 @@
   {
     "id": "e6f7d2a2",
     "indexId": 5,
-<<<<<<< HEAD
-    "nodePath": "0-88-0-0-0-0-2-0-0-0-0-0-0-0",
-    "nodeHashId": "946045",
-=======
     "nodePath": "0-90-0-0-0-0-2-0-0-0-0-0-0-0",
     "nodeHashId": "e6f7d2a2",
->>>>>>> 6e54c153
     "nodeType": "TEXT Node",
     "locator": "",
     "attributes": {
@@ -190,13 +159,8 @@
   {
     "id": "7e987c8e",
     "indexId": 6,
-<<<<<<< HEAD
-    "nodePath": "0-88-0-0-0-0-2-0-0-0-0-0-1-0",
-    "nodeHashId": "518535",
-=======
     "nodePath": "0-90-0-0-0-0-2-0-0-0-0-0-1-0",
     "nodeHashId": "7e987c8e",
->>>>>>> 6e54c153
     "nodeType": "TEXT Node",
     "locator": "",
     "attributes": {
@@ -221,13 +185,8 @@
   {
     "id": "b635484c",
     "indexId": 7,
-<<<<<<< HEAD
-    "nodePath": "0-88-0-0-0-0-2-0-0-0-0-0-2-0",
-    "nodeHashId": "746324",
-=======
     "nodePath": "0-90-0-0-0-0-2-0-0-0-0-0-2-0",
     "nodeHashId": "b635484c",
->>>>>>> 6e54c153
     "nodeType": "TEXT Node",
     "locator": "",
     "attributes": {
@@ -250,17 +209,10 @@
     "screenHeight": 800
   },
   {
-<<<<<<< HEAD
-    "id": "547190",
-    "nodePath": "0-88-0-0-0-0-2-0-0-0-1-0-0-0-0-0",
-    "nodeHashId": "547190",
-    "locator": "[_midscene_retrieve_task_id='547190']",
-=======
     "id": "859766ba",
     "nodePath": "0-90-0-0-0-0-2-0-0-0-1-0-0-0-0-0",
     "nodeHashId": "859766ba",
     "locator": "[_midscene_retrieve_task_id='859766ba']",
->>>>>>> 6e54c153
     "nodeType": "FORM_ITEM Node",
     "indexId": 8,
     "attributes": {
@@ -297,15 +249,9 @@
   {
     "id": "62fb2606",
     "indexId": 9,
-<<<<<<< HEAD
-    "nodePath": "0-88-0-0-0-0-2-0-0-0-1-0-0-0-0-1",
-    "nodeHashId": "405426",
-    "locator": "[_midscene_retrieve_task_id='405426']",
-=======
     "nodePath": "0-90-0-0-0-0-2-0-0-0-1-0-0-0-0-1",
     "nodeHashId": "62fb2606",
     "locator": "[_midscene_retrieve_task_id='62fb2606']",
->>>>>>> 6e54c153
     "attributes": {
       "class": ".web-login-area-code__input-wrapper__icon-arrow.web-login-area-code__input-wrapper__icon-arrow__down",
       "nodeType": "IMG Node"
@@ -328,17 +274,10 @@
     "screenHeight": 800
   },
   {
-<<<<<<< HEAD
-    "id": "237035",
-    "nodePath": "0-88-0-0-0-0-2-0-0-0-1-0-0-1",
-    "nodeHashId": "237035",
-    "locator": "[_midscene_retrieve_task_id='237035']",
-=======
     "id": "39debc12",
     "nodePath": "0-90-0-0-0-0-2-0-0-0-1-0-0-1",
     "nodeHashId": "39debc12",
     "locator": "[_midscene_retrieve_task_id='39debc12']",
->>>>>>> 6e54c153
     "nodeType": "FORM_ITEM Node",
     "indexId": 10,
     "attributes": {
@@ -372,13 +311,8 @@
   {
     "id": "8ef267a7",
     "indexId": 11,
-<<<<<<< HEAD
-    "nodePath": "0-88-0-0-0-0-2-0-0-0-1-1-0-0-0",
-    "nodeHashId": "585510",
-=======
     "nodePath": "0-90-0-0-0-0-2-0-0-0-1-1-0-0-0",
     "nodeHashId": "8ef267a7",
->>>>>>> 6e54c153
     "nodeType": "TEXT Node",
     "locator": "",
     "attributes": {
@@ -401,17 +335,10 @@
     "screenHeight": 800
   },
   {
-<<<<<<< HEAD
-    "id": "45124",
-    "nodePath": "0-88-0-0-0-0-2-0-0-0-1-1-0-1-0",
-    "nodeHashId": "45124",
-    "locator": "[_midscene_retrieve_task_id='45124']",
-=======
     "id": "0b044c25",
     "nodePath": "0-90-0-0-0-0-2-0-0-0-1-1-0-1-0",
     "nodeHashId": "0b044c25",
     "locator": "[_midscene_retrieve_task_id='0b044c25']",
->>>>>>> 6e54c153
     "nodeType": "FORM_ITEM Node",
     "indexId": 12,
     "attributes": {
@@ -443,15 +370,9 @@
     "screenHeight": 800
   },
   {
-<<<<<<< HEAD
-    "id": "41955",
-    "nodePath": "0-88-0-0-0-0-2-0-0-0-1-2",
-    "nodeHashId": "41955",
-=======
     "id": "0a3e3ced",
     "nodePath": "0-90-0-0-0-0-2-0-0-0-1-2",
     "nodeHashId": "0a3e3ced",
->>>>>>> 6e54c153
     "indexId": 13,
     "nodeType": "CONTAINER Node",
     "locator": "[_midscene_retrieve_task_id='0a3e3ced']",
@@ -484,13 +405,8 @@
   {
     "id": "c00d9462",
     "indexId": 14,
-<<<<<<< HEAD
-    "nodePath": "0-88-0-0-0-0-2-0-0-0-1-3-0-0",
-    "nodeHashId": "786649",
-=======
     "nodePath": "0-90-0-0-0-0-2-0-0-0-1-3-0-0",
     "nodeHashId": "c00d9462",
->>>>>>> 6e54c153
     "nodeType": "TEXT Node",
     "locator": "",
     "attributes": {
@@ -515,13 +431,8 @@
   {
     "id": "cde751ab",
     "indexId": 15,
-<<<<<<< HEAD
-    "nodePath": "0-88-0-0-0-0-2-0-0-0-1-3-1-0",
-    "nodeHashId": "843381",
-=======
     "nodePath": "0-90-0-0-0-0-2-0-0-0-1-3-1-0",
     "nodeHashId": "cde751ab",
->>>>>>> 6e54c153
     "nodeType": "TEXT Node",
     "locator": "",
     "attributes": {
@@ -546,13 +457,8 @@
   {
     "id": "2d5b1020",
     "indexId": 16,
-<<<<<<< HEAD
-    "nodePath": "0-88-0-0-0-0-2-0-0-0-1-3-2-0",
-    "nodeHashId": "185777",
-=======
     "nodePath": "0-90-0-0-0-0-2-0-0-0-1-3-2-0",
     "nodeHashId": "2d5b1020",
->>>>>>> 6e54c153
     "nodeType": "TEXT Node",
     "locator": "",
     "attributes": {
@@ -577,13 +483,8 @@
   {
     "id": "31293304",
     "indexId": 17,
-<<<<<<< HEAD
-    "nodePath": "0-88-0-0-0-0-2-0-0-0-1-3-3-0",
-    "nodeHashId": "201363",
-=======
     "nodePath": "0-90-0-0-0-0-2-0-0-0-1-3-3-0",
     "nodeHashId": "31293304",
->>>>>>> 6e54c153
     "nodeType": "TEXT Node",
     "locator": "",
     "attributes": {
@@ -608,13 +509,8 @@
   {
     "id": "90aec210",
     "indexId": 18,
-<<<<<<< HEAD
-    "nodePath": "0-88-0-0-0-0-2-0-0-0-1-4-0",
-    "nodeHashId": "592620",
-=======
     "nodePath": "0-90-0-0-0-0-2-0-0-0-1-4-0",
     "nodeHashId": "90aec210",
->>>>>>> 6e54c153
     "nodeType": "BUTTON Node",
     "locator": "[_midscene_retrieve_task_id='90aec210']",
     "attributes": {
