--- conflicted
+++ resolved
@@ -46,13 +46,8 @@
       "multi": false,
       "response": [
         {
-<<<<<<< HEAD
           "id": "45124",
           "indexId": 12
-=======
-          "id": "8ef267a7",
-          "indexId": 11
->>>>>>> 6e54c153
         }
       ]
     },
