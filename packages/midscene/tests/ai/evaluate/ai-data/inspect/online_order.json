{
  "testDataPath": "test-data/online_order",
  "testCases": [
    {
      "prompt": "Top left menu bar icon",
      "multi": false,
      "response": [
        {
<<<<<<< HEAD
          "id": "498940",
          "indexId": 1
=======
          "id": "e00c1b86",
          "indexId": 0
>>>>>>> 6e54c153
        }
      ]
    },
    {
      "prompt": "点击左上角语言切换按钮(写着 English 或者 中文)，在弹出的下拉列表中点击中文",
      "multi": false,
      "response": [
        {
          "id": "d63a9122",
          "indexId": 1
        }
      ]
    },
    {
      "prompt": "Top right shopping cart",
      "multi": false,
      "response": [
        {
          "id": "5ead026c",
          "indexId": 3
        }
      ]
    },
    {
      "prompt": "The price number of the upper drink",
      "multi": false,
      "response": [
        {
<<<<<<< HEAD
          "id": "779886",
          "indexId": 19
=======
          "id": "498ec7ed",
          "indexId": 20
>>>>>>> 6e54c153
        }
      ]
    },
    {
      "prompt": "最下面一种饮料的选择规格按钮",
      "multi": false,
      "response": [
        {
<<<<<<< HEAD
          "id": "975584",
          "indexId": 28
=======
          "id": "b3e12c94",
          "indexId": 26
>>>>>>> 6e54c153
        }
      ]
    },
    {
      "prompt": "Bottom right Customer service button",
      "multi": false,
      "response": [
        {
<<<<<<< HEAD
          "id": "754365",
          "indexId": 29
=======
          "id": "b82bdf3a",
          "indexId": 27
>>>>>>> 6e54c153
        }
      ]
    }
  ]
}<|MERGE_RESOLUTION|>--- conflicted
+++ resolved
@@ -6,13 +6,8 @@
       "multi": false,
       "response": [
         {
-<<<<<<< HEAD
-          "id": "498940",
-          "indexId": 1
-=======
           "id": "e00c1b86",
           "indexId": 0
->>>>>>> 6e54c153
         }
       ]
     },
@@ -41,13 +36,8 @@
       "multi": false,
       "response": [
         {
-<<<<<<< HEAD
-          "id": "779886",
-          "indexId": 19
-=======
           "id": "498ec7ed",
           "indexId": 20
->>>>>>> 6e54c153
         }
       ]
     },
@@ -56,13 +46,8 @@
       "multi": false,
       "response": [
         {
-<<<<<<< HEAD
-          "id": "975584",
-          "indexId": 28
-=======
           "id": "b3e12c94",
           "indexId": 26
->>>>>>> 6e54c153
         }
       ]
     },
@@ -71,13 +56,8 @@
       "multi": false,
       "response": [
         {
-<<<<<<< HEAD
-          "id": "754365",
-          "indexId": 29
-=======
           "id": "b82bdf3a",
           "indexId": 27
->>>>>>> 6e54c153
         }
       ]
     }
