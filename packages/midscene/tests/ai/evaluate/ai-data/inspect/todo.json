{
  "testDataPath": "test-data/todo",
  "testCases": [
    {
      "prompt": "Input current time in the task box input and press the Enter key",
      "multi": false,
      "response": [
        {
<<<<<<< HEAD
          "id": "485510",
          "indexId": 3
=======
          "id": "fbc2d002",
          "indexId": 1
        }
      ]
    },
    {
      "prompt": "Input 'Study Rust tomorrow' in the task box input and press the Enter key ",
      "multi": false,
      "response": [
        {
          "id": "fbc2d002",
          "indexId": 1
>>>>>>> 6e54c153
        }
      ]
    },
    {
      "prompt": "任务列表中的第二项名称",
      "multi": false,
      "response": [
        {
          "id": "14b20d09",
          "indexId": 7
        }
      ]
    },
    {
      "prompt": "第二项任务右边的删除按钮",
      "multi": false,
      "response": [
        {
          "id": "1b33e5dd",
          "indexId": 8
        }
      ]
    },
    {
      "prompt": "任务列表中第三项左边的勾选按钮",
      "multi": false,
      "response": [
        {
<<<<<<< HEAD
          "id": "485510",
          "indexId": 3
=======
          "id": "d2ddfb14",
          "indexId": 9
>>>>>>> 6e54c153
        }
      ]
    },
    {
      "prompt": "任务列表下面的 Completed 状态按钮",
      "multi": false,
      "response": [
        {
          "id": "8dfa7ce5",
          "indexId": 13
        }
      ]
    }
  ]
}<|MERGE_RESOLUTION|>--- conflicted
+++ resolved
@@ -6,10 +6,6 @@
       "multi": false,
       "response": [
         {
-<<<<<<< HEAD
-          "id": "485510",
-          "indexId": 3
-=======
           "id": "fbc2d002",
           "indexId": 1
         }
@@ -22,7 +18,6 @@
         {
           "id": "fbc2d002",
           "indexId": 1
->>>>>>> 6e54c153
         }
       ]
     },
@@ -51,13 +46,8 @@
       "multi": false,
       "response": [
         {
-<<<<<<< HEAD
-          "id": "485510",
-          "indexId": 3
-=======
           "id": "d2ddfb14",
           "indexId": 9
->>>>>>> 6e54c153
         }
       ]
     },
