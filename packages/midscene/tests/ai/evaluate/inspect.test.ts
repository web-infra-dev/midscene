import { readFileSync, writeFileSync } from 'node:fs';
import path from 'node:path';
import { describe } from 'node:test';
import { AiInspectElement, plan } from '@/ai-model';
import { afterAll, expect, test } from 'vitest';
import {
  TestResultAnalyzer,
  updateAggregatedResults,
} from './test-suite/test-analyzer';
import {
  type InspectAiTestCase,
  getPageTestData,
  repeat,
  runTestCases,
} from './test-suite/util';

const repeatTime = 2;
const relocateAfterPlanning = false;
const failCaseThreshold = process.env.CI ? 1 : 0;
const testSources = [
  'todo',
  'online_order',
  'online_order_list',
  // 'taobao',
  'aweme_login',
  'aweme_play',
];

describe('ai inspect element', () => {
  const testResult: {
    path: string;
    result: {
      score: number;
      averageTime: string;
      successCount: number;
      failCount: number;
    };
  }[] = [];

  afterAll(async () => {
    console.table(
      testResult.map((r) => {
        return {
          path: r.path,
          ...r.result,
        };
      }),
    );
  });

  repeat(repeatTime, (repeatIndex) => {
<<<<<<< HEAD
    // const runType = repeatIndex <= repeatTime / 2 ? 'inspect' : 'planning';
    const runType = 'inspect';
=======
    const runType = repeatIndex % 2 === 1 ? 'inspect' : 'planning';
    // const runType = 'planning';
>>>>>>> 6e54c153
    testSources.forEach((source) => {
      test(
        `${source}-${repeatIndex}-${runType}: locate element`,
        async () => {
          const aiDataPath = path.join(
            __dirname,
            `ai-data/inspect/${source}.json`,
          );
          const aiData = JSON.parse(
            readFileSync(aiDataPath, 'utf-8'),
          ) as InspectAiTestCase;

          const { context } = await getPageTestData(
            path.join(__dirname, aiData.testDataPath),
          );

          const { elementById } = await context.describer();

          const { aiResponse } = await runTestCases(
            aiData.testCases,
            context,
            async (testCase) => {
<<<<<<< HEAD
              // if (runType === 'planning') {
              //   // use planning to get quick answer to test element inspector
              //   const res: any = await plan(
              //     `Tap this: ${testCase.description}`,
              //     {
              //       context,
              //     },
              //   );
              //   console.log('planning result:', JSON.stringify(res, null, 2));

              //   const matchedId = res.actions[0].locate?.id;
              //   if (matchedId) {
              //     return {
              //       elements: [elementById(matchedId)],
              //     };
              //   }

              //   return {
              //     elements: [],
              //   };
              // }
=======
              let prompt = testCase.description;
              if (runType === 'planning') {
                // use planning to get quick answer to test element inspector
                const res = await plan(
                  `follow the instruction (if any) or tap this element:${testCase.description}. Current time is ${new Date().toLocaleString()}.`,
                  {
                    context,
                  },
                );

                console.log('planning res', res);
                prompt = res.actions[0].locate?.prompt as string;
                console.log('prompt from planning', prompt);
                expect(prompt).toBeTruthy();
                // console.log('planning res', res.actions[0].locate?.prompt);

                if (!relocateAfterPlanning) {
                  const matchedId = res.actions[0].locate?.id;
                  if (matchedId) {
                    return {
                      elements: [elementById(matchedId)],
                    };
                  }

                  return {
                    elements: [],
                  };
                }
              }
>>>>>>> 6e54c153

              const { parseResult } = await AiInspectElement({
                context,
                multi: false,
                targetElementDescription: prompt,
              });
<<<<<<< HEAD
              console.log('parseResult:', JSON.stringify(parseResult, null, 2));
              return parseResult as any;
=======
              return {
                ...parseResult,
                elements: parseResult.elements.length
                  ? [parseResult.elements[0]]
                  : [],
              };
>>>>>>> 6e54c153
            },
          );

          const analyzer = new TestResultAnalyzer(
            context,
            aiDataPath,
            aiData,
            aiResponse,
            repeatIndex,
          );
          const resultData = analyzer.analyze();

          updateAggregatedResults(source, resultData);

          testResult.push({
            path: `${source}-${repeatIndex}: inspect element -- result:`,
            result: {
              score: resultData.score,
              averageTime: resultData.averageTime,
              successCount: resultData.successCount,
              failCount: resultData.failCount,
            },
          });
          // await sleep(20 * 1000);
          expect(resultData.successCount).toBeGreaterThan(0);
          expect(resultData.failCount).toBeLessThanOrEqual(
            source === 'aweme_play' ? 2 : failCaseThreshold,
          );

          await new Promise((resolve) => setTimeout(resolve, 10 * 1000));
        },
        {
          timeout: 120 * 1000,
        },
      );
    });
  });
});<|MERGE_RESOLUTION|>--- conflicted
+++ resolved
@@ -49,13 +49,8 @@
   });
 
   repeat(repeatTime, (repeatIndex) => {
-<<<<<<< HEAD
-    // const runType = repeatIndex <= repeatTime / 2 ? 'inspect' : 'planning';
-    const runType = 'inspect';
-=======
     const runType = repeatIndex % 2 === 1 ? 'inspect' : 'planning';
     // const runType = 'planning';
->>>>>>> 6e54c153
     testSources.forEach((source) => {
       test(
         `${source}-${repeatIndex}-${runType}: locate element`,
@@ -78,29 +73,6 @@
             aiData.testCases,
             context,
             async (testCase) => {
-<<<<<<< HEAD
-              // if (runType === 'planning') {
-              //   // use planning to get quick answer to test element inspector
-              //   const res: any = await plan(
-              //     `Tap this: ${testCase.description}`,
-              //     {
-              //       context,
-              //     },
-              //   );
-              //   console.log('planning result:', JSON.stringify(res, null, 2));
-
-              //   const matchedId = res.actions[0].locate?.id;
-              //   if (matchedId) {
-              //     return {
-              //       elements: [elementById(matchedId)],
-              //     };
-              //   }
-
-              //   return {
-              //     elements: [],
-              //   };
-              // }
-=======
               let prompt = testCase.description;
               if (runType === 'planning') {
                 // use planning to get quick answer to test element inspector
@@ -130,24 +102,18 @@
                   };
                 }
               }
->>>>>>> 6e54c153
 
               const { parseResult } = await AiInspectElement({
                 context,
                 multi: false,
                 targetElementDescription: prompt,
               });
-<<<<<<< HEAD
-              console.log('parseResult:', JSON.stringify(parseResult, null, 2));
-              return parseResult as any;
-=======
               return {
                 ...parseResult,
                 elements: parseResult.elements.length
                   ? [parseResult.elements[0]]
                   : [],
               };
->>>>>>> 6e54c153
             },
           );
 
