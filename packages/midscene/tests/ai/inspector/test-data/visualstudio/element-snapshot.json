--- conflicted
+++ resolved
@@ -1,8 +1,8 @@
 [
   {
-    "id": "5f45cbb86c",
+    "id": "a482926fdd",
     "nodePath": "0-5-1-1-3-1-1-1-0-0",
-    "nodeHashId": "5f45cbb86c",
+    "nodeHashId": "a482926fdd",
     "nodeType": "TEXT Node",
     "locator": "",
     "attributes": {
@@ -17,17 +17,15 @@
       "left": 116,
       "top": 17,
       "width": 170,
-      "height": 24,
-      "zoom": 1
-    },
-    "htmlNode": null,
-    "zoom": 1,
+      "height": 24
+    },
+    "htmlNode": null,
     "indexId": "1"
   },
   {
-    "id": "eaa8c4add3",
+    "id": "ff169ae064",
     "nodePath": "0-5-1-1-3-1-3-1-1-0-0",
-    "nodeHashId": "eaa8c4add3",
+    "nodeHashId": "ff169ae064",
     "nodeType": "TEXT Node",
     "locator": "",
     "attributes": {
@@ -42,17 +40,15 @@
       "left": 313,
       "top": 20,
       "width": 38,
-      "height": 19,
-      "zoom": 1
-    },
-    "htmlNode": null,
-    "zoom": 1,
+      "height": 19
+    },
+    "htmlNode": null,
     "indexId": "2"
   },
   {
-    "id": "566356a5e1",
+    "id": "19398efb1d",
     "nodePath": "0-5-1-1-3-1-3-1-3-0-0",
-    "nodeHashId": "566356a5e1",
+    "nodeHashId": "19398efb1d",
     "nodeType": "TEXT Node",
     "locator": "",
     "attributes": {
@@ -67,17 +63,15 @@
       "left": 375,
       "top": 20,
       "width": 63,
-      "height": 19,
-      "zoom": 1
-    },
-    "htmlNode": null,
-    "zoom": 1,
+      "height": 19
+    },
+    "htmlNode": null,
     "indexId": "3"
   },
   {
-    "id": "c9cd9e6771",
+    "id": "ed75508a8d",
     "nodePath": "0-5-1-1-3-1-3-1-5-0-0",
-    "nodeHashId": "c9cd9e6771",
+    "nodeHashId": "ed75508a8d",
     "nodeType": "TEXT Node",
     "locator": "",
     "attributes": {
@@ -92,17 +86,15 @@
       "left": 461,
       "top": 20,
       "width": 33,
-      "height": 19,
-      "zoom": 1
-    },
-    "htmlNode": null,
-    "zoom": 1,
+      "height": 19
+    },
+    "htmlNode": null,
     "indexId": "4"
   },
   {
-    "id": "68276690a5",
+    "id": "1778bf15b9",
     "nodePath": "0-5-1-1-3-1-3-1-7-0-0",
-    "nodeHashId": "68276690a5",
+    "nodeHashId": "1778bf15b9",
     "nodeType": "TEXT Node",
     "locator": "",
     "attributes": {
@@ -117,17 +109,15 @@
       "left": 519,
       "top": 20,
       "width": 25,
-      "height": 19,
-      "zoom": 1
-    },
-    "htmlNode": null,
-    "zoom": 1,
+      "height": 19
+    },
+    "htmlNode": null,
     "indexId": "5"
   },
   {
-    "id": "9f5951aab3",
+    "id": "3109f9163c",
     "nodePath": "0-5-1-1-3-1-3-1-9-0-0",
-    "nodeHashId": "9f5951aab3",
+    "nodeHashId": "3109f9163c",
     "nodeType": "TEXT Node",
     "locator": "",
     "attributes": {
@@ -142,17 +132,15 @@
       "left": 568,
       "top": 20,
       "width": 81,
-      "height": 19,
-      "zoom": 1
-    },
-    "htmlNode": null,
-    "zoom": 1,
+      "height": 19
+    },
+    "htmlNode": null,
     "indexId": "6"
   },
   {
-    "id": "eb32e5f461",
+    "id": "948617cc34",
     "nodePath": "0-5-1-1-3-1-3-1-11-0-0",
-    "nodeHashId": "eb32e5f461",
+    "nodeHashId": "948617cc34",
     "nodeType": "TEXT Node",
     "locator": "",
     "attributes": {
@@ -167,19 +155,17 @@
       "left": 672,
       "top": 20,
       "width": 31,
-      "height": 19,
-      "zoom": 1
-    },
-    "htmlNode": null,
-    "zoom": 1,
+      "height": 19
+    },
+    "htmlNode": null,
     "indexId": "7"
   },
   {
-    "id": "0c5792e2fe",
+    "id": "e72ee416b2",
     "nodePath": "0-5-1-1-3-1-3-3-1-1",
-    "nodeHashId": "0c5792e2fe",
+    "nodeHashId": "e72ee416b2",
     "nodeType": "BUTTON Node",
-    "locator": "[_midscene_retrieve_task_id='0c5792e2fe']",
+    "locator": "[_midscene_retrieve_task_id='e72ee416b2']",
     "attributes": {
       "type": "button",
       "class": ".theme-switch",
@@ -191,22 +177,20 @@
       "left": 849,
       "top": 13,
       "width": 32,
-      "height": 32,
-      "zoom": 1
+      "height": 32
     },
     "center": [
       865,
       29
     ],
     "htmlNode": null,
-    "zoom": 1,
     "indexId": "8"
   },
   {
-    "id": "2fc15722b2",
+    "id": "0c513c2cab",
     "nodePath": "0-5-1-1-3-1-3-3-5-1-1-1",
-    "nodeHashId": "2fc15722b2",
-    "locator": "[_midscene_retrieve_task_id='2fc15722b2']",
+    "nodeHashId": "0c513c2cab",
+    "locator": "[_midscene_retrieve_task_id='0c513c2cab']",
     "nodeType": "FORM_ITEM Node",
     "attributes": {
       "type": "text",
@@ -222,23 +206,21 @@
       "left": 885,
       "top": 13,
       "width": 200,
-      "height": 32,
-      "zoom": 1
+      "height": 32
     },
     "center": [
       985,
       29
     ],
     "htmlNode": null,
-    "zoom": 1,
     "indexId": "9"
   },
   {
-    "id": "9ce0284219",
+    "id": "d76390b753",
     "nodePath": "0-5-1-1-3-1-3-3-5-1-1-3-1",
-    "nodeHashId": "9ce0284219",
+    "nodeHashId": "d76390b753",
     "nodeType": "BUTTON Node",
-    "locator": "[_midscene_retrieve_task_id='9ce0284219']",
+    "locator": "[_midscene_retrieve_task_id='d76390b753']",
     "attributes": {
       "tabindex": "0",
       "class": ".btn",
@@ -251,21 +233,19 @@
       "left": 892,
       "top": 19,
       "width": 28,
-      "height": 20,
-      "zoom": 1
+      "height": 20
     },
     "center": [
       906,
       29
     ],
     "htmlNode": null,
-    "zoom": 1,
     "indexId": "10"
   },
   {
-    "id": "fec3bea6e1",
+    "id": "7a1a2d8f0e",
     "nodePath": "0-5-1-1-3-1-3-3-9-0-1-0",
-    "nodeHashId": "fec3bea6e1",
+    "nodeHashId": "7a1a2d8f0e",
     "nodeType": "TEXT Node",
     "locator": "",
     "attributes": {
@@ -280,29 +260,15 @@
       "left": 1109,
       "top": 20,
       "width": 75,
-      "height": 19,
-      "zoom": 1
-    },
-    "htmlNode": null,
-    "zoom": 1,
+      "height": 19
+    },
+    "htmlNode": null,
     "indexId": "11"
   },
   {
-<<<<<<< HEAD
-<<<<<<< HEAD
-    "id": "0c617de29d",
-    "nodePath": "0-5-3-1-1-0-0",
-    "nodeHashId": "0c617de29d",
-=======
     "id": "237fb543b4",
     "nodePath": "0-5-3-1-1-0-0",
     "nodeHashId": "237fb543b4",
->>>>>>> @{-1}
-=======
-    "id": "237fb543b4",
-    "nodePath": "0-5-3-1-1-0-0",
-    "nodeHashId": "237fb543b4",
->>>>>>> 30dc7a3c
     "nodeType": "TEXT Node",
     "locator": "",
     "attributes": {
@@ -317,36 +283,15 @@
       "left": 355,
       "top": 77,
       "width": 81,
-<<<<<<< HEAD
-<<<<<<< HEAD
-      "height": 17,
-      "zoom": 1
-=======
-=======
->>>>>>> 30dc7a3c
-      "height": 17
->>>>>>> @{-1}
-    },
-    "htmlNode": null,
-    "zoom": 1,
+      "height": 17
+    },
+    "htmlNode": null,
     "indexId": "12"
   },
   {
-<<<<<<< HEAD
-<<<<<<< HEAD
-    "id": "552e9677b9",
-    "nodePath": "0-5-3-1-1-1",
-    "nodeHashId": "552e9677b9",
-=======
     "id": "2ba1908c18",
     "nodePath": "0-5-3-1-1-1",
     "nodeHashId": "2ba1908c18",
->>>>>>> @{-1}
-=======
-    "id": "2ba1908c18",
-    "nodePath": "0-5-3-1-1-1",
-    "nodeHashId": "2ba1908c18",
->>>>>>> 30dc7a3c
     "nodeType": "TEXT Node",
     "locator": "",
     "attributes": {
@@ -361,26 +306,17 @@
       "left": 436,
       "top": 77,
       "width": 456,
-<<<<<<< HEAD
-<<<<<<< HEAD
-      "height": 17,
-      "zoom": 1
-=======
-=======
->>>>>>> 30dc7a3c
-      "height": 17
->>>>>>> @{-1}
-    },
-    "htmlNode": null,
-    "zoom": 1,
+      "height": 17
+    },
+    "htmlNode": null,
     "indexId": "13"
   },
   {
-    "id": "7192302c38",
+    "id": "741454fc07",
     "nodePath": "0-5-3-3",
-    "nodeHashId": "7192302c38",
+    "nodeHashId": "741454fc07",
     "nodeType": "CONTAINER Node",
-    "locator": "[_midscene_retrieve_task_id='7192302c38']",
+    "locator": "[_midscene_retrieve_task_id='741454fc07']",
     "attributes": {
       "tabindex": "0",
       "role": "button",
@@ -394,21 +330,19 @@
       "left": 1232,
       "top": 69,
       "width": 32,
-      "height": 32,
-      "zoom": 1
+      "height": 32
     },
     "center": [
       1248,
       85
     ],
     "htmlNode": null,
-    "zoom": 1,
     "indexId": "14"
   },
   {
-    "id": "b09b963882",
+    "id": "ec5c08a439",
     "nodePath": "0-5-5-1-1-1-1-0",
-    "nodeHashId": "b09b963882",
+    "nodeHashId": "ec5c08a439",
     "nodeType": "TEXT Node",
     "locator": "",
     "attributes": {
@@ -423,17 +357,15 @@
       "left": 93,
       "top": 187,
       "width": 305,
-      "height": 17,
-      "zoom": 1
-    },
-    "htmlNode": null,
-    "zoom": 1,
+      "height": 17
+    },
+    "htmlNode": null,
     "indexId": "15"
   },
   {
-    "id": "a245466768",
+    "id": "f8ca0be4ed",
     "nodePath": "0-5-5-1-1-1-3-0",
-    "nodeHashId": "a245466768",
+    "nodeHashId": "f8ca0be4ed",
     "nodeType": "TEXT Node",
     "locator": "",
     "attributes": {
@@ -448,19 +380,17 @@
       "left": 80,
       "top": 234,
       "width": 266,
-      "height": 206,
-      "zoom": 1
-    },
-    "htmlNode": null,
-    "zoom": 1,
+      "height": 206
+    },
+    "htmlNode": null,
     "indexId": "16"
   },
   {
-    "id": "963f8c8584",
+    "id": "a115c043a2",
     "nodePath": "0-5-5-1-1-1-5-1-3-3",
-    "nodeHashId": "963f8c8584",
+    "nodeHashId": "a115c043a2",
     "nodeType": "BUTTON Node",
-    "locator": "[_midscene_retrieve_task_id='963f8c8584']",
+    "locator": "[_midscene_retrieve_task_id='a115c043a2']",
     "attributes": {
       "type": "button",
       "class": ".link-button.dlink",
@@ -473,21 +403,19 @@
       "left": 80,
       "top": 474,
       "width": 241,
-      "height": 50,
-      "zoom": 1
+      "height": 50
     },
     "center": [
       201,
       499
     ],
     "htmlNode": null,
-    "zoom": 1,
     "indexId": "17"
   },
   {
-    "id": "1bbe0906db",
+    "id": "ea2585add6",
     "nodePath": "0-5-5-1-1-1-5-3-0-0",
-    "nodeHashId": "1bbe0906db",
+    "nodeHashId": "ea2585add6",
     "nodeType": "TEXT Node",
     "locator": "",
     "attributes": {
@@ -502,17 +430,15 @@
       "left": 80,
       "top": 543,
       "width": 29,
-      "height": 17,
-      "zoom": 1
-    },
-    "htmlNode": null,
-    "zoom": 1,
+      "height": 17
+    },
+    "htmlNode": null,
     "indexId": "18"
   },
   {
-    "id": "cd52273b82",
+    "id": "bbe7c09679",
     "nodePath": "0-5-5-1-1-1-5-3-1",
-    "nodeHashId": "cd52273b82",
+    "nodeHashId": "bbe7c09679",
     "nodeType": "TEXT Node",
     "locator": "",
     "attributes": {
@@ -527,17 +453,15 @@
       "left": 109,
       "top": 543,
       "width": 8,
-      "height": 17,
-      "zoom": 1
-    },
-    "htmlNode": null,
-    "zoom": 1,
+      "height": 17
+    },
+    "htmlNode": null,
     "indexId": "19"
   },
   {
-    "id": "31e2b307f8",
+    "id": "34a6664272",
     "nodePath": "0-5-5-1-1-1-5-3-2-0",
-    "nodeHashId": "31e2b307f8",
+    "nodeHashId": "34a6664272",
     "nodeType": "TEXT Node",
     "locator": "",
     "attributes": {
@@ -552,17 +476,15 @@
       "left": 117,
       "top": 543,
       "width": 101,
-      "height": 17,
-      "zoom": 1
-    },
-    "htmlNode": null,
-    "zoom": 1,
+      "height": 17
+    },
+    "htmlNode": null,
     "indexId": "20"
   },
   {
-    "id": "3373511884",
+    "id": "6a9e874040",
     "nodePath": "0-5-5-1-1-1-5-3-3",
-    "nodeHashId": "3373511884",
+    "nodeHashId": "6a9e874040",
     "nodeType": "TEXT Node",
     "locator": "",
     "attributes": {
@@ -577,17 +499,15 @@
       "left": 218,
       "top": 543,
       "width": 25,
-      "height": 17,
-      "zoom": 1
-    },
-    "htmlNode": null,
-    "zoom": 1,
+      "height": 17
+    },
+    "htmlNode": null,
     "indexId": "21"
   },
   {
-    "id": "792d431787",
+    "id": "1ef8370ece",
     "nodePath": "0-5-5-1-1-1-5-3-4-0",
-    "nodeHashId": "792d431787",
+    "nodeHashId": "1ef8370ece",
     "nodeType": "TEXT Node",
     "locator": "",
     "attributes": {
@@ -602,17 +522,15 @@
       "left": 244,
       "top": 543,
       "width": 102,
-      "height": 17,
-      "zoom": 1
-    },
-    "htmlNode": null,
-    "zoom": 1,
+      "height": 17
+    },
+    "htmlNode": null,
     "indexId": "22"
   },
   {
-    "id": "46242d1727",
+    "id": "f0d0e9c4f1",
     "nodePath": "0-5-5-1-1-1-5-5-0",
-    "nodeHashId": "46242d1727",
+    "nodeHashId": "f0d0e9c4f1",
     "nodeType": "TEXT Node",
     "locator": "",
     "attributes": {
@@ -627,17 +545,15 @@
       "left": 80,
       "top": 580,
       "width": 181,
-      "height": 13,
-      "zoom": 1
-    },
-    "htmlNode": null,
-    "zoom": 1,
+      "height": 13
+    },
+    "htmlNode": null,
     "indexId": "23"
   },
   {
-    "id": "6d781ee9ea",
+    "id": "deba00f856",
     "nodePath": "0-5-5-1-1-1-5-5-1-0-0",
-    "nodeHashId": "6d781ee9ea",
+    "nodeHashId": "deba00f856",
     "nodeType": "TEXT Node",
     "locator": "",
     "attributes": {
@@ -652,17 +568,15 @@
       "left": 80,
       "top": 597,
       "width": 37,
-      "height": 13,
-      "zoom": 1
-    },
-    "htmlNode": null,
-    "zoom": 1,
+      "height": 13
+    },
+    "htmlNode": null,
     "indexId": "24"
   },
   {
-    "id": "8f067c803c",
+    "id": "491790f90f",
     "nodePath": "0-5-5-1-1-1-5-5-1-1",
-    "nodeHashId": "8f067c803c",
+    "nodeHashId": "491790f90f",
     "nodeType": "TEXT Node",
     "locator": "",
     "attributes": {
@@ -677,17 +591,15 @@
       "left": 117,
       "top": 597,
       "width": 26,
-      "height": 13,
-      "zoom": 1
-    },
-    "htmlNode": null,
-    "zoom": 1,
+      "height": 13
+    },
+    "htmlNode": null,
     "indexId": "25"
   },
   {
-    "id": "de8bfb058d",
+    "id": "324717c5ff",
     "nodePath": "0-5-5-1-1-1-5-5-1-2-0",
-    "nodeHashId": "de8bfb058d",
+    "nodeHashId": "324717c5ff",
     "nodeType": "TEXT Node",
     "locator": "",
     "attributes": {
@@ -702,17 +614,15 @@
       "left": 143,
       "top": 597,
       "width": 94,
-      "height": 13,
-      "zoom": 1
-    },
-    "htmlNode": null,
-    "zoom": 1,
+      "height": 13
+    },
+    "htmlNode": null,
     "indexId": "26"
   },
   {
-    "id": "54adccd34e",
+    "id": "3f353e2096",
     "nodePath": "0-5-5-1-1-1-5-5-1-3",
-    "nodeHashId": "54adccd34e",
+    "nodeHashId": "3f353e2096",
     "nodeType": "TEXT Node",
     "locator": "",
     "attributes": {
@@ -727,21 +637,19 @@
       "left": 237,
       "top": 597,
       "width": 3,
-      "height": 13,
-      "zoom": 1
-    },
-    "htmlNode": null,
-    "zoom": 1,
+      "height": 13
+    },
+    "htmlNode": null,
     "indexId": "27"
   },
   {
-    "id": "de4e864fab",
+    "id": "7eb7a9b4da",
     "nodePath": "0-5-5-1-1-3-3",
-    "nodeHashId": "de4e864fab",
-    "locator": "[_midscene_retrieve_task_id='de4e864fab']",
+    "nodeHashId": "7eb7a9b4da",
+    "locator": "[_midscene_retrieve_task_id='7eb7a9b4da']",
     "attributes": {
       "src": "/assets/home/home-screenshot-mac-2x-v2-light.png",
-      "alt": "Visual Studio Code in action with AI-powered sugge...",
+      "alt": "Visual Studio Code in action with AI-powered suggestions from GitHub Copilot, built-in terminal and powerful extensions for all languages and tools",
       "class": ".hero-image.light",
       "nodeType": "IMG Node"
     },
@@ -751,15 +659,13 @@
       "left": 480,
       "top": 166,
       "width": 720,
-      "height": 457,
-      "zoom": 1
+      "height": 457
     },
     "center": [
       840,
       395
     ],
     "htmlNode": null,
-    "zoom": 1,
     "indexId": "28"
   }
 ]