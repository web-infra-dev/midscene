--- conflicted
+++ resolved
@@ -6,14 +6,9 @@
 describe('automation - computer', () => {
   it('should be able to generate prompt', async () => {
     const prompt = await systemPromptToTaskPlanning();
-<<<<<<< HEAD
-    // console.log(prompt);
-=======
->>>>>>> e8602153
     expect(prompt).toBeDefined();
     expect(prompt).toMatchSnapshot();
   });
-<<<<<<< HEAD
 });
 
 describe('utils', () => {
@@ -220,6 +215,4 @@
     // console.log(description);
     expect(description).toMatchSnapshot();
   });
-=======
->>>>>>> e8602153
 });