--- conflicted
+++ resolved
@@ -17,15 +17,7 @@
 export default defineConfig({
   test: {
     include: enableAiTest
-<<<<<<< HEAD
-      ? [
-          'tests/ai/inspector/todo_inspector.test.ts',
-          'tests/ai/automation/planning.test.ts',
-          ...basicTest,
-        ]
-=======
       ? ['tests/ai/**/**.test.ts', ...basicTest]
->>>>>>> 10757a8b
       : basicTest,
   },
   resolve: {
