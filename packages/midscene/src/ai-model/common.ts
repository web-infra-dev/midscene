import type OpenAI from 'openai';
import type {
  ChatCompletionContentPart,
  ChatCompletionSystemMessageParam,
  ChatCompletionUserMessageParam,
} from 'openai/resources';
import {
  COZE_AI_ACTION_BOT_ID,
  COZE_AI_ASSERT_BOT_ID,
  COZE_EXTRACT_INFO_BOT_ID,
  COZE_INSPECT_ELEMENT_BOT_ID,
  callCozeAi,
  transfromOpenAiArgsToCoze,
  useCozeModel,
} from './coze';
import {
  MIDSCENE_MODEL_TEXT_ONLY,
  callToGetJSONObject,
  useOpenAIModel,
} from './openai';

export type AIArgs = [
  ChatCompletionSystemMessageParam,
  ChatCompletionUserMessageParam,
];

export enum AIActionType {
  ASSERT = 0,
  INSPECT_ELEMENT = 1,
  EXTRACT_DATA = 2,
  PLAN = 3,
}

export async function callAiFn<T>(options: {
  msgs: AIArgs;
  AIActionType: AIActionType;
  useModel?: 'openAI' | 'coze';
}) {
  const { useModel, msgs, AIActionType: AIActionTypeValue } = options;
  if (useOpenAIModel(useModel)) {
    const parseResult = await callToGetJSONObject<T>(msgs, AIActionTypeValue);
    return parseResult;
  }

  if (useCozeModel(useModel)) {
    let botId = '';
    switch (AIActionTypeValue) {
      case AIActionType.ASSERT:
        botId = COZE_AI_ASSERT_BOT_ID;
        break;
      case AIActionType.EXTRACT_DATA:
        botId = COZE_EXTRACT_INFO_BOT_ID;
        break;
      case AIActionType.INSPECT_ELEMENT:
        botId = COZE_INSPECT_ELEMENT_BOT_ID;
        break;
      default:
        botId = COZE_AI_ACTION_BOT_ID;
    }
    const cozeMsg = transfromOpenAiArgsToCoze(msgs[1]);
    const parseResult = await callCozeAi<T>({
      ...cozeMsg,
      botId,
    });
    return parseResult;
  }

<<<<<<< HEAD
  throw Error('Does not contain coze and openai environment variables');
}

export function transformUserMessages(msgs: ChatCompletionContentPart[]) {
  const textOnly = Boolean(process.env[MIDSCENE_MODEL_TEXT_ONLY]);
  if (!textOnly) return msgs;

  return msgs.reduce((res, msg) => {
    if (msg.type === 'text') {
      res += msg.text;
    }
    return res;
  }, '');
=======
  throw Error(
    'Cannot find Coze or OpenAI config. You should set at least one of them.',
  );
>>>>>>> 032b505d
}<|MERGE_RESOLUTION|>--- conflicted
+++ resolved
@@ -65,8 +65,9 @@
     return parseResult;
   }
 
-<<<<<<< HEAD
-  throw Error('Does not contain coze and openai environment variables');
+  throw Error(
+    'Cannot find Coze or OpenAI config. You should set at least one of them.',
+  );
 }
 
 export function transformUserMessages(msgs: ChatCompletionContentPart[]) {
@@ -79,9 +80,4 @@
     }
     return res;
   }, '');
-=======
-  throw Error(
-    'Cannot find Coze or OpenAI config. You should set at least one of them.',
-  );
->>>>>>> 032b505d
 }