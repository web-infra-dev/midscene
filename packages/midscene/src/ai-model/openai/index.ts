import assert from 'node:assert';
import { AIResponseFormat, type AIUsageInfo } from '@/types';
import { Anthropic } from '@anthropic-ai/sdk';
import {
  DefaultAzureCredential,
  getBearerTokenProvider,
} from '@azure/identity';
import { ifInBrowser } from '@midscene/shared/utils';
<<<<<<< HEAD
//@ts-ignore
=======
>>>>>>> 8042bcc7
import dJSON from 'dirty-json';
import OpenAI, { AzureOpenAI } from 'openai';
import type { ChatCompletionMessageParam } from 'openai/resources';
import { SocksProxyAgent } from 'socks-proxy-agent';

import {
<<<<<<< HEAD
  MIDSCENE_API_TYPE,
  MIDSCENE_COOKIE,
=======
  ANTHROPIC_API_KEY,
  MIDSCENE_AZURE_OPENAI_INIT_CONFIG_JSON,
  MIDSCENE_AZURE_OPENAI_SCOPE,
>>>>>>> 8042bcc7
  MIDSCENE_DANGEROUSLY_PRINT_ALL_CONFIG,
  MIDSCENE_DEBUG_AI_PROFILE,
  MIDSCENE_LANGSMITH_DEBUG,
  MIDSCENE_MODEL_NAME,
  MIDSCENE_OPENAI_INIT_CONFIG_JSON,
  MIDSCENE_OPENAI_SOCKS_PROXY,
  MIDSCENE_USE_ANTHROPIC_SDK,
  MIDSCENE_USE_AZURE_OPENAI,
  OPENAI_API_KEY,
  OPENAI_BASE_URL,
  OPENAI_MAX_TOKENS,
  OPENAI_USE_AZURE,
  allAIConfig,
  getAIConfig,
  getAIConfigInJson,
} from '../../env';
import { AIActionType } from '../common';
import { findElementSchema } from '../prompt/element_inspector';
import { planSchema } from '../prompt/planning';
import { assertSchema } from '../prompt/util';

export function checkAIConfig(preferVendor?: 'coze' | 'openAI') {
  if (preferVendor && preferVendor !== 'openAI') return false;
  if (getAIConfig(OPENAI_API_KEY)) return true;
  if (getAIConfig(MIDSCENE_USE_AZURE_OPENAI)) return true;
  if (getAIConfig(ANTHROPIC_API_KEY)) return true;

  return Boolean(getAIConfig(MIDSCENE_OPENAI_INIT_CONFIG_JSON));
}

// default model
const defaultModel = 'gpt-4o-2024-08-06';
export function getModelName() {
  let modelName = defaultModel;
  const nameInConfig = getAIConfig(MIDSCENE_MODEL_NAME);
  if (nameInConfig) {
    modelName = nameInConfig;
  }
  return modelName;
}

async function createChatClient(): Promise<{
  completion: OpenAI.Chat.Completions;
  style: 'openai' | 'anthropic';
}> {
  let openai: OpenAI | AzureOpenAI | undefined;
  const extraConfig = getAIConfigInJson(MIDSCENE_OPENAI_INIT_CONFIG_JSON);

  const socksProxy = getAIConfig(MIDSCENE_OPENAI_SOCKS_PROXY);
  const socksAgent = socksProxy ? new SocksProxyAgent(socksProxy) : undefined;

  if (getAIConfig(OPENAI_USE_AZURE)) {
    // this is deprecated
    openai = new AzureOpenAI({
      baseURL: getAIConfig(OPENAI_BASE_URL),
      apiKey: getAIConfig(OPENAI_API_KEY),
      httpAgent: socksAgent,
      ...extraConfig,
      dangerouslyAllowBrowser: true,
    }) as OpenAI;
  } else if (getAIConfig(MIDSCENE_USE_AZURE_OPENAI)) {
    // sample code: https://github.com/Azure/azure-sdk-for-js/blob/main/sdk/openai/openai/samples/cookbook/simpleCompletionsPage/app.js
    const scope = getAIConfig(MIDSCENE_AZURE_OPENAI_SCOPE);

    assert(
      !ifInBrowser,
      'Azure OpenAI is not supported in browser with Midscene.',
    );
    const credential = new DefaultAzureCredential();

    assert(scope, 'MIDSCENE_AZURE_OPENAI_SCOPE is required');
    const tokenProvider = getBearerTokenProvider(credential, scope);

    const extraAzureConfig = getAIConfigInJson(
      MIDSCENE_AZURE_OPENAI_INIT_CONFIG_JSON,
    );
    openai = new AzureOpenAI({
      azureADTokenProvider: tokenProvider,
      ...extraConfig,
      ...extraAzureConfig,
    });
  } else if (!getAIConfig(MIDSCENE_USE_ANTHROPIC_SDK)) {
    openai = new OpenAI({
      baseURL: getAIConfig(OPENAI_BASE_URL),
      apiKey: getAIConfig(OPENAI_API_KEY),
      httpAgent: socksAgent,
      ...extraConfig,
      dangerouslyAllowBrowser: true,
    });
  }

  if (openai && getAIConfig(MIDSCENE_LANGSMITH_DEBUG)) {
    if (ifInBrowser) {
      throw new Error('langsmith is not supported in browser');
    }
    console.log('DEBUGGING MODE: langsmith wrapper enabled');
    const { wrapOpenAI } = await import('langsmith/wrappers');
    openai = wrapOpenAI(openai);
  }

  if (typeof openai !== 'undefined') {
    return {
      completion: openai.chat.completions,
      style: 'openai',
    };
  }

  // Anthropic
  if (getAIConfig(MIDSCENE_USE_ANTHROPIC_SDK)) {
    const apiKey = getAIConfig(ANTHROPIC_API_KEY);
    assert(apiKey, 'ANTHROPIC_API_KEY is required');
    openai = new Anthropic({
      apiKey,
    }) as any;
  }

  if (typeof openai !== 'undefined' && (openai as any).messages) {
    return {
      completion: (openai as any).messages,
      style: 'anthropic',
    };
  }

  throw new Error('Openai SDK or Anthropic SDK is not initialized');
}

export async function call(
  messages: ChatCompletionMessageParam[],
  apiType?: AIActionType,
  responseFormat?:
    | OpenAI.ChatCompletionCreateParams['response_format']
    | OpenAI.ResponseFormatJSONObject,
): Promise<{ content: string; usage?: AIUsageInfo }> {
  const { completion, style } = await createChatClient();
  const shouldPrintTiming =
    typeof getAIConfig(MIDSCENE_DEBUG_AI_PROFILE) === 'string';
<<<<<<< HEAD
  if (getAIConfig(MIDSCENE_DANGEROUSLY_PRINT_ALL_CONFIG)) {
    console.log(allAIConfig());
  }

  const startTime = Date.now();
  const model = getModelName();
  const completion = await openai.chat.completions.create(
    {
      model,
      messages,
      response_format: responseFormat,
      temperature: 0.1,
      // top_p: 0.1,
      max_tokens: 2000,
      stream: false,
      // betas: ['computer-use-2024-10-22'],
    } as any,
    {
      headers: {
        Cookie: getAIConfig(MIDSCENE_COOKIE) || '',
        [MIDSCENE_API_TYPE]: apiType?.toString() || '',
      },
    },
  );

  shouldPrintTiming &&
    console.log(
      'Midscene - AI call',
=======

  const maxTokens = getAIConfig(OPENAI_MAX_TOKENS);

  const startTime = Date.now();
  const model = getModelName();
  let content: string | undefined;
  let usage: OpenAI.CompletionUsage | undefined;
  const commonConfig = {
    temperature: 0.1,
    stream: false,
    max_tokens:
      typeof maxTokens === 'number'
        ? maxTokens
        : Number.parseInt(maxTokens || '2048', 10),
  };
  if (style === 'openai') {
    const result = await completion.create({
>>>>>>> 8042bcc7
      model,
      messages,
      response_format: responseFormat,
      ...commonConfig,
      // betas: ['computer-use-2024-10-22'],
    } as any);
    shouldPrintTiming &&
      console.log(
        'Midscene - AI call',
        model,
        result.usage,
        `${Date.now() - startTime}ms`,
      );
    content = result.choices[0].message.content!;
    assert(content, 'empty content');
    usage = result.usage;
  } else if (style === 'anthropic') {
    const convertImageContent = (content: any) => {
      if (content.type === 'image_url') {
        const imgBase64 = content.image_url.url;
        assert(imgBase64, 'image_url is required');
        return {
          source: {
            type: 'base64',
            media_type: imgBase64.includes('data:image/png;base64,')
              ? 'image/png'
              : 'image/jpeg',
            data: imgBase64.split(',')[1],
          },
          type: 'image',
        };
      }
      return content;
    };

    const result = await completion.create({
      model,
      system: 'You are a versatile professional in software UI automation',
      messages: messages.map((m) => ({
        role: 'user',
        content: Array.isArray(m.content)
          ? (m.content as any).map(convertImageContent)
          : m.content,
      })),
      response_format: responseFormat,
      ...commonConfig,
    } as any);
    content = (result as any).content[0].text as string;
    assert(content, 'empty content');
    usage = result.usage;
  }

  return { content: content || '', usage };
}

export async function callToGetJSONObject<T>(
  messages: ChatCompletionMessageParam[],
  AIActionTypeValue?: AIActionType,
): Promise<{ content: T; usage?: AIUsageInfo }> {
  // gpt-4o-2024-05-13 only supports json_object response format
  let responseFormat:
    | OpenAI.ChatCompletionCreateParams['response_format']
    | OpenAI.ResponseFormatJSONObject
    | undefined;

  const model = getModelName();

  if (model.includes('gpt-4o')) {
    switch (AIActionTypeValue) {
      case AIActionType.ASSERT:
        responseFormat = assertSchema;
        break;
      case AIActionType.INSPECT_ELEMENT:
        responseFormat = findElementSchema;
        break;
      case AIActionType.EXTRACT_DATA:
        //TODO: Currently the restriction type can only be a json subset of the constraint, and the way the extract api is used needs to be adjusted to limit the user's data to this as well
        // targetResponseFormat = extractDataSchema;
        responseFormat = { type: AIResponseFormat.JSON };
        break;
      case AIActionType.PLAN:
        responseFormat = planSchema;
        break;
    }

    if (model === 'gpt-4o-2024-05-13' || !responseFormat) {
      responseFormat = { type: AIResponseFormat.JSON };
    }
  }

  const safeJsonParse = (input: string) => {
    try {
      return JSON.parse(input);
    } catch {
      return null;
    }
  };
  const response = await call(messages, AIActionTypeValue, responseFormat);
  assert(response, 'empty response');

<<<<<<< HEAD
  try {
    return { content: safeParseJson(response.content), usage: response.usage };
  } catch {
    throw Error(`parse json error: ${response.content}`);
  }
=======
  const cleanJsonString = extractJSONFromCodeBlock(response.content);
  try {
    jsonContent = JSON.parse(cleanJsonString);
  } catch {}
  if (jsonContent) return { content: jsonContent, usage: response.usage };

  try {
    jsonContent = dJSON.parse(cleanJsonString);
  } catch {}
  if (jsonContent) return { content: jsonContent, usage: response.usage };

  throw Error(`failed to parse json response: ${response.content}`);
>>>>>>> 8042bcc7
}

export function extractJSONFromCodeBlock(response: string) {
  try {
    // First, try to match a JSON object directly in the response
    const jsonMatch = response.match(/^\s*(\{[\s\S]*\})\s*$/);
    if (jsonMatch) {
      return jsonMatch[1];
    }

    // If no direct JSON object is found, try to extract JSON from a code block
    const codeBlockMatch = response.match(
      /```(?:json)?\s*(\{[\s\S]*?\})\s*```/,
    );
    if (codeBlockMatch) {
      return codeBlockMatch[1];
    }

    // If no code block is found, try to find a JSON-like structure in the text
    const jsonLikeMatch = response.match(/\{[\s\S]*\}/);
    if (jsonLikeMatch) {
      return jsonLikeMatch[0];
    }
  } catch {
    return response;
  }

  // If no JSON-like structure is found, return the original response
  return response;
}

export function safeParseJson(input: string) {
  try {
    const json = extractJSONFromCodeBlock(input);
    // console.log('parse json', json);
    // if (typeof json === 'string') {
    //   // Convert tuple-like position format (x,y) to array format [x,y]
    //   json = json.replace(
    //     /\"positions\":\s*\((\d+),(\d+)\)/g,
    //     '"positions": [$1,$2]',
    //   );
    // }
    return dJSON.parse(json);
  } catch {
    console.log('parse json error', input);
    return {
      error: 'parse json error',
    };
  }
}<|MERGE_RESOLUTION|>--- conflicted
+++ resolved
@@ -6,24 +6,15 @@
   getBearerTokenProvider,
 } from '@azure/identity';
 import { ifInBrowser } from '@midscene/shared/utils';
-<<<<<<< HEAD
-//@ts-ignore
-=======
->>>>>>> 8042bcc7
 import dJSON from 'dirty-json';
 import OpenAI, { AzureOpenAI } from 'openai';
 import type { ChatCompletionMessageParam } from 'openai/resources';
 import { SocksProxyAgent } from 'socks-proxy-agent';
 
 import {
-<<<<<<< HEAD
-  MIDSCENE_API_TYPE,
-  MIDSCENE_COOKIE,
-=======
   ANTHROPIC_API_KEY,
   MIDSCENE_AZURE_OPENAI_INIT_CONFIG_JSON,
   MIDSCENE_AZURE_OPENAI_SCOPE,
->>>>>>> 8042bcc7
   MIDSCENE_DANGEROUSLY_PRINT_ALL_CONFIG,
   MIDSCENE_DEBUG_AI_PROFILE,
   MIDSCENE_LANGSMITH_DEBUG,
@@ -160,36 +151,6 @@
   const { completion, style } = await createChatClient();
   const shouldPrintTiming =
     typeof getAIConfig(MIDSCENE_DEBUG_AI_PROFILE) === 'string';
-<<<<<<< HEAD
-  if (getAIConfig(MIDSCENE_DANGEROUSLY_PRINT_ALL_CONFIG)) {
-    console.log(allAIConfig());
-  }
-
-  const startTime = Date.now();
-  const model = getModelName();
-  const completion = await openai.chat.completions.create(
-    {
-      model,
-      messages,
-      response_format: responseFormat,
-      temperature: 0.1,
-      // top_p: 0.1,
-      max_tokens: 2000,
-      stream: false,
-      // betas: ['computer-use-2024-10-22'],
-    } as any,
-    {
-      headers: {
-        Cookie: getAIConfig(MIDSCENE_COOKIE) || '',
-        [MIDSCENE_API_TYPE]: apiType?.toString() || '',
-      },
-    },
-  );
-
-  shouldPrintTiming &&
-    console.log(
-      'Midscene - AI call',
-=======
 
   const maxTokens = getAIConfig(OPENAI_MAX_TOKENS);
 
@@ -207,7 +168,6 @@
   };
   if (style === 'openai') {
     const result = await completion.create({
->>>>>>> 8042bcc7
       model,
       messages,
       response_format: responseFormat,
@@ -298,36 +258,19 @@
     }
   }
 
-  const safeJsonParse = (input: string) => {
-    try {
-      return JSON.parse(input);
-    } catch {
-      return null;
-    }
-  };
   const response = await call(messages, AIActionTypeValue, responseFormat);
   assert(response, 'empty response');
 
-<<<<<<< HEAD
   try {
-    return { content: safeParseJson(response.content), usage: response.usage };
+    const jsonContent = safeParseJson(response.content);
+    return { content: jsonContent, usage: response.usage };
   } catch {
-    throw Error(`parse json error: ${response.content}`);
-  }
-=======
-  const cleanJsonString = extractJSONFromCodeBlock(response.content);
-  try {
-    jsonContent = JSON.parse(cleanJsonString);
-  } catch {}
-  if (jsonContent) return { content: jsonContent, usage: response.usage };
-
-  try {
-    jsonContent = dJSON.parse(cleanJsonString);
-  } catch {}
-  if (jsonContent) return { content: jsonContent, usage: response.usage };
+    // retry
+    // const res =  await callToGetJSONObject(messages, AIActionTypeValue, responseFormat);
+  }
+  // if (jsonContent) return { content: jsonContent, usage: response.usage };
 
   throw Error(`failed to parse json response: ${response.content}`);
->>>>>>> 8042bcc7
 }
 
 export function extractJSONFromCodeBlock(response: string) {
