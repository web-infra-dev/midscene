--- conflicted
+++ resolved
@@ -39,13 +39,10 @@
     [MATCH_BY_POSITION]: process.env[MATCH_BY_POSITION] || undefined,
     [MIDSCENE_REPORT_TAG_NAME]:
       process.env[MIDSCENE_REPORT_TAG_NAME] || undefined,
-<<<<<<< HEAD
     [MATCH_BY_TAG_NUMBER]: process.env[MATCH_BY_TAG_NUMBER] || undefined,
     [MIDSCENE_COOKIE]: process.env[MIDSCENE_COOKIE] || undefined,
-=======
     [MIDSCENE_OPENAI_SOCKS_PROXY]:
       process.env[MIDSCENE_OPENAI_SOCKS_PROXY] || undefined,
->>>>>>> 6e54c153
   };
 };
 
