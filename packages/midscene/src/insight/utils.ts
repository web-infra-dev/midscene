--- conflicted
+++ resolved
@@ -47,11 +47,7 @@
 
   const id = logId || uuid();
   const baseData: DumpMeta = {
-<<<<<<< HEAD
-    sdkVersion: getMidscenePkgInfo(__dirname)?.version ?? 'unknown',
-=======
     sdkVersion: getVersion(),
->>>>>>> 08d46bec
     logTime: Date.now(),
     model_name: getAIConfig(MIDSCENE_MODEL_NAME) || '',
   };
@@ -63,16 +59,7 @@
 
   dumpSubscriber?.(finalData);
 
-<<<<<<< HEAD
-  if (!logFileName) {
-    logFileName = `pid_${pid}_${baseData.logTime}`;
-    while (existsSync(join(logDir, `${logFileName}.${logFileExt}`))) {
-      logFileName = `${pid}_${baseData.logTime}-${Math.random()}`;
-    }
-  }
-=======
   const dataString = stringifyDumpData(finalData, 2);
->>>>>>> 08d46bec
 
   try {
     const dataString = stringifyDumpData(finalData, 2);
@@ -92,8 +79,6 @@
     console.error(`Error writing log file: ${error.message}`, error);
     throw new Error('Failed to write log file');
   }
-<<<<<<< HEAD
-=======
 
   if (!ifInBrowser) {
     if (!logFileName) {
@@ -110,7 +95,6 @@
       type: 'dump',
     });
   }
->>>>>>> 08d46bec
 
   return id;
 }
