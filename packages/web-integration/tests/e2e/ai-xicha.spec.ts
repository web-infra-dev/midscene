--- conflicted
+++ resolved
@@ -10,15 +10,6 @@
 test('ai order', async ({ ai, aiQuery }) => {
   await ai('点击左上角语言切换按钮(英文、中文)，在弹出的下拉列表中点击中文');
   await ai('在向下滚动一屏');
-<<<<<<< HEAD
-  // await ai('直接点击多肉葡萄的规格按钮');
-  // await ai('点击不使用吸管、点击冰沙推荐、点击正常冰推荐');
-  // await ai('在向下滚动一屏');
-  // await ai('点击标准甜、点击绿妍（推荐）、点击标准口味');
-  // await ai('滚动到最下面');
-  // await ai('点击选好了按钮');
-  // await ai('点击右上角商品图标按钮');
-=======
   await ai('直接点击多肉葡萄的规格按钮');
   await ai('点击不使用吸管、点击冰沙推荐、点击正常冰推荐');
   await ai('向下滚动一屏');
@@ -26,7 +17,6 @@
   await ai('滚动到最下面');
   await ai('点击选好了按钮');
   await ai('点击右上角商品图标按钮');
->>>>>>> beeebba0
 
   // // 随便滚动一下
   // await ai('滚动到最下面');
