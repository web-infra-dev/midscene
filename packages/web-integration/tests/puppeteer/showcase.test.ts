--- conflicted
+++ resolved
@@ -8,7 +8,6 @@
 
 const sleep = (ms: number) => new Promise((resolve) => setTimeout(resolve, ms));
 
-<<<<<<< HEAD
 describe(
   'puppeteer integration',
   () => {
@@ -18,42 +17,6 @@
 
       await mid.aiAction(
         'type "standard_user" in user name input, type "secret_sauce" in password, click "Login"',
-=======
-describe('puppeteer integration', () => {
-  it('Sauce Demo by Swag Lab', async () => {
-    const page = await launchPage('https://www.saucedemo.com/');
-    const mid = new PuppeteerAgent(page);
-
-    await mid.aiAction(
-      'type "standard_user" in user name input, type "secret_sauce" in password, click "Login"',
-    );
-
-    await sleep(2000);
-
-    // find the items
-    const items = await mid.aiQuery(
-      '"{name: string, price: number, actionBtnName: string}[], return item name, price and the action button name on the lower right corner of each item (like "Remove")',
-    );
-    console.log('item list', items);
-    expect(items.length).toBeGreaterThanOrEqual(2);
-
-    await mid.aiAssert('The price of "Sauce Labs Onesie" is 7.99');
-  });
-
-  it('extract the Github service status', async () => {
-    const page = await launchPage('https://www.githubstatus.com/');
-    const mid = new PuppeteerAgent(page);
-
-    const result = await mid.aiQuery(
-      'this is a service status page. Extract all status data with this scheme: {[serviceName]: [statusText]}',
-    );
-    console.log('Github service status', result);
-
-    expect(async () => {
-      // there is no food delivery service on Github
-      await mid.aiAssert(
-        'there is a "food delivery" service on page and is in normal state',
->>>>>>> 9c5a7a12
       );
 
       await sleep(2000);
@@ -78,6 +41,33 @@
       console.log('Github service status', result);
 
       expect(async () => {
+        // there is no food delivery service on Github
+        await mid.aiAssert(
+          'there is a "food delivery" service on page and is in normal state',
+        );
+
+        await sleep(2000);
+
+        // find the items
+        const items = await mid.aiQuery(
+          '"{name: string, price: number, actionBtnName: string}[], return item name, price and the action button name on the lower right corner of each item (like "Remove")',
+        );
+        console.log('item list', items);
+        expect(items.length).toBeGreaterThanOrEqual(2);
+
+        await mid.aiAssert('The price of "Sauce Labs Onesie" is 7.99');
+      });
+    });
+    it('extract the Github service status', async () => {
+      const page = await launchPage('https://www.githubstatus.com/');
+      const mid = new PuppeteerAgent(page);
+
+      const result = await mid.aiQuery(
+        'this is a service status page. Extract all status data with this scheme: {[serviceName]: [statusText]}',
+      );
+      console.log('Github service status', result);
+
+      expect(async () => {
         //   // there is no food delivery service on Github
         await mid.aiAssert(
           'there is a "food delivery" service on page and is in normal state',
