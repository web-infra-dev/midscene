--- conflicted
+++ resolved
@@ -205,15 +205,12 @@
       "nodeType": "TEXT Node",
     },
     "content": "Form",
-<<<<<<< HEAD
-=======
   },
   {
     "attributes": {
       "nodeType": "TEXT Node",
     },
     "content": "Name:",
->>>>>>> 2d1b3260
   },
   {
     "attributes": {
@@ -276,15 +273,6 @@
   },
   {
     "attributes": {
-<<<<<<< HEAD
-=======
-      "nodeType": "TEXT Node",
-    },
-    "content": "",
-  },
-  {
-    "attributes": {
->>>>>>> 2d1b3260
       "nodeType": "TEXT Node",
     },
     "content": "输入搜索关键词",
