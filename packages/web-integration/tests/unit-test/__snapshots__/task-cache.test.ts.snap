// Vitest Snapshot v1, https://vitest.dev/guide/snapshot.html

exports[`TaskCache > save and retrieve cache from file 1`] = `
[
  {
    "prompt": "test",
    "type": "plan",
    "yamlWorkflow": "test-yaml-workflow",
  },
  {
    "prompt": "test-locate",
    "type": "locate",
    "xpaths": [
      "test-xpath-1",
      "test-xpath-2",
    ],
  },
]
`;

exports[`TaskCache > save and retrieve cache from file 2`] = `
[
  {
    "prompt": "test",
    "type": "plan",
    "yamlWorkflow": "test-yaml-workflow",
  },
  {
    "prompt": "test-locate",
    "type": "locate",
    "xpaths": [
      "test-xpath-3",
      "test-xpath-4",
    ],
  },
]
`;

exports[`TaskCache > save and retrieve cache from file 3`] = `
<<<<<<< HEAD
"midsceneVersion: 0.0.0
=======
"midsceneVersion: 0.999.0
>>>>>>> 740104de
cacheId: cacheId
caches:
  - type: plan
    prompt: test
    yamlWorkflow: test-yaml-workflow
  - type: locate
    prompt: test-locate
    xpaths:
      - test-xpath-3
      - test-xpath-4
"
`;

exports[`TaskCache > should create cache file 1`] = `
<<<<<<< HEAD
"midsceneVersion: 0.0.0
=======
"midsceneVersion: 0.999.0
>>>>>>> 740104de
cacheId: cacheId
caches:
  - type: plan
    prompt: test
    yamlWorkflow: test
"
`;

exports[`TaskCache > update or append cache record - should not match cache added in same run 1`] = `
[
  {
    "prompt": "test-prompt",
    "type": "plan",
    "yamlWorkflow": "test-yaml-workflow",
  },
  {
    "prompt": "test-prompt",
    "type": "plan",
    "yamlWorkflow": "test-yaml-workflow-2",
  },
]
`;<|MERGE_RESOLUTION|>--- conflicted
+++ resolved
@@ -37,11 +37,7 @@
 `;
 
 exports[`TaskCache > save and retrieve cache from file 3`] = `
-<<<<<<< HEAD
-"midsceneVersion: 0.0.0
-=======
 "midsceneVersion: 0.999.0
->>>>>>> 740104de
 cacheId: cacheId
 caches:
   - type: plan
@@ -56,11 +52,7 @@
 `;
 
 exports[`TaskCache > should create cache file 1`] = `
-<<<<<<< HEAD
-"midsceneVersion: 0.0.0
-=======
 "midsceneVersion: 0.999.0
->>>>>>> 740104de
 cacheId: cacheId
 caches:
   - type: plan
