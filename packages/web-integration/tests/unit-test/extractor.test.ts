import path, { join } from 'node:path';
import { parseContextFromWebPage } from '@/common/utils';
import { generateTestData } from 'tests/ai/e2e/tool';
import { describe, expect, it } from 'vitest';
import { launchPage } from '../ai/puppeteer/utils';

const pagePath = join(__dirname, './fixtures/extractor.html');
<<<<<<< HEAD

=======
>>>>>>> 2d1b3260
describe(
  'extractor',
  () => {
    it('basic', async () => {
      const page = await launchPage(`file://${pagePath}`);

      const { content, screenshotBase64 } = await parseContextFromWebPage(page);
      await generateTestData(
        page,
        path.join(__dirname, 'extractor'),
        screenshotBase64,
        {
          disableInputImage: true,
          disableOutputImage: false,
          disableOutputWithoutTextImg: true,
          disableResizeOutputImg: true,
          disableSnapshot: true,
        },
      );

      const list = content.map((item) => {
        return {
          content: item.content,
          attributes: item.attributes,
        };
      });
      expect(list).toMatchSnapshot();
    });
  },
  {
    timeout: 90 * 1000,
  },
);<|MERGE_RESOLUTION|>--- conflicted
+++ resolved
@@ -5,10 +5,6 @@
 import { launchPage } from '../ai/puppeteer/utils';
 
 const pagePath = join(__dirname, './fixtures/extractor.html');
-<<<<<<< HEAD
-
-=======
->>>>>>> 2d1b3260
 describe(
   'extractor',
   () => {
