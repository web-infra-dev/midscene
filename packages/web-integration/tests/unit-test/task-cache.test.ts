--- conflicted
+++ resolved
@@ -49,11 +49,7 @@
       cacheId,
       'cacheId',
     );
-<<<<<<< HEAD
-    expect(cacheContent.replace(/\d+\.\d+\.\d+/g, '0.999.0')).toMatchSnapshot();
-=======
     expect(cacheContent.replace(/\d+\.\d+\.\d+[-\w\d.]*/g, '0.999.0')).toMatchSnapshot();
->>>>>>> 66bb4e4a
 
     expect(cache.isCacheResultUsed).toBe(true);
   });
@@ -217,11 +213,7 @@
       'utf-8',
     ).replace(newTaskCache.cacheId, 'cacheId');
     expect(
-<<<<<<< HEAD
-      cacheFileContent.replace(/\d+\.\d+\.\d+/g, '0.999.0'),
-=======
       cacheFileContent.replace(/\d+\.\d+\.\d+[-\w\d.]*/g, '0.999.0'),
->>>>>>> 66bb4e4a
     ).toMatchSnapshot();
   });
 
