import { existsSync, readFileSync } from 'node:fs';
import path, { join } from 'node:path';
import {
  type LocateCache,
  type PlanningCache,
  TaskCache,
} from '@/common/task-cache';
import { cacheFileExt } from '@/common/task-cache';
import { getMidsceneRunSubDir } from '@midscene/shared/common';
import { uuid } from '@midscene/shared/utils';
import yaml from 'js-yaml';
import { afterAll, beforeAll, describe, expect, it, vi } from 'vitest';
import { version } from '../../package.json';

const prepareCache = (
  caches: (PlanningCache | LocateCache)[],
  cacheId?: string,
) => {
  const cache = new TaskCache(cacheId ?? uuid(), true);

  caches.map((data: PlanningCache | LocateCache) => {
    cache.appendCache(data);
  });

  return cache.cacheFilePath;
};

<<<<<<< HEAD
const replaceVersion = (content: string) => {
  return content.replace(version, '0.0.0');
};

describe(
  'TaskCache',
  () => {
    beforeAll(() => {
      vi.resetModules();
    });
=======
describe('TaskCache', { timeout: 20000 }, () => {
  beforeAll(() => {
    vi.resetModules();
  });
>>>>>>> 740104de

  afterAll(() => {
    vi.restoreAllMocks();
  });

  it('should create cache file', () => {
    const cacheId = uuid();
    const cache = new TaskCache(cacheId, true);
    expect(cache.cacheFilePath).toBeDefined();

<<<<<<< HEAD
      cache.appendCache({
        type: 'plan',
        prompt: 'test',
        yamlWorkflow: 'test',
      });

      expect(existsSync(cache.cacheFilePath!)).toBe(true);
      const cacheContent = readFileSync(cache.cacheFilePath!, 'utf-8').replace(
        cacheId,
        'cacheId',
      );
      expect(replaceVersion(cacheContent)).toMatchSnapshot();

      expect(cache.isCacheResultUsed).toBe(true);
=======
    cache.appendCache({
      type: 'plan',
      prompt: 'test',
      yamlWorkflow: 'test',
>>>>>>> 740104de
    });

    expect(existsSync(cache.cacheFilePath!)).toBe(true);
    const cacheContent = readFileSync(cache.cacheFilePath!, 'utf-8').replace(
      cacheId,
      'cacheId',
    );
    expect(cacheContent).toMatchSnapshot();

    expect(cache.isCacheResultUsed).toBe(true);
  });

  it('update or append cache record - should not match cache added in same run', () => {
    const cacheId = uuid();
    const cache = new TaskCache(cacheId, true);

    cache.appendCache({
      type: 'plan',
      prompt: 'test-prompt',
      yamlWorkflow: 'test-yaml-workflow',
    });

    const existingRecord = cache.matchPlanCache('test-prompt');
    expect(existingRecord).toBeUndefined();

    cache.updateOrAppendCacheRecord(
      {
        type: 'plan',
        prompt: 'test-prompt',
        yamlWorkflow: 'test-yaml-workflow-2',
      },
      existingRecord,
    );

    expect(cache.cache.caches.length).toBe(2);
    expect(cache.cache.caches).toMatchSnapshot();
  });

  it('one cache record can only be matched once - when loaded from file', () => {
    const cacheFilePath = prepareCache([
      {
        type: 'plan',
        prompt: 'test-prompt',
        yamlWorkflow: 'test-yaml-workflow',
      },
    ]);

    const newCache = new TaskCache(uuid(), true, cacheFilePath);

    // should be able to match cache record
    expect(newCache.matchPlanCache('test-prompt')).toBeDefined();
    // should return undefined when matching the same record again
    expect(newCache.matchPlanCache('test-prompt')).toBeUndefined();
  });

  it('same prompt with same type cache record can be matched twice - when loaded from file', () => {
    const cacheFilePath = prepareCache([
      {
        type: 'plan',
        prompt: 'test-prompt',
        yamlWorkflow: 'test-yaml-workflow-1',
      },
      {
        type: 'plan',
        prompt: 'test-prompt',
        yamlWorkflow: 'test-yaml-workflow-2',
      },
    ]);
    const newCache = new TaskCache(uuid(), true, cacheFilePath);

    // should be able to match the first record
    const firstMatch = newCache.matchPlanCache('test-prompt');
    expect(firstMatch).toBeDefined();
    expect(firstMatch?.cacheContent.yamlWorkflow).toBe('test-yaml-workflow-1');

    // should be able to match the second record
    const secondMatch = newCache.matchPlanCache('test-prompt');
    expect(secondMatch).toBeDefined();
    expect(secondMatch?.cacheContent.yamlWorkflow).toBe('test-yaml-workflow-2');

    // should return undefined when matching the same record again
    expect(newCache.matchPlanCache('test-prompt')).toBeUndefined();
  });

  it('should not match cache records added in the same run', () => {
    const cacheId = uuid();
    const cache = new TaskCache(cacheId, true);

    // cache is empty, cacheOriginalLength should be 0
    expect(cache.cacheOriginalLength).toBe(0);

    // add a cache record
    cache.appendCache({
      type: 'plan',
      prompt: 'test-prompt-1',
      yamlWorkflow: 'test-yaml-workflow-1',
    });

<<<<<<< HEAD
    it('save and retrieve cache from file', () => {
      const cacheId = uuid();
      const planningCachedPrompt = 'test';
      const planningCachedYamlWorkflow = 'test-yaml-workflow';

      const locateCachedPrompt = 'test-locate';
      const locateCachedXpaths = ['test-xpath-1', 'test-xpath-2'];

      const cacheFilePath = prepareCache(
        [
          {
            type: 'plan',
            prompt: planningCachedPrompt,
            yamlWorkflow: planningCachedYamlWorkflow,
          },
          {
            type: 'locate',
            prompt: locateCachedPrompt,
            xpaths: locateCachedXpaths,
          },
        ],
        cacheId,
      );

      const newTaskCache = new TaskCache(cacheId, true, cacheFilePath);

      // should be able to match all cache records
      const cachedPlanCache = newTaskCache.matchPlanCache(planningCachedPrompt);
      const { cacheContent: cachedPlanCacheContent } = cachedPlanCache!;
      expect(cachedPlanCacheContent.prompt).toBe(planningCachedPrompt);
      expect(cachedPlanCacheContent.yamlWorkflow).toBe(
        planningCachedYamlWorkflow,
      );

      const cachedLocateCache =
        newTaskCache.matchLocateCache(locateCachedPrompt);
      const {
        cacheContent: cachedLocateCacheContent,
        updateFn: cachedLocateCacheUpdateFn,
      } = cachedLocateCache!;
      expect(cachedLocateCacheContent.prompt).toBe(locateCachedPrompt);
      expect(cachedLocateCacheContent.xpaths).toEqual(locateCachedXpaths);

      expect(newTaskCache.cache.caches).toMatchSnapshot();

      // test update cache
      cachedLocateCacheUpdateFn((cache) => {
        cache.xpaths = ['test-xpath-3', 'test-xpath-4'];
      });

      expect(newTaskCache.cache.caches).toMatchSnapshot();
      const cacheFileContent = readFileSync(
        newTaskCache.cacheFilePath!,
        'utf-8',
      ).replace(newTaskCache.cacheId, 'cacheId');
      expect(replaceVersion(cacheFileContent)).toMatchSnapshot();
=======
    // add another cache record
    cache.appendCache({
      type: 'plan',
      prompt: 'test-prompt-2',
      yamlWorkflow: 'test-yaml-workflow-2',
>>>>>>> 740104de
    });

    // cache has two records
    expect(cache.cache.caches.length).toBe(2);

    // cacheOriginalLength should be 0
    expect(cache.cacheOriginalLength).toBe(0);

    // should not be able to match any record
    expect(cache.matchPlanCache('test-prompt-1')).toBeUndefined();
    expect(cache.matchPlanCache('test-prompt-2')).toBeUndefined();
  });

  it('save and retrieve cache from file', () => {
    const cacheId = uuid();
    const planningCachedPrompt = 'test';
    const planningCachedYamlWorkflow = 'test-yaml-workflow';

    const locateCachedPrompt = 'test-locate';
    const locateCachedXpaths = ['test-xpath-1', 'test-xpath-2'];

    const cacheFilePath = prepareCache(
      [
        {
          type: 'plan',
          prompt: planningCachedPrompt,
          yamlWorkflow: planningCachedYamlWorkflow,
        },
        {
          type: 'locate',
          prompt: locateCachedPrompt,
          xpaths: locateCachedXpaths,
        },
      ],
      cacheId,
    );

    const newTaskCache = new TaskCache(cacheId, true, cacheFilePath);

    // should be able to match all cache records
    const cachedPlanCache = newTaskCache.matchPlanCache(planningCachedPrompt);
    const { cacheContent: cachedPlanCacheContent } = cachedPlanCache!;
    expect(cachedPlanCacheContent.prompt).toBe(planningCachedPrompt);
    expect(cachedPlanCacheContent.yamlWorkflow).toBe(
      planningCachedYamlWorkflow,
    );

    const cachedLocateCache = newTaskCache.matchLocateCache(locateCachedPrompt);
    const {
      cacheContent: cachedLocateCacheContent,
      updateFn: cachedLocateCacheUpdateFn,
    } = cachedLocateCache!;
    expect(cachedLocateCacheContent.prompt).toBe(locateCachedPrompt);
    expect(cachedLocateCacheContent.xpaths).toEqual(locateCachedXpaths);

    expect(newTaskCache.cache.caches).toMatchSnapshot();

    // test update cache
    cachedLocateCacheUpdateFn((cache) => {
      cache.xpaths = ['test-xpath-3', 'test-xpath-4'];
    });

    expect(newTaskCache.cache.caches).toMatchSnapshot();
    const cacheFileContent = readFileSync(
      newTaskCache.cacheFilePath!,
      'utf-8',
    ).replace(newTaskCache.cacheId, 'cacheId');
    expect(cacheFileContent).toMatchSnapshot();
  });

  it('should sanitize cache ID for file path', () => {
    const cacheIdWithIllegalChars =
      'test:cache*with?illegal"chars<>|and spaces';
    const cache = new TaskCache(cacheIdWithIllegalChars, true);

    // Cache ID should be sanitized
    expect(cache.cacheId).toBe('test-cache-with-illegal-chars---and-spaces');

    // File path should contain sanitized cache ID
    expect(cache.cacheFilePath).toContain(
      'test-cache-with-illegal-chars---and-spaces.cache.yaml',
    );

    // Should be able to create cache file with sanitized name
    cache.appendCache({
      type: 'plan',
      prompt: 'test',
      yamlWorkflow: 'test-workflow',
    });

    expect(existsSync(cache.cacheFilePath!)).toBe(true);
  });

  it('should handle cache ID with path separators', () => {
    const cacheIdWithPaths = '/path/to/cache\\with\\separators';
    const cache = new TaskCache(cacheIdWithPaths, true);

    // Path separators should be preserved in cache ID
    expect(cache.cacheId).toBe('/path/to/cache\\with\\separators');

    // File path should be valid
    expect(cache.cacheFilePath).toBeDefined();
    expect(cache.cacheFilePath).toContain('.cache.yaml');
  });

  it('should create cache directory if it does not exist', () => {
    const cacheId = uuid();
    const uniqueDir = path.join(
      process.cwd(),
      'midscene_run',
      'cache',
      `test-cache-dir-${Date.now()}-${Math.random().toString(36).substring(2, 9)}`,
    );
    const customCacheDir = join(process.cwd(), uniqueDir, 'nested', 'deep');
    const customCacheFilePath = join(customCacheDir, `${cacheId}.cache.yaml`);

    const cache = new TaskCache(cacheId, true, customCacheFilePath);

    // Directory should not exist initially
    expect(existsSync(customCacheDir)).toBe(false);

    // Adding cache should create the directory
    cache.appendCache({
      type: 'plan',
      prompt: 'test',
      yamlWorkflow: 'test-workflow',
    });

    // Directory and file should now exist
    expect(existsSync(customCacheDir)).toBe(true);
    expect(existsSync(customCacheFilePath)).toBe(true);
  });

  it('should handle custom cache file path', () => {
    const customPath = 'custom-cache.yaml';

    const cache = new TaskCache(customPath, true);

    expect(cache.cacheFilePath).toBe(
      join(getMidsceneRunSubDir('cache'), `${customPath}${cacheFileExt}`),
    );

    cache.appendCache({
      type: 'locate',
      prompt: 'test-locate',
      xpaths: ['test-xpath'],
    });

    expect(existsSync(cache.cacheFilePath!)).toBe(true);

    // Verify content
    const content = readFileSync(cache.cacheFilePath!, 'utf-8');
    expect(content).toContain('test-locate');
    expect(content).toContain('test-xpath');
  });

  it('should handle empty cache ID gracefully', () => {
    // TaskCache requires non-empty cache ID, so test that it throws error for empty string
    expect(() => new TaskCache('', true)).toThrow('cacheId is required');
  });

  it('should handle minimal cache ID', () => {
    const cache = new TaskCache('a', true);

    // Minimal cache ID should work
    expect(cache.cacheId).toBe('a');
    expect(cache.cacheFilePath).toContain('a.cache.yaml');

    // Should be able to create cache file
    cache.appendCache({
      type: 'plan',
      prompt: 'test',
      yamlWorkflow: 'test-workflow',
    });

    expect(existsSync(cache.cacheFilePath!)).toBe(true);
  });

  it('should preserve cache file path structure', () => {
    const cacheId = 'test-cache-id';
    const cache = new TaskCache(cacheId, true);

    // Should use default cache directory structure
    expect(cache.cacheFilePath).toMatch(
      /.*\/cache\/test-cache-id\.cache\.yaml$/,
    );

    // Should be able to write to the path
    cache.appendCache({
      type: 'plan',
      prompt: 'test',
      yamlWorkflow: 'test-workflow',
    });

    expect(existsSync(cache.cacheFilePath!)).toBe(true);
  });

  it('should sort caches with plan entries before locate entries when writing to disk', () => {
    const cacheId = uuid();
    const cache = new TaskCache(cacheId, true);

    // Add caches in mixed order: locate, plan, locate, plan
    cache.appendCache({
      type: 'locate',
      prompt: 'locate-prompt-1',
      xpaths: ['xpath-1'],
    });

    cache.appendCache({
      type: 'plan',
      prompt: 'plan-prompt-1',
      yamlWorkflow: 'workflow-1',
    });

    cache.appendCache({
      type: 'locate',
      prompt: 'locate-prompt-2',
      xpaths: ['xpath-2'],
    });

    cache.appendCache({
      type: 'plan',
      prompt: 'plan-prompt-2',
      yamlWorkflow: 'workflow-2',
    });

    // In memory, caches should maintain insertion order
    expect(cache.cache.caches[0].type).toBe('locate');
    expect(cache.cache.caches[1].type).toBe('plan');
    expect(cache.cache.caches[2].type).toBe('locate');
    expect(cache.cache.caches[3].type).toBe('plan');

    // Read the file content to verify disk ordering
    const fileContent = readFileSync(cache.cacheFilePath!, 'utf-8');
    const parsedContent = yaml.load(fileContent) as any;

    // On disk, all plan entries should come before all locate entries
    const diskCaches = parsedContent.caches;
    expect(diskCaches[0].type).toBe('plan');
    expect(diskCaches[0].prompt).toBe('plan-prompt-1');
    expect(diskCaches[1].type).toBe('plan');
    expect(diskCaches[1].prompt).toBe('plan-prompt-2');
    expect(diskCaches[2].type).toBe('locate');
    expect(diskCaches[2].prompt).toBe('locate-prompt-1');
    expect(diskCaches[3].type).toBe('locate');
    expect(diskCaches[3].prompt).toBe('locate-prompt-2');

    // Verify that plan entries maintain their relative order
    expect(diskCaches[0].yamlWorkflow).toBe('workflow-1');
    expect(diskCaches[1].yamlWorkflow).toBe('workflow-2');

    // Verify that locate entries maintain their relative order
    expect(diskCaches[2].xpaths).toEqual(['xpath-1']);
    expect(diskCaches[3].xpaths).toEqual(['xpath-2']);
  });
});

describe('TaskCache filename length logic', () => {
  const DEFAULT = 200;

  it('should not hash if cacheId is within max length (default)', () => {
    const base = 'a'.repeat(DEFAULT - 10);
    const cache = new TaskCache(base, true);
    // Should keep original id, no hash
    expect(cache.cacheId.startsWith(base)).toBe(true);
    expect(cache.cacheId.length).toBeLessThanOrEqual(DEFAULT + 10); // allow small difference
    expect(cache.cacheFilePath).toContain(base);
  });

  it('should hash if cacheId exceeds max length (default)', () => {
    const longId = 'b'.repeat(DEFAULT + 50);
    const cache = new TaskCache(longId, true);
    // Prefix keeps first 32 chars, then '-' and hash
    expect(cache.cacheId.startsWith(`${'b'.repeat(32)}-`)).toBe(true);
    // Hash part should be non-empty and short
    const hashPart = cache.cacheId.split('-')[1];
    expect(hashPart.length).toBeGreaterThan(0);
    expect(cache.cacheId.length).toBeLessThanOrEqual(32 + 1 + 50); // 32+1+hash
    // File name should not contain the full original id
    expect(cache.cacheFilePath).not.toContain(longId);
  });

  it('should preserve readable prefix in hashed cacheId', () => {
    const prefix = 'readable-prefix-';
    const longId = prefix + 'x'.repeat(DEFAULT + 50);
    const cache = new TaskCache(longId, true);
    // Prefix should be preserved
    expect(cache.cacheId.startsWith(prefix)).toBe(true);
    expect(cache.cacheId.length).toBeLessThanOrEqual(32 + 1 + 50);
  });
});<|MERGE_RESOLUTION|>--- conflicted
+++ resolved
@@ -25,23 +25,10 @@
   return cache.cacheFilePath;
 };
 
-<<<<<<< HEAD
-const replaceVersion = (content: string) => {
-  return content.replace(version, '0.0.0');
-};
-
-describe(
-  'TaskCache',
-  () => {
-    beforeAll(() => {
-      vi.resetModules();
-    });
-=======
 describe('TaskCache', { timeout: 20000 }, () => {
   beforeAll(() => {
     vi.resetModules();
   });
->>>>>>> 740104de
 
   afterAll(() => {
     vi.restoreAllMocks();
@@ -52,27 +39,10 @@
     const cache = new TaskCache(cacheId, true);
     expect(cache.cacheFilePath).toBeDefined();
 
-<<<<<<< HEAD
-      cache.appendCache({
-        type: 'plan',
-        prompt: 'test',
-        yamlWorkflow: 'test',
-      });
-
-      expect(existsSync(cache.cacheFilePath!)).toBe(true);
-      const cacheContent = readFileSync(cache.cacheFilePath!, 'utf-8').replace(
-        cacheId,
-        'cacheId',
-      );
-      expect(replaceVersion(cacheContent)).toMatchSnapshot();
-
-      expect(cache.isCacheResultUsed).toBe(true);
-=======
     cache.appendCache({
       type: 'plan',
       prompt: 'test',
       yamlWorkflow: 'test',
->>>>>>> 740104de
     });
 
     expect(existsSync(cache.cacheFilePath!)).toBe(true);
@@ -171,70 +141,11 @@
       yamlWorkflow: 'test-yaml-workflow-1',
     });
 
-<<<<<<< HEAD
-    it('save and retrieve cache from file', () => {
-      const cacheId = uuid();
-      const planningCachedPrompt = 'test';
-      const planningCachedYamlWorkflow = 'test-yaml-workflow';
-
-      const locateCachedPrompt = 'test-locate';
-      const locateCachedXpaths = ['test-xpath-1', 'test-xpath-2'];
-
-      const cacheFilePath = prepareCache(
-        [
-          {
-            type: 'plan',
-            prompt: planningCachedPrompt,
-            yamlWorkflow: planningCachedYamlWorkflow,
-          },
-          {
-            type: 'locate',
-            prompt: locateCachedPrompt,
-            xpaths: locateCachedXpaths,
-          },
-        ],
-        cacheId,
-      );
-
-      const newTaskCache = new TaskCache(cacheId, true, cacheFilePath);
-
-      // should be able to match all cache records
-      const cachedPlanCache = newTaskCache.matchPlanCache(planningCachedPrompt);
-      const { cacheContent: cachedPlanCacheContent } = cachedPlanCache!;
-      expect(cachedPlanCacheContent.prompt).toBe(planningCachedPrompt);
-      expect(cachedPlanCacheContent.yamlWorkflow).toBe(
-        planningCachedYamlWorkflow,
-      );
-
-      const cachedLocateCache =
-        newTaskCache.matchLocateCache(locateCachedPrompt);
-      const {
-        cacheContent: cachedLocateCacheContent,
-        updateFn: cachedLocateCacheUpdateFn,
-      } = cachedLocateCache!;
-      expect(cachedLocateCacheContent.prompt).toBe(locateCachedPrompt);
-      expect(cachedLocateCacheContent.xpaths).toEqual(locateCachedXpaths);
-
-      expect(newTaskCache.cache.caches).toMatchSnapshot();
-
-      // test update cache
-      cachedLocateCacheUpdateFn((cache) => {
-        cache.xpaths = ['test-xpath-3', 'test-xpath-4'];
-      });
-
-      expect(newTaskCache.cache.caches).toMatchSnapshot();
-      const cacheFileContent = readFileSync(
-        newTaskCache.cacheFilePath!,
-        'utf-8',
-      ).replace(newTaskCache.cacheId, 'cacheId');
-      expect(replaceVersion(cacheFileContent)).toMatchSnapshot();
-=======
     // add another cache record
     cache.appendCache({
       type: 'plan',
       prompt: 'test-prompt-2',
       yamlWorkflow: 'test-yaml-workflow-2',
->>>>>>> 740104de
     });
 
     // cache has two records
