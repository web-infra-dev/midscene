--- conflicted
+++ resolved
@@ -11,19 +11,6 @@
 
 import { PlaywrightAiFixture } from '@/playwright/ai-fixture';
 import { processCacheConfig } from '@midscene/core/utils';
-<<<<<<< HEAD
-import { beforeEach, describe, expect, it, vi } from 'vitest';
-
-// Mock the global config manager to control environment variables
-vi.mock('@midscene/shared/env', () => ({
-  MIDSCENE_CACHE: 'MIDSCENE_CACHE',
-  globalConfigManager: {
-    getEnvConfigInBoolean: vi.fn(),
-  },
-}));
-
-=======
->>>>>>> dd5de4d5
 import { globalConfigManager } from '@midscene/shared/env';
 
 describe('PlaywrightAiFixture Cache Configuration', () => {
