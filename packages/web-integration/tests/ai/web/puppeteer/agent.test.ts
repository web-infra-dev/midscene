--- conflicted
+++ resolved
@@ -73,19 +73,11 @@
     const agent = new PuppeteerAgent(originPage);
     const { result } = await agent.runYaml(
       `
-<<<<<<< HEAD
-tasks:
-  - name: search weather
-    flow:
-      - ai: input 'weather today' in input box, press Enter
-      - sleep: 3000
-=======
   tasks:
     - name: search weather
       flow:
         - ai: input 'weather today' in input box, click search button
         - sleep: 3000
->>>>>>> 8e69f8d1
 
     - name: query weather
       flow:
