import path from 'node:path';
import { PuppeteerAgent } from '@/puppeteer';
import { sleep } from '@midscene/core/utils';
<<<<<<< HEAD
import { afterEach, describe, expect, it, vi } from 'vitest';
=======
import { describe, expect, it, vi } from 'vitest';
>>>>>>> 4c82eff5
import { launchPage } from './utils';

describe(
  'puppeteer integration',
  () => {
    let resetFn: () => Promise<void>;
    afterEach(async () => {
      if (resetFn) {
        await resetFn();
      }
    });

    it('Sauce Demo by Swag Lab', async () => {
      const { originPage, reset } = await launchPage(
        'https://www.saucedemo.com/',
      );
      resetFn = reset;
      const onTaskStartTip = vi.fn();
      const mid = new PuppeteerAgent(originPage, {
        cacheId: 'puppeteer(Sauce Demo by Swag Lab)',
        onTaskStartTip,
      });

      await mid.aiAction(
        'type "standard_user" in user name input, type "secret_sauce" in password, click "Login", sleep 1s',
      );

      expect(onTaskStartTip.mock.calls.length).toBeGreaterThan(1);

      await expect(async () => {
        await mid.aiWaitFor('there is a cookie prompt in the UI', {
          timeoutMs: 10 * 1000,
        });
      }).rejects.toThrowError();

      // find the items
      const items = await mid.aiQuery(
        '"{name: string, price: number, actionBtnName: string}[], return item name, price and the action button name on the lower right corner of each item (like "Remove")',
      );
      console.log('item list', items);
      expect(items.length).toBeGreaterThanOrEqual(2);

      await mid.aiAssert('The price of "Sauce Labs Onesie" is 7.99');
    });

    it('extract the Github service status', async () => {
      const { originPage, reset } = await launchPage(
        'https://www.githubstatus.com/',
      );
      resetFn = reset;
      const mid = new PuppeteerAgent(originPage);

      const result = await mid.aiQuery(
        'this is a service status page. Extract all status data with this scheme: {[serviceName]: [statusText]}',
      );
      console.log('Github service status', result);

      expect(async () => {
        // there is no food delivery service on Github
        await mid.aiAssert(
          'there is a "food delivery" service on page and is in normal state',
        );
      });
    });

    it.skipIf(process.env.CI)('find widgets in antd', async () => {
      const { originPage, reset } = await launchPage(
        'https://ant.design/components/form/', // will be banned by the website on CI
      );
      resetFn = reset;
      const mid = new PuppeteerAgent(originPage);

      // await mid.aiAction('If pop-ups are displayed click seven days out alert');
      await sleep(8000);
      await mid.aiAction(
        'Click the password input in the demo section on page, type "abc"',
      );

      await mid.aiAction(
        'click the "icon" on the categories on the left, sleep 5s, in the newly loaded page, type "pause" in the icon search box(it shows "search icon here")',
      );

      const names = await mid.aiQuery(
        'find all component names in the page, return in string[]',
      );

      expect(names.length).toBeGreaterThan(5);
    });

    it('search engine', async () => {
      const { originPage, reset } = await launchPage('https://www.baidu.com/');
      resetFn = reset;
      const mid = new PuppeteerAgent(originPage);
      await mid.aiAction('type "AI 101" in search box');
      await mid.aiAction(
        'type "Hello world" in search box, hit Enter, wait 2s, click the second result, wait 4s',
      );

      await mid.aiWaitFor('there are some search results about "Hello world"');
    });

    it('scroll', async () => {
      const htmlPath = path.join(__dirname, 'scroll.html');
      const { originPage, reset } = await launchPage(`file://${htmlPath}`);
      resetFn = reset;
      const mid = new PuppeteerAgent(originPage);
      await mid.aiAction(
        'find the "Vertical 2" element, scroll down 200px, find the "Horizontal 2" element, scroll right 100px',
      );
      await mid.aiAssert(
        'the "Horizontal 2", "Horizontal 4" and "Vertical 5" elements are visible',
      );
    });

    it('not tracking active tab', async () => {
      const { originPage, reset } = await launchPage('https://www.baidu.com/');
      resetFn = reset;
      const mid = new PuppeteerAgent(originPage, {
        trackingActiveTab: false,
      });
      await mid.aiAction('Tap hao123 in the navigation bar');
      await sleep(3000);

      expect(async () => {
        await mid.aiAssert('There is a weather forecast in the page');
      }).rejects.toThrowError();
    });

    it('tracking active tab', async () => {
      const { originPage, reset } = await launchPage('https://www.baidu.com/');
      resetFn = reset;
      const mid = new PuppeteerAgent(originPage, {
        trackingActiveTab: true,
      });
      await mid.aiAction('Tap hao123 in the navigation bar');
      await sleep(3000);
      await mid.aiAssert('There is a weather forecast in the page');
    });

    it.skip('Playground', async () => {
      const { originPage, reset } = await launchPage('https://www.baidu.com/');
      resetFn = reset;
      const mid = new PuppeteerAgent(originPage);
      // await mid.aiAction('Close the cookie prompt');
      await mid.aiAction(
        'Type "AI 101" in search box, hit Enter, wait 2s. If there is a cookie prompt, close it',
      );
    });
  },
  {
    timeout: 60 * 1000,
  },
);<|MERGE_RESOLUTION|>--- conflicted
+++ resolved
@@ -1,11 +1,7 @@
 import path from 'node:path';
 import { PuppeteerAgent } from '@/puppeteer';
 import { sleep } from '@midscene/core/utils';
-<<<<<<< HEAD
 import { afterEach, describe, expect, it, vi } from 'vitest';
-=======
-import { describe, expect, it, vi } from 'vitest';
->>>>>>> 4c82eff5
 import { launchPage } from './utils';
 
 describe(
