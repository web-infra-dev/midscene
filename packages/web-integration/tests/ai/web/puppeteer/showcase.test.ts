--- conflicted
+++ resolved
@@ -223,7 +223,6 @@
       await agent.aiWaitFor('There is a weather forecast in the page');
     });
 
-<<<<<<< HEAD
     it('input xss content', async () => {
       const { originPage, reset } = await launchPage('https://www.baidu.com/');
       const agent = new PuppeteerAgent(originPage);
@@ -238,7 +237,8 @@
       const reportAgent = new PuppeteerAgent(reportPage.originPage);
       await reportAgent.aiAssert('there is a sidebar in the page');
       resetFn = reportPage.reset;
-=======
+    });
+
     it('Sauce Demo by Swag Lab - aiQuery', async () => {
       const { originPage, reset } = await launchPage(
         'https://www.saucedemo.com/',
@@ -259,7 +259,6 @@
       expect(title).toBe('Swag Labs');
       expect(list.length).toBeGreaterThan(0);
       expect(button.first_input_name).toBeDefined();
->>>>>>> 08466cac
     });
 
     it.skip('Playground', async () => {
