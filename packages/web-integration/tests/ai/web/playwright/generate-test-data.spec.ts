import { generateExtractData, generateTestDataPath } from '@/debug';
import { PlaywrightWebPage } from '@/playwright';
import { test } from './fixture';

function sleep(time: number) {
  return new Promise((resolve) => {
    setTimeout(() => {
      resolve(0);
    }, time);
  });
}

test('generate todo test data', async ({ page }) => {
  const playwrightPage = new PlaywrightWebPage(page);
  await page.goto('https://todomvc.com/examples/react/dist/');
  // Add data
  await page.getByTestId('text-input').click();
  await page.keyboard.type('Learn Python');
  await page.keyboard.press('Enter');
  await page.getByTestId('text-input').click();
  await page.keyboard.type('Learn Rust');
  await page.keyboard.press('Enter');
  await page.getByTestId('text-input').click();
  await page.keyboard.type('Learn AI');
  await page.keyboard.press('Enter');
  await page.getByText('Learn Rust').hover();

  await generateExtractData(playwrightPage, generateTestDataPath('todo'));
  await page.keyboard.type('Learn English');
  await generateExtractData(
    playwrightPage,
    generateTestDataPath('todo-input-with-value'),
  );
});

test('generate visualstudio test data', async ({ page }) => {
  const playwrightPage = new PlaywrightWebPage(page);

  await page.goto('https://code.visualstudio.com/');
  await page.waitForLoadState('networkidle');

  await generateExtractData(
    playwrightPage,
    generateTestDataPath('visualstudio'),
  );
});

test('generate githubstatus test data', async ({ page }) => {
  const playwrightPage = new PlaywrightWebPage(page);

  await page.setViewportSize({ width: 1920, height: 1080 });
  await page.goto('https://www.githubstatus.com/');
  await page.waitForLoadState('networkidle');
  await sleep(3000);

  await generateExtractData(
    playwrightPage,
    generateTestDataPath('githubstatus'),
  );
});

test('antd widget pagination', async ({ page }) => {
  const playwrightPage = new PlaywrightWebPage(page);

  await page.setViewportSize({ width: 1920, height: 1080 });
  await page.goto('https://ant.design/components/pagination-cn');
  await page.waitForLoadState('networkidle');
  await generateExtractData(
    playwrightPage,
    generateTestDataPath('antd-pagination'),
  );
});

test('antd widget - tooltip', async ({ page }) => {
  const playwrightPage = new PlaywrightWebPage(page);

  await page.setViewportSize({ width: 1920, height: 1080 });
  await page.goto('https://ant.design/components/tooltip-cn');
  await page.waitForLoadState('networkidle');
  await generateExtractData(
    playwrightPage,
    generateTestDataPath('antd-tooltip'),
  );
});

test('antd widget - carousel', async ({ page }) => {
  const playwrightPage = new PlaywrightWebPage(page);

  await page.setViewportSize({ width: 1920, height: 1080 });
  await page.goto('https://ant.design/components/carousel-cn');
  await page.waitForLoadState('networkidle');
  await generateExtractData(
    playwrightPage,
    generateTestDataPath('antd-carousel'),
  );
});

test('generate online order test data', async ({ page, ai }) => {
  const playwrightPage = new PlaywrightWebPage(page);

  page.setViewportSize({ width: 400, height: 905 });
  await page.goto('https://heyteavivocity.meuu.online/home');
<<<<<<< HEAD
  await page.waitForLoadState('networkidle');
  await generateExtractData(
    playwrightPage,
    generateTestDataPath('online_order_en'),
  );
  await page.evaluate('window.localStorage.setItem("LOCALE", "zh-CN")');
  await page.goto('https://heyteavivocity.meuu.online/home');
=======
>>>>>>> 6e54c153
  await page.waitForLoadState('networkidle');
  // await page.getByText('English').nth(2).click();

  await generateExtractData(
    playwrightPage,
    generateTestDataPath('online_order'),
  );
});

test('generate online order list test data (zh-cn)', async ({ page, ai }) => {
  const playwrightPage = new PlaywrightWebPage(page);

  page.setViewportSize({ width: 400, height: 905 });
  await page.goto('https://heyteavivocity.meuu.online/home');
  await page.evaluate('window.localStorage.setItem("LOCALE", "zh-CN")');
  await page.goto('https://heyteavivocity.meuu.online/home');
  await page.waitForLoadState('networkidle');

  await ai('点击菜单文字');
  await ai('向下滚动一屏幕');

  await generateExtractData(
    playwrightPage,
    generateTestDataPath('online_order_list'),
  );
});

test('generate taobao test data', async ({ page, ai }) => {
  const playwrightPage = new PlaywrightWebPage(page);
  page.setViewportSize({ width: 1280, height: 800 });

  await page.goto('https://www.taobao.com/');
  await page.waitForLoadState('networkidle');
  await ai('点击关闭按钮');

  // for --ui
  // await sleep(5000);

  await generateExtractData(playwrightPage, generateTestDataPath('taobao'));
});

test('generate douyin test data', async ({ page, ai }) => {
  const playwrightPage = new PlaywrightWebPage(page);

  page.setViewportSize({ width: 1280, height: 800 });
  await page.goto(
    'https://www.douyin.com/user/MS4wLjABAAAAGBQf_qNRUBcWNSRCZ1o8vP_qGUC58Gsbcy1Bc1AZvfc?from_tab_name=main&modal_id=7409244439434022195&vid=7409244439434022195',
  );
  await page.locator('.web-login-tab-list__item').nth(1).click();
  await generateExtractData(
    playwrightPage,
    generateTestDataPath('aweme-login'),
  );
  await page.locator('.douyin-login__close').click();
  await page.keyboard.press('ArrowDown');
  await page.waitForTimeout(2000);
  await generateExtractData(playwrightPage, generateTestDataPath('aweme-play'));
});<|MERGE_RESOLUTION|>--- conflicted
+++ resolved
@@ -100,7 +100,6 @@
 
   page.setViewportSize({ width: 400, height: 905 });
   await page.goto('https://heyteavivocity.meuu.online/home');
-<<<<<<< HEAD
   await page.waitForLoadState('networkidle');
   await generateExtractData(
     playwrightPage,
@@ -108,8 +107,6 @@
   );
   await page.evaluate('window.localStorage.setItem("LOCALE", "zh-CN")');
   await page.goto('https://heyteavivocity.meuu.online/home');
-=======
->>>>>>> 6e54c153
   await page.waitForLoadState('networkidle');
   // await page.getByText('English').nth(2).click();
 
