--- conflicted
+++ resolved
@@ -48,41 +48,8 @@
         await mid.aiAssert(
           'there is a "food delivery" service on page and is in normal state',
         );
-<<<<<<< HEAD
       });
-=======
 
-        await sleep(2000);
-
-        // find the items
-        const items = await mid.aiQuery(
-          '"{name: string, price: number, actionBtnName: string}[], return item name, price and the action button name on the lower right corner of each item (like "Remove")',
-        );
-        console.log('item list', items);
-        expect(items.length).toBeGreaterThanOrEqual(2);
-
-        await mid.aiAssert('The price of "Sauce Labs Onesie" is 7.99');
-
-        await reset();
-      });
-    });
-
-    it('extract the Github service status', async () => {
-      const { page, reset } = await launchPage('https://www.githubstatus.com/');
-      const mid = new PuppeteerAgent(page);
-
-      const result = await mid.aiQuery(
-        'this is a service status page. Extract all status data with this scheme: {[serviceName]: [statusText]}',
-      );
-      console.log('Github service status', result);
-
-      // obviously there is no food delivery service on Github
-      expect(async () => {
-        await mid.aiAssert(
-          'there is a "food delivery" service on page and is in normal state',
-        );
-      }).rejects.toThrowError();
->>>>>>> 92076288
       await reset();
     });
   },
