--- conflicted
+++ resolved
@@ -3,67 +3,20 @@
 import { launchPage } from './utils';
 
 vi.setConfig({
-  testTimeout: 180 * 1000,
+  testTimeout: 90 * 1000,
 });
 
 const sleep = (ms: number) => new Promise((resolve) => setTimeout(resolve, ms));
 
-describe('puppeteer integration', () => {
-  it.only('抖音来客', async () => {
-    const page = await launchPage('https://life-boe.bytedance.net/p/login', {
-      headless: false,
-    });
-    const mid = new PuppeteerAgent(page);
+describe(
+  'puppeteer integration',
+  () => {
+    it('Sauce Demo by Swag Lab', async () => {
+      const page = await launchPage('https://www.saucedemo.com/');
+      const mid = new PuppeteerAgent(page);
 
-    await mid.aiWaitFor('界面右侧有一个“手机号”输入框');
-    await sleep(500 * 1000);
-    await mid.ai(`
-        1、找到手机号码输入框，输入 12342512971
-        2、找到验证码输入框，输入 3518
-        3、找到“已阅读并同意”文本左边的 checkbox，执行点击操作
-        4、找到立即入驻按钮，执行点击操作
-      `);
-
-    await mid.aiWaitFor('界面上有一个“订单管理”按钮');
-  });
-
-  it('Sauce Demo by Swag Lab', async () => {
-    const page = await launchPage('https://www.saucedemo.com/');
-    const mid = new PuppeteerAgent(page);
-
-    await mid.aiAction(
-      'type "standard_user" in user name input, type "secret_sauce" in password, click "Login"',
-    );
-
-    await expect(async () => {
-      await mid.aiWaitFor('there is a cookie prompt in the UI', {
-        timeoutMs: 10 * 1000,
-      });
-    }).rejects.toThrowError();
-
-    // find the items
-    const items = await mid.aiQuery(
-      '"{name: string, price: number, actionBtnName: string}[], return item name, price and the action button name on the lower right corner of each item (like "Remove")',
-    );
-    console.log('item list', items);
-    expect(items.length).toBeGreaterThanOrEqual(2);
-
-    await mid.aiAssert('The price of "Sauce Labs Onesie" is 7.99');
-  });
-
-  it('extract the Github service status', async () => {
-    const page = await launchPage('https://www.githubstatus.com/');
-    const mid = new PuppeteerAgent(page);
-
-    const result = await mid.aiQuery(
-      'this is a service status page. Extract all status data with this scheme: {[serviceName]: [statusText]}',
-    );
-    console.log('Github service status', result);
-
-    expect(async () => {
-      // there is no food delivery service on Github
-      await mid.aiAssert(
-        'there is a "food delivery" service on page and is in normal state',
+      await mid.aiAction(
+        'type "standard_user" in user name input, type "secret_sauce" in password, click "Login"',
       );
 
       await expect(async () => {
@@ -81,27 +34,42 @@
 
       await mid.aiAssert('The price of "Sauce Labs Onesie" is 7.99');
     });
-  });
 
-  it('extract the Github service status', async () => {
-    const page = await launchPage('https://www.githubstatus.com/');
-    const mid = new PuppeteerAgent(page);
+    it('extract the Github service status', async () => {
+      const page = await launchPage('https://www.githubstatus.com/');
+      const mid = new PuppeteerAgent(page);
 
-    const result = await mid.aiQuery(
-      'this is a service status page. Extract all status data with this scheme: {[serviceName]: [statusText]}',
-    );
-    console.log('Github service status', result);
+      const result = await mid.aiQuery(
+        'this is a service status page. Extract all status data with this scheme: {[serviceName]: [statusText]}',
+      );
+      console.log('Github service status', result);
 
-    // obviously there is no food delivery service on Github
-    expect(async () => {
-      await mid.aiAssert(
-        'there is a "food delivery" service on page and is in normal state',
+      expect(async () => {
+        // there is no food delivery service on Github
+        await mid.aiAssert(
+          'there is a "food delivery" service on page and is in normal state',
+        );
+
+        await sleep(2000);
+
+        // find the items
+        const items = await mid.aiQuery(
+          '"{name: string, price: number, actionBtnName: string}[], return item name, price and the action button name on the lower right corner of each item (like "Remove")',
+        );
+        console.log('item list', items);
+        expect(items.length).toBeGreaterThanOrEqual(2);
+
+        await mid.aiAssert('The price of "Sauce Labs Onesie" is 7.99');
+      });
+    });
+
+    it('extract the Github service status', async () => {
+      const page = await launchPage('https://www.githubstatus.com/');
+      const mid = new PuppeteerAgent(page);
+
+      const result = await mid.aiQuery(
+        'this is a service status page. Extract all status data with this scheme: {[serviceName]: [statusText]}',
       );
-<<<<<<< HEAD
-    }).rejects.toThrowError();
-  });
-});
-=======
       console.log('Github service status', result);
 
       // obviously there is no food delivery service on Github
@@ -115,5 +83,4 @@
   {
     timeout: 90 * 1000,
   },
-);
->>>>>>> bc85f7cd
+);