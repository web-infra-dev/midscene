import type { AbstractPage } from '@/page';
import type { StaticPage } from '@/playground';
import type {
  BaseElement,
  DetailedLocateParam,
  DeviceAction,
  ElementTreeNode,
  ExecutionDump,
  ExecutionTask,
  ExecutorContext,
  LocateOption,
  MidsceneLocationResultType,
  PlanningLocateParam,
  PlaywrightParserOpt,
  TMultimodalPrompt,
  TUserPrompt,
  UIContext,
} from '@midscene/core';
import { getMidsceneLocationSchema, z } from '@midscene/core';
import { elementByPositionWithElementInfo } from '@midscene/core/ai-model';
import { sleep, uploadTestInfoToServer } from '@midscene/core/utils';
import { MIDSCENE_REPORT_TAG_NAME, getAIConfig } from '@midscene/shared/env';
import type { ElementInfo } from '@midscene/shared/extractor';
import {
  generateElementByPosition,
  getNodeFromCacheList,
  traverseTree,
} from '@midscene/shared/extractor';
import { resizeImgBase64 } from '@midscene/shared/img';
<<<<<<< HEAD
import { type DebugFunction, getDebug } from '@midscene/shared/logger';
import {
  type KeyInput,
  _keyDefinitions,
} from '@midscene/shared/us-keyboard-layout';
=======
import { getDebug } from '@midscene/shared/logger';
>>>>>>> a7469e6c
import { assert, logMsg, uuid } from '@midscene/shared/utils';
import dayjs from 'dayjs';
import { WebElementInfo, type WebUIContext } from '../web-element';
import type { WebPage } from './page';
import { debug as cacheDebug } from './task-cache';
import type { PageTaskExecutor } from './tasks';
import { getKeyCommands } from './ui-utils';

const debugProfile = getDebug('web:tool:profile');
const debugUtils = getDebug('web:tool:utils');

export async function parseContextFromWebPage(
  page: WebPage,
  _opt?: PlaywrightParserOpt,
): Promise<WebUIContext> {
  assert(page, 'page is required');
  if ((page as StaticPage)._forceUsePageContext) {
    return await (page as any)._forceUsePageContext();
  }

  debugProfile('Getting page URL');
  const url = await page.url();
  debugProfile('URL end');

  debugProfile('Uploading test info to server');
  uploadTestInfoToServer({ testUrl: url });
  debugProfile('UploadTestInfoToServer end');

  let screenshotBase64: string;
  let tree: ElementTreeNode<ElementInfo>;

  debugProfile('Starting parallel operations: screenshot and element tree');
  await Promise.all([
    page.screenshotBase64().then((base64) => {
      screenshotBase64 = base64;
      debugProfile('ScreenshotBase64 end');
    }),
    page.getElementsNodeTree().then(async (treeRoot) => {
      tree = treeRoot;
      debugProfile('GetElementsNodeTree end');
    }),
  ]);
  debugProfile('ParseContextFromWebPage end');
  debugProfile('Traversing element tree');
  const webTree = traverseTree(tree!, (elementInfo) => {
    const { rect, id, content, attributes, indexId, isVisible } = elementInfo;
    return new WebElementInfo({
      rect,
      id,
      content,
      attributes,
      indexId,
      isVisible,
    });
  });
  debugProfile('TraverseTree end');
  assert(screenshotBase64!, 'screenshotBase64 is required');

  const size = await page.size();

  debugProfile(`size: ${size.width}x${size.height} dpr: ${size.dpr}`);

  if (size.dpr && size.dpr > 1) {
    debugProfile('Resizing screenshot for high DPR display');
    screenshotBase64 = await resizeImgBase64(screenshotBase64, {
      width: size.width,
      height: size.height,
    });
    debugProfile('ResizeImgBase64 end');
  }

  return {
    tree: webTree,
    size,
    screenshotBase64: screenshotBase64!,
    url,
  };
}

export function getReportFileName(tag = 'web') {
  const reportTagName = getAIConfig(MIDSCENE_REPORT_TAG_NAME);
  const dateTimeInFileName = dayjs().format('YYYY-MM-DD_HH-mm-ss');
  // ensure uniqueness at the same time
  const uniqueId = uuid().substring(0, 8);
  return `${reportTagName || tag}-${dateTimeInFileName}-${uniqueId}`;
}

export function printReportMsg(filepath: string) {
  logMsg(`Midscene - report file updated: ${filepath}`);
}

/**
 * Get the current execution file name
 * @returns The name of the current execution file
 */
export function getCurrentExecutionFile(trace?: string): string | false {
  const error = new Error();
  const stackTrace = trace || error.stack;
  const pkgDir = process.cwd() || '';
  if (stackTrace) {
    const stackLines = stackTrace.split('\n');
    for (const line of stackLines) {
      if (
        line.includes('.spec.') ||
        line.includes('.test.') ||
        line.includes('.ts') ||
        line.includes('.js')
      ) {
        const match = line.match(/(?:at\s+)?(.*?\.(?:spec|test)\.[jt]s)/);
        if (match?.[1]) {
          const targetFileName = match[1]
            .replace(pkgDir, '')
            .trim()
            .replace('at ', '');
          return targetFileName;
        }
      }
    }
  }
  return false;
}

const testFileIndex = new Map<string, number>();

export function generateCacheId(fileName?: string): string {
  let taskFile = fileName || getCurrentExecutionFile();
  if (!taskFile) {
    taskFile = uuid();
    console.warn(
      'Midscene - using random UUID for cache id. Cache may be invalid.',
    );
  }

  if (testFileIndex.has(taskFile)) {
    const currentIndex = testFileIndex.get(taskFile);
    if (currentIndex !== undefined) {
      testFileIndex.set(taskFile, currentIndex + 1);
    }
  } else {
    testFileIndex.set(taskFile, 1);
  }
  return `${taskFile}-${testFileIndex.get(taskFile)}`;
}

export const ERROR_CODE_NOT_IMPLEMENTED_AS_DESIGNED =
  'NOT_IMPLEMENTED_AS_DESIGNED';

export function replaceIllegalPathCharsAndSpace(str: string) {
  // Only replace characters that are illegal in filenames, but preserve path separators
  return str.replace(/[:*?"<>| ]/g, '-');
}

export function matchElementFromPlan(
  planLocateParam: PlanningLocateParam,
  tree: ElementTreeNode<BaseElement>,
) {
  if (!planLocateParam) {
    return undefined;
  }
  if (planLocateParam.id) {
    return getNodeFromCacheList(planLocateParam.id);
  }

  if (planLocateParam.bbox) {
    const centerPosition = {
      x: Math.floor((planLocateParam.bbox[0] + planLocateParam.bbox[2]) / 2),
      y: Math.floor((planLocateParam.bbox[1] + planLocateParam.bbox[3]) / 2),
    };
    let element = elementByPositionWithElementInfo(tree, centerPosition);

    if (!element) {
      element = generateElementByPosition(centerPosition) as BaseElement;
    }

    return element;
  }

  return undefined;
}

export async function matchElementFromCache(
  taskExecutor: PageTaskExecutor,
  xpaths: string[] | undefined,
  cachePrompt: TUserPrompt,
  cacheable: boolean | undefined,
) {
  try {
    if (
      xpaths?.length &&
      taskExecutor.taskCache?.isCacheResultUsed &&
      cacheable !== false &&
      (taskExecutor.page as any).getElementInfoByXpath
    ) {
      // hit cache, use new id
      for (let i = 0; i < xpaths.length; i++) {
        const element = await (taskExecutor.page as any).getElementInfoByXpath(
          xpaths[i],
        );

        if (element?.id) {
          cacheDebug('cache hit, prompt: %s', cachePrompt);
          cacheDebug(
            'found a new element with same xpath, xpath: %s, id: %s',
            xpaths[i],
            element?.id,
          );
          return element;
        }
      }
    }
  } catch (error) {
    cacheDebug('get element info by xpath error: ', error);
  }
}

export function trimContextByViewport(execution: ExecutionDump) {
  function filterVisibleTree(
    node: ElementTreeNode<BaseElement>,
  ): ElementTreeNode<BaseElement> | null {
    if (!node) return null;

    // recursively process all children
    const filteredChildren = Array.isArray(node.children)
      ? (node.children
          .map(filterVisibleTree)
          .filter((child) => child !== null) as ElementTreeNode<BaseElement>[])
      : [];

    // if the current node is visible, keep it and the filtered children
    if (node.node && node.node.isVisible === true) {
      return {
        ...node,
        children: filteredChildren,
      };
    }

    // if the current node is invisible, but has visible children, create an empty node to include these children
    if (filteredChildren.length > 0) {
      return {
        node: null,
        children: filteredChildren,
      };
    }

    // if the current node is invisible and has no visible children, return null
    return null;
  }

  return {
    ...execution,
    tasks: Array.isArray(execution.tasks)
      ? execution.tasks.map((task: ExecutionTask) => {
          const newTask = { ...task };
          if (task.pageContext?.tree) {
            newTask.pageContext = {
              ...task.pageContext,
              tree: filterVisibleTree(task.pageContext.tree) || {
                node: null,
                children: [],
              },
            };
          }
          return newTask;
        })
      : execution.tasks,
  };
}

declare const __VERSION__: string | undefined;

export function buildDetailedLocateParam(
  locatePrompt: TUserPrompt,
  opt?: LocateOption,
): DetailedLocateParam | undefined {
  debugUtils('will call buildDetailedLocateParam', locatePrompt, opt);
  let prompt = locatePrompt || opt?.prompt || (opt as any)?.locate; // as a shortcut
  let deepThink = false;
  let cacheable = true;
  let xpath = undefined;

  if (typeof opt === 'object' && opt !== null) {
    deepThink = opt.deepThink ?? false;
    cacheable = opt.cacheable ?? true;
    xpath = opt.xpath;
    if (locatePrompt && opt.prompt && locatePrompt !== opt.prompt) {
      console.warn(
        'conflict prompt for item',
        locatePrompt,
        opt,
        'maybe you put the prompt in the wrong place',
      );
    }
    prompt = prompt || opt.prompt;
  }

  if (!prompt) {
    debugUtils(
      'no prompt, will return undefined in buildDetailedLocateParam',
      opt,
    );
    return undefined;
  }

  return {
    prompt,
    deepThink,
    cacheable,
    xpath,
  };
}

export function buildDetailedLocateParamAndRestParams(
  locatePrompt: TUserPrompt,
  opt: LocateOption | undefined,
  excludeKeys: string[] = [],
): {
  locateParam: DetailedLocateParam | undefined;
  restParams: Record<string, any>;
} {
  const locateParam = buildDetailedLocateParam(locatePrompt, opt);

  // Extract all keys from opt except the ones already included in locateParam
  const restParams: Record<string, any> = {};

  if (typeof opt === 'object' && opt !== null) {
    // Get all keys from opt
    const allKeys = Object.keys(opt);

    // Keys already included in locateParam: prompt, deepThink, cacheable, xpath
    const locateParamKeys = Object.keys(locateParam || {});

    // Extract all other keys
    for (const key of allKeys) {
      if (
        !locateParamKeys.includes(key) &&
        !excludeKeys.includes(key) &&
        key !== 'locate'
      ) {
        restParams[key] = opt[key as keyof LocateOption];
      }
    }
  }

  return {
    locateParam,
    restParams,
  };
}

export const getMidsceneVersion = (): string => {
  if (typeof __VERSION__ !== 'undefined') {
    return __VERSION__;
  } else if (
    process.env.__VERSION__ &&
    process.env.__VERSION__ !== 'undefined'
  ) {
    return process.env.__VERSION__;
  }
  throw new Error('__VERSION__ inject failed during build');
};

export const parsePrompt = (
  prompt: TUserPrompt,
): {
  textPrompt: string;
  multimodalPrompt?: TMultimodalPrompt;
} => {
  if (typeof prompt === 'string') {
    return {
      textPrompt: prompt,
      multimodalPrompt: undefined,
    };
  }
  return {
    textPrompt: prompt.prompt,
    multimodalPrompt: prompt.images
      ? {
          images: prompt.images,
          convertHttpImage2Base64: !!prompt.convertHttpImage2Base64,
        }
      : undefined,
  };
};

export const commonWebActionsForWebPage = <T extends AbstractPage>(
  page: T,
): DeviceAction<any>[] => [
  {
    name: 'Tap',
    description: 'Tap the element',
    interfaceAlias: 'aiTap',
    paramSchema: z.object({
      locate: getMidsceneLocationSchema().describe('The element to be tapped'),
    }),
    call: async (param) => {
      const element = param.locate;
      assert(element, 'Element not found, cannot tap');
      await page.mouse.click(element.center[0], element.center[1], {
        button: 'left',
      });
    },
  } as DeviceAction<{
    locate: MidsceneLocationResultType;
  }>,
  {
    name: 'RightClick',
    description: 'Right click the element',
    interfaceAlias: 'aiRightClick',
    paramSchema: z.object({
      locate: getMidsceneLocationSchema().describe(
        'The element to be right clicked',
      ),
    }),
    call: async (param) => {
      const element = param.locate;
      assert(element, 'Element not found, cannot right click');
      await page.mouse.click(element.center[0], element.center[1], {
        button: 'right',
      });
    },
  } as DeviceAction<{
    locate: MidsceneLocationResultType;
  }>,
  {
    name: 'Hover',
    description: 'Move the mouse to the element',
    interfaceAlias: 'aiHover',
    paramSchema: z.object({
      locate: getMidsceneLocationSchema().describe('The element to be hovered'),
    }),
    call: async (param) => {
      const element = param.locate;
      assert(element, 'Element not found, cannot hover');
      await page.mouse.move(element.center[0], element.center[1]);
    },
  } as DeviceAction<{
    locate: MidsceneLocationResultType;
  }>,
  {
    name: 'Input',
    description:
      'Replace the input field with a new value. `value` is the final that should be filled in the input box. No matter what modifications are required, just provide the final value to replace the existing input value. Giving a blank string means clear the input field.',
    interfaceAlias: 'aiInput',
    paramSchema: z.object({
      value: z
        .string()
        .describe('The final value that should be filled in the input box'),
      locate: getMidsceneLocationSchema()
        .describe('The input field to be filled')
        .optional(),
    }),
    call: async (param) => {
      const element = param.locate;
      if (element) {
        await page.clearInput(element as unknown as ElementInfo);

        if (!param || !param.value) {
          return;
        }
      }

      // Note: there is another implementation in AndroidDevicePage, which is more complex
      await page.keyboard.type(param.value);
    },
  } as DeviceAction<{
    value: string;
    locate: MidsceneLocationResultType;
  }>,
  {
    name: 'KeyboardPress',
    description:
      'Press a function key, like "Enter", "Tab", "Escape". Do not use this to type text.',
    interfaceAlias: 'aiKeyboardPress',
    paramSchema: z.object({
      locate: getMidsceneLocationSchema()
        .describe('The element to be clicked before pressing the key')
        .optional(),
      keyName: z.string().describe('The key to be pressed'),
    }),
    call: async (param) => {
      const element = param.locate;
      if (element) {
        await page.mouse.click(element.center[0], element.center[1], {
          button: 'left',
        });
      }

      const keys = getKeyCommands(param.keyName);
      await page.keyboard.press(keys as any); // TODO: fix this type error
    },
  } as DeviceAction<{
    keyName: string;
    locate: MidsceneLocationResultType;
  }>,
  {
    name: 'Scroll',
    description:
      'Scroll the page or an element. The direction to scroll, the scroll type, and the distance to scroll. The distance is the number of pixels to scroll. If not specified, use `down` direction, `once` scroll type, and `null` distance.',
    interfaceAlias: 'aiScroll',
    paramSchema: z.object({
      direction: z
        .enum(['down', 'up', 'right', 'left'])
        .default('down')
        .describe('The direction to scroll'),
      scrollType: z
        .enum(['once', 'untilBottom', 'untilTop', 'untilRight', 'untilLeft'])
        .default('once')
        .describe('The scroll type'),
      distance: z
        .number()
        .nullable()
        .optional()
        .describe('The distance in pixels to scroll'),
      locate: getMidsceneLocationSchema()
        .optional()
        .describe('The element to be scrolled'),
    }),
    call: async (param) => {
      const element = param.locate;
      const startingPoint = element
        ? {
            left: element.center[0],
            top: element.center[1],
          }
        : undefined;
      const scrollToEventName = param?.scrollType;
      if (scrollToEventName === 'untilTop') {
        await page.scrollUntilTop(startingPoint);
      } else if (scrollToEventName === 'untilBottom') {
        await page.scrollUntilBottom(startingPoint);
      } else if (scrollToEventName === 'untilRight') {
        await page.scrollUntilRight(startingPoint);
      } else if (scrollToEventName === 'untilLeft') {
        await page.scrollUntilLeft(startingPoint);
      } else if (scrollToEventName === 'once' || !scrollToEventName) {
        if (param?.direction === 'down' || !param || !param.direction) {
          await page.scrollDown(param?.distance || undefined, startingPoint);
        } else if (param.direction === 'up') {
          await page.scrollUp(param.distance || undefined, startingPoint);
        } else if (param.direction === 'left') {
          await page.scrollLeft(param.distance || undefined, startingPoint);
        } else if (param.direction === 'right') {
          await page.scrollRight(param.distance || undefined, startingPoint);
        } else {
          throw new Error(`Unknown scroll direction: ${param.direction}`);
        }
        // until mouse event is done
        await sleep(500);
      } else {
        throw new Error(
          `Unknown scroll event type: ${scrollToEventName}, param: ${JSON.stringify(
            param,
          )}`,
        );
      }
    },
  } as DeviceAction<{
    scrollType:
      | 'once'
      | 'untilBottom'
      | 'untilTop'
      | 'untilRight'
      | 'untilLeft';
    direction: 'up' | 'down';
    distance?: number;
    duration?: number;
    locate: MidsceneLocationResultType;
  }>,
  {
    name: 'DragAndDrop',
    description: 'Drag and drop the element',
    paramSchema: z.object({
      from: getMidsceneLocationSchema().describe('The position to be dragged'),
      to: getMidsceneLocationSchema().describe('The position to be dropped'),
    }),
    call: async (param) => {
      const from = param.from;
      const to = param.to;
      assert(from, 'missing "from" param for drag and drop');
      assert(to, 'missing "to" param for drag and drop');
      await page.mouse.drag(
        {
          x: from.center[0],
          y: from.center[1],
        },
        {
          x: to.center[0],
          y: to.center[1],
        },
      );
    },
  } as DeviceAction<{
    from: MidsceneLocationResultType;
    to: MidsceneLocationResultType;
  }>,
];<|MERGE_RESOLUTION|>--- conflicted
+++ resolved
@@ -27,15 +27,8 @@
   traverseTree,
 } from '@midscene/shared/extractor';
 import { resizeImgBase64 } from '@midscene/shared/img';
-<<<<<<< HEAD
-import { type DebugFunction, getDebug } from '@midscene/shared/logger';
-import {
-  type KeyInput,
-  _keyDefinitions,
-} from '@midscene/shared/us-keyboard-layout';
-=======
 import { getDebug } from '@midscene/shared/logger';
->>>>>>> a7469e6c
+import { _keyDefinitions } from '@midscene/shared/us-keyboard-layout';
 import { assert, logMsg, uuid } from '@midscene/shared/utils';
 import dayjs from 'dayjs';
 import { WebElementInfo, type WebUIContext } from '../web-element';
