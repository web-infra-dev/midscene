--- conflicted
+++ resolved
@@ -1,8 +1,9 @@
 import assert from 'node:assert';
 import type { Buffer } from 'node:buffer';
-import fs, { readFileSync } from 'node:fs';
+import { readFileSync } from 'node:fs';
 import path from 'node:path';
 import type { ElementInfo } from '@/extractor';
+import { Page as PuppeteerPage } from '@/puppeteer/page';
 import type { PlaywrightParserOpt, UIContext } from '@midscene/core';
 import { getTmpFile } from '@midscene/core/utils';
 import { findNearestPackageJson } from '@midscene/shared/fs';
@@ -22,7 +23,6 @@
   assert(page, 'page is required');
 
   const url = page.url();
-<<<<<<< HEAD
   const file = getTmpFile('jpeg');
 
   // get viewport size from page
@@ -30,7 +30,7 @@
     width: number;
     height: number;
     deviceScaleFactor: number;
-  } = await page.evaluate(() => {
+  } = await(page as PuppeteerPage).evaluate(() => {
     return {
       width: document.documentElement.clientWidth,
       height: document.documentElement.clientHeight,
@@ -50,10 +50,6 @@
       scale: 1 / viewportSize.deviceScaleFactor,
     },
   });
-=======
-  const file = getTmpFile('png');
-  await page.screenshot({ path: file });
->>>>>>> eafa5bfa
   const screenshotBuffer = readFileSync(file);
   const screenshotBase64 = base64Encoded(file);
   const captureElementSnapshot = await page.getElementInfos();
@@ -80,39 +76,7 @@
   assert(pathDir, `can't find pathDir, with ${__dirname}`);
   const scriptPath = path.join(pathDir, './dist/script/htmlElement.js');
   const elementInfosScriptContent = readFileSync(scriptPath, 'utf-8');
-<<<<<<< HEAD
-  const extraReturnLogic = `${elementInfosScriptContent}midscene_element_inspector.extractTextWithPosition()`;
-
-  const captureElementSnapshot = await page.evaluate(extraReturnLogic);
-  return captureElementSnapshot as Array<ElementInfo>;
-
-  // TODO: handle iframes
-  // const frames = await page.frames();
-  // const captureElementSnapshot = await Promise.all(
-  //   frames.map((frame, index) => {
-  //     const bounding = frame.boundingBox();
-  //     return Promise.resolve().then(async () => {
-  //       const framePosition = await frame.evaluate(() => {
-  //         if (window === window.top || !window.frameElement)
-  //           return { left: 0, top: 0 };
-  //         const rect = window.frameElement.getBoundingClientRect();
-  //         return { left: rect.left, top: rect.top };
-  //       });
-
-  //       console.log('framePosition', framePosition);
-
-  //       return frame.evaluate(`${extraReturnLogic}(undefined, 0, {
-  //         frameId: ${index},
-  //         left: ${framePosition.left},
-  //         top: ${framePosition.top},
-  //       })`);
-  //     });
-  //   }),
-  // );
-  // return captureElementSnapshot.flat() as Array<ElementInfo>;
-=======
   return `${elementInfosScriptContent}midscene_element_inspector.webExtractTextWithPosition()`;
->>>>>>> eafa5bfa
 }
 
 const sizeThreshold = 3;
