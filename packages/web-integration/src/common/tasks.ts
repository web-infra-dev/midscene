--- conflicted
+++ resolved
@@ -694,7 +694,6 @@
     };
   }
 
-<<<<<<< HEAD
   async actionToGoal(
     userPrompt: string,
     options?: ExecutionTaskProgressOptions,
@@ -746,13 +745,10 @@
     };
   }
 
-  async query(demand: InsightExtractParam): Promise<ExecutionResult> {
-=======
   async query(
     demand: InsightExtractParam,
     options?: ExecutionTaskProgressOptions,
   ): Promise<ExecutionResult> {
->>>>>>> 8479bcb6
     const description =
       typeof demand === 'string' ? demand : JSON.stringify(demand);
     const taskExecutor = new Executor(description, undefined, undefined, {
