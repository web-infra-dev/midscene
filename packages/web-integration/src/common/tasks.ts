import assert from 'node:assert';
import type { WebPage } from '@/common/page';
import {
  type AIElementIdResponse,
  type AIElementReponse,
  type DumpSubscriber,
  type ExecutionRecorderItem,
  type ExecutionTaskActionApply,
  type ExecutionTaskApply,
  type ExecutionTaskInsightLocateApply,
  type ExecutionTaskInsightQueryApply,
  type ExecutionTaskPlanningApply,
  Executor,
  type Insight,
  type InsightAssertionResponse,
  type InsightDump,
  type InsightExtractParam,
  type PlanningAction,
  type PlanningActionParamAssert,
  type PlanningActionParamError,
  type PlanningActionParamHover,
  type PlanningActionParamInputOrKeyPress,
  type PlanningActionParamScroll,
  type PlanningActionParamSleep,
  type PlanningActionParamTap,
  type PlanningActionParamWaitFor,
  plan,
  transformElementPositionToId,
} from '@midscene/core';
import { sleep } from '@midscene/core/utils';
import { NodeType } from '@midscene/shared/constants';
import type { KeyInput } from 'puppeteer';
import type { ElementInfo } from '../extractor';
import { WebElementInfo } from '../web-element';
import { TaskCache } from './task-cache';
import { type WebUIContext, parseContextFromWebPage } from './utils';

interface ExecutionResult<OutputType = any> {
  output: OutputType;
  executor: Executor;
}

export class PageTaskExecutor {
  page: WebPage;

  insight: Insight<WebElementInfo, WebUIContext>;

  taskCache: TaskCache;

  constructor(
    page: WebPage,
    insight: Insight<WebElementInfo, WebUIContext>,
    opts: { cacheId: string | undefined },
  ) {
    this.page = page;
<<<<<<< HEAD
    this.insight = insight;
=======
    this.insight = new Insight<WebElementInfo, WebUIContext>(
      async () => {
        const context = await parseContextFromWebPage(page);
        return context;
      },
      {
        generateElement: ({ content, rect }) =>
          new WebElementInfo({
            content: content || '',
            rect,
            page,
            id: '',
            attributes: {
              nodeType: NodeType.CONTAINER,
            },
            indexId: 0,
          }),
      },
    );
>>>>>>> adb9b588

    this.taskCache = new TaskCache({
      fileName: opts?.cacheId,
    });
  }

  private async recordScreenshot(timing: ExecutionRecorderItem['timing']) {
    const base64 = await this.page.screenshotBase64();
    const item: ExecutionRecorderItem = {
      type: 'screenshot',
      ts: Date.now(),
      screenshot: base64,
      timing,
    };
    return item;
  }

  private wrapExecutorWithScreenshot(
    taskApply: ExecutionTaskApply,
  ): ExecutionTaskApply {
    const taskWithScreenshot: ExecutionTaskApply = {
      ...taskApply,
      executor: async (param, context, ...args) => {
        const recorder: ExecutionRecorderItem[] = [];
        const { task } = context;
        // set the recorder before executor in case of error
        task.recorder = recorder;
        const shot = await this.recordScreenshot(`before ${task.type}`);
        recorder.push(shot);
        const result = await taskApply.executor(param, context, ...args);
        if (taskApply.type === 'Action') {
          await sleep(1000);
          const shot2 = await this.recordScreenshot('after Action');
          recorder.push(shot2);
        }
        return result;
      },
    };
    return taskWithScreenshot;
  }

  private async convertPlanToExecutable(
    plans: PlanningAction[],
    cacheGroup?: ReturnType<TaskCache['getCacheGroupByPrompt']>,
  ) {
    const tasks: ExecutionTaskApply[] = plans
      .map((plan) => {
        if (plan.type === 'Locate') {
          const taskFind: ExecutionTaskInsightLocateApply = {
            type: 'Insight',
            subType: 'Locate',
            param: plan.param,
            executor: async (param, taskContext) => {
              const { task } = taskContext;
              let insightDump: InsightDump | undefined;
              const dumpCollector: DumpSubscriber = (dump) => {
                insightDump = dump;
              };
              this.insight.onceDumpUpdatedFn = dumpCollector;
              const pageContext = await this.insight.contextRetrieverFn();
              const locateCache = cacheGroup?.readCache(
                pageContext,
                'locate',
                param.prompt,
              );
              let locateResult: AIElementIdResponse | undefined;
              const callAI = this.insight.aiVendorFn;
              const element = await this.insight.locate(param.prompt, {
                quickAnswer: plan.quickAnswer,
                callAI: async (...message: any) => {
                  if (locateCache) {
                    locateResult = locateCache;
                    return Promise.resolve(locateCache);
                  }
                  const aiResult: AIElementReponse = await callAI(...message);
                  locateResult = transformElementPositionToId(
                    aiResult,
                    pageContext.content,
                  );
                  assert(locateResult);
                  return locateResult;
                },
              });

              if (locateResult) {
                cacheGroup?.saveCache({
                  type: 'locate',
                  pageContext: {
                    url: pageContext.url,
                    size: pageContext.size,
                  },
                  prompt: param.prompt,
                  response: locateResult,
                });
              }
              if (!element) {
                task.log = {
                  dump: insightDump,
                };
                throw new Error(`Element not found: ${param.prompt}`);
              }

              return {
                output: {
                  element,
                },
                log: {
                  dump: insightDump,
                },
                cache: {
                  hit: Boolean(locateCache),
                },
              };
            },
          };
          return taskFind;
        }
        if (plan.type === 'Assert' || plan.type === 'AssertWithoutThrow') {
          const assertPlan = plan as PlanningAction<PlanningActionParamAssert>;
          const taskAssert: ExecutionTaskApply = {
            type: 'Insight',
            subType: 'Assert',
            param: assertPlan.param,
            executor: async (param, taskContext) => {
              const { task } = taskContext;
              let insightDump: InsightDump | undefined;
              const dumpCollector: DumpSubscriber = (dump) => {
                insightDump = dump;
              };
              this.insight.onceDumpUpdatedFn = dumpCollector;
              const assertion = await this.insight.assert(
                assertPlan.param.assertion,
              );

              if (!assertion.pass) {
                if (plan.type === 'Assert') {
                  task.output = assertion;
                  task.log = {
                    dump: insightDump,
                  };
                  throw new Error(
                    assertion.thought || 'Assertion failed without reason',
                  );
                }

                task.error = assertion.thought;
              }

              return {
                output: assertion,
                log: {
                  dump: insightDump,
                },
              };
            },
          };
          return taskAssert;
        }
        if (plan.type === 'Input') {
          const taskActionInput: ExecutionTaskActionApply<PlanningActionParamInputOrKeyPress> =
            {
              type: 'Action',
              subType: 'Input',
              param: plan.param,
              executor: async (taskParam, { element }) => {
                if (element) {
                  await this.page.clearInput(element as ElementInfo);

                  if (taskParam.value === '') {
                    return;
                  }

                  await this.page.keyboard.type(taskParam.value);
                }
              },
            };
          return taskActionInput;
        }
        if (plan.type === 'KeyboardPress') {
          const taskActionKeyboardPress: ExecutionTaskActionApply<PlanningActionParamInputOrKeyPress> =
            {
              type: 'Action',
              subType: 'KeyboardPress',
              param: plan.param,
              executor: async (taskParam) => {
                assert(taskParam.value, 'No key to press');
                await this.page.keyboard.press(taskParam.value as KeyInput);
              },
            };
          return taskActionKeyboardPress;
        }
        if (plan.type === 'Tap') {
          const taskActionTap: ExecutionTaskActionApply<PlanningActionParamTap> =
            {
              type: 'Action',
              subType: 'Tap',
              executor: async (param, { element }) => {
                assert(element, 'Element not found, cannot tap');
                await this.page.mouse.click(
                  element.center[0],
                  element.center[1],
                );
              },
            };
          return taskActionTap;
        }
        if (plan.type === 'Hover') {
          const taskActionHover: ExecutionTaskActionApply<PlanningActionParamHover> =
            {
              type: 'Action',
              subType: 'Hover',
              executor: async (param, { element }) => {
                assert(element, 'Element not found, cannot hover');
                await this.page.mouse.move(
                  element.center[0],
                  element.center[1],
                );
              },
            };
          return taskActionHover;
        }
        if (plan.type === 'Scroll') {
          const taskActionScroll: ExecutionTaskActionApply<PlanningActionParamScroll> =
            {
              type: 'Action',
              subType: 'Scroll',
              param: plan.param,
              executor: async (taskParam) => {
                const scrollToEventName = taskParam.scrollType;

                switch (scrollToEventName) {
                  case 'scrollUntilTop':
                    await this.page.scrollUntilTop();
                    break;
                  case 'scrollUntilBottom':
                    await this.page.scrollUntilBottom();
                    break;
                  case 'scrollUpOneScreen':
                    await this.page.scrollUpOneScreen();
                    break;
                  case 'scrollDownOneScreen':
                    await this.page.scrollDownOneScreen();
                    break;
                  default:
                    console.error(
                      'Unknown scroll event type:',
                      scrollToEventName,
                    );
                }
              },
            };
          return taskActionScroll;
        }
        if (plan.type === 'Sleep') {
          const taskActionSleep: ExecutionTaskActionApply<PlanningActionParamSleep> =
            {
              type: 'Action',
              subType: 'Sleep',
              param: plan.param,
              executor: async (taskParam) => {
                await sleep(taskParam.timeMs || 3000);
              },
            };
          return taskActionSleep;
        }
        if (plan.type === 'Error') {
          const taskActionError: ExecutionTaskActionApply<PlanningActionParamError> =
            {
              type: 'Action',
              subType: 'Error',
              param: plan.param,
              executor: async (taskParam) => {
                assert(
                  taskParam.thought,
                  'An error occurred, but no thought provided',
                );
                throw new Error(taskParam.thought);
              },
            };
          return taskActionError;
        }

        throw new Error(`Unknown or Unsupported task type: ${plan.type}`);
      })
      .map((task: ExecutionTaskApply) => {
        return this.wrapExecutorWithScreenshot(task);
      });

    return tasks;
  }

  async action(
    userPrompt: string /* , actionInfo?: { actionType?: EventActions[number]['action'] } */,
  ): Promise<ExecutionResult> {
    const taskExecutor = new Executor(userPrompt);
    const cacheGroup = this.taskCache.getCacheGroupByPrompt(userPrompt);
    let plans: PlanningAction[] = [];
    const planningTask: ExecutionTaskPlanningApply = {
      type: 'Planning',
      param: {
        userPrompt,
      },
      executor: async (param) => {
        const pageContext = await this.insight.contextRetrieverFn();
        let planResult: { plans: PlanningAction[] };
        const planCache = cacheGroup.readCache(pageContext, 'plan', userPrompt);
        if (planCache) {
          planResult = planCache;
        } else {
          planResult = await plan(param.userPrompt, {
            context: pageContext,
          });
        }

        assert(planResult.plans.length > 0, 'No plans found');
        // eslint-disable-next-line prefer-destructuring
        plans = planResult.plans;

        cacheGroup.saveCache({
          type: 'plan',
          pageContext: {
            url: pageContext.url,
            size: pageContext.size,
          },
          prompt: userPrompt,
          response: planResult,
        });
        return {
          output: planResult,
          pageContext,
          cache: {
            hit: Boolean(planCache),
          },
        };
      },
    };

    // plan
    await taskExecutor.append(this.wrapExecutorWithScreenshot(planningTask));
    let output = await taskExecutor.flush();
    if (taskExecutor.isInErrorState()) {
      return {
        output,
        executor: taskExecutor,
      };
    }

    // append tasks
    const executables = await this.convertPlanToExecutable(plans, cacheGroup);
    await taskExecutor.append(executables);

    // flush actions
    output = await taskExecutor.flush();
    return {
      output,
      executor: taskExecutor,
    };
  }

  async query(demand: InsightExtractParam): Promise<ExecutionResult> {
    const description =
      typeof demand === 'string' ? demand : JSON.stringify(demand);
    const taskExecutor = new Executor(description);
    const queryTask: ExecutionTaskInsightQueryApply = {
      type: 'Insight',
      subType: 'Query',
      param: {
        dataDemand: demand,
      },
      executor: async (param) => {
        let insightDump: InsightDump | undefined;
        const dumpCollector: DumpSubscriber = (dump) => {
          insightDump = dump;
        };
        this.insight.onceDumpUpdatedFn = dumpCollector;
        const data = await this.insight.extract<any>(param.dataDemand);
        return {
          output: data,
          log: { dump: insightDump },
        };
      },
    };

    await taskExecutor.append(this.wrapExecutorWithScreenshot(queryTask));
    const output = await taskExecutor.flush();
    return {
      output,
      executor: taskExecutor,
    };
  }

  async assert(
    assertion: string,
  ): Promise<ExecutionResult<InsightAssertionResponse>> {
    const description = `assert: ${assertion}`;
    const taskExecutor = new Executor(description);
    const assertionPlan: PlanningAction<PlanningActionParamAssert> = {
      type: 'Assert',
      param: {
        assertion,
      },
    };
    const assertTask = await this.convertPlanToExecutable([assertionPlan]);

    await taskExecutor.append(this.wrapExecutorWithScreenshot(assertTask[0]));
    const output: InsightAssertionResponse = await taskExecutor.flush();

    return {
      output,
      executor: taskExecutor,
    };
  }

  async waitFor(
    assertion: string,
    opt: PlanningActionParamWaitFor,
  ): Promise<ExecutionResult<void>> {
    const description = `waitFor: ${assertion}`;
    const taskExecutor = new Executor(description);
    const { timeoutMs, checkIntervalMs } = opt;

    assert(assertion, 'No assertion for waitFor');
    assert(timeoutMs, 'No timeoutMs for waitFor');
    assert(checkIntervalMs, 'No checkIntervalMs for waitFor');

    const overallStartTime = Date.now();
    let startTime = Date.now();
    let errorThought = '';
    while (Date.now() - overallStartTime < timeoutMs) {
      startTime = Date.now();
      const assertPlan: PlanningAction<PlanningActionParamAssert> = {
        type: 'AssertWithoutThrow',
        param: {
          assertion,
        },
      };
      const assertTask = await this.convertPlanToExecutable([assertPlan]);
      await taskExecutor.append(this.wrapExecutorWithScreenshot(assertTask[0]));
      const output: InsightAssertionResponse = await taskExecutor.flush();

      if (output?.pass) {
        return {
          output: undefined,
          executor: taskExecutor,
        };
      }

      errorThought = output?.thought || 'unknown error';
      const now = Date.now();
      if (now - startTime < checkIntervalMs) {
        const timeRemaining = checkIntervalMs - (now - startTime);
        const sleepPlan: PlanningAction<PlanningActionParamSleep> = {
          type: 'Sleep',
          param: {
            timeMs: timeRemaining,
          },
        };
        const sleepTask = await this.convertPlanToExecutable([sleepPlan]);
        await taskExecutor.append(
          this.wrapExecutorWithScreenshot(sleepTask[0]),
        );
        await taskExecutor.flush();
      }
    }

    // throw an error using taskExecutor
    const errorPlan: PlanningAction<PlanningActionParamError> = {
      type: 'Error',
      param: {
        thought: `waitFor timeout: ${errorThought}`,
      },
    };
    const errorTask = await this.convertPlanToExecutable([errorPlan]);
    await taskExecutor.append(errorTask[0]);
    await taskExecutor.flush();
    return {
      output: undefined,
      executor: taskExecutor,
    };
  }
}<|MERGE_RESOLUTION|>--- conflicted
+++ resolved
@@ -2,7 +2,7 @@
 import type { WebPage } from '@/common/page';
 import {
   type AIElementIdResponse,
-  type AIElementReponse,
+  type AIElementResponse,
   type DumpSubscriber,
   type ExecutionRecorderItem,
   type ExecutionTaskActionApply,
@@ -28,12 +28,11 @@
   transformElementPositionToId,
 } from '@midscene/core';
 import { sleep } from '@midscene/core/utils';
-import { NodeType } from '@midscene/shared/constants';
 import type { KeyInput } from 'puppeteer';
 import type { ElementInfo } from '../extractor';
-import { WebElementInfo } from '../web-element';
+import type { WebElementInfo } from '../web-element';
 import { TaskCache } from './task-cache';
-import { type WebUIContext, parseContextFromWebPage } from './utils';
+import type { WebUIContext } from './utils';
 
 interface ExecutionResult<OutputType = any> {
   output: OutputType;
@@ -53,29 +52,7 @@
     opts: { cacheId: string | undefined },
   ) {
     this.page = page;
-<<<<<<< HEAD
     this.insight = insight;
-=======
-    this.insight = new Insight<WebElementInfo, WebUIContext>(
-      async () => {
-        const context = await parseContextFromWebPage(page);
-        return context;
-      },
-      {
-        generateElement: ({ content, rect }) =>
-          new WebElementInfo({
-            content: content || '',
-            rect,
-            page,
-            id: '',
-            attributes: {
-              nodeType: NodeType.CONTAINER,
-            },
-            indexId: 0,
-          }),
-      },
-    );
->>>>>>> adb9b588
 
     this.taskCache = new TaskCache({
       fileName: opts?.cacheId,
@@ -150,7 +127,7 @@
                     locateResult = locateCache;
                     return Promise.resolve(locateCache);
                   }
-                  const aiResult: AIElementReponse = await callAI(...message);
+                  const aiResult: AIElementResponse = await callAI(...message);
                   locateResult = transformElementPositionToId(
                     aiResult,
                     pageContext.content,
