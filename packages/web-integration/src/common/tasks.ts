--- conflicted
+++ resolved
@@ -373,14 +373,10 @@
       },
     );
 
-<<<<<<< HEAD
     return {
-      tasks: tasksWithScreenshot,
+      tasks: wrappedTasks,
       followedByPlan,
     };
-=======
-    return wrappedTasks;
->>>>>>> e7a58b3b
   }
 
   private planningTaskFromPrompt(
