import assert from 'node:assert';
import type { WebPage } from '@/common/page';
import Insight, {
  type AIElementParseResponse,
  type DumpSubscriber,
  type ExecutionRecorderItem,
  type ExecutionTaskActionApply,
  type ExecutionTaskApply,
  type ExecutionTaskInsightLocateApply,
  type ExecutionTaskInsightQueryApply,
  type ExecutionTaskPlanningApply,
  Executor,
  plan,
  type InsightAssertionResponse,
  type InsightDump,
  type InsightExtractParam,
  type PlanningAction,
  type PlanningActionParamAssert,
  type PlanningActionParamHover,
  type PlanningActionParamInputOrKeyPress,
  type PlanningActionParamScroll,
  type PlanningActionParamSleep,
  type PlanningActionParamTap,
  type PlanningActionParamWaitFor,
  type PlanningActionParamError,
} from '@midscene/core';
import { commonScreenshotParam, getTmpFile, sleep } from '@midscene/core/utils';
import { base64Encoded } from '@midscene/shared/img';
import type { KeyInput } from 'puppeteer';
import type { ElementInfo } from '../extractor';
import type { WebElementInfo } from '../web-element';
import { TaskCache } from './task-cache';
import { type WebUIContext, parseContextFromWebPage } from './utils';

interface ExecutionResult<OutputType = any> {
  output: OutputType;
  executor: Executor;
}

export class PageTaskExecutor {
  page: WebPage;

  insight: Insight<WebElementInfo, WebUIContext>;

  taskCache: TaskCache;

  constructor(page: WebPage, opts: { cacheId: string | undefined }) {
    this.page = page;
    this.insight = new Insight<WebElementInfo, WebUIContext>(async () => {
      return await parseContextFromWebPage(page);
    });

    this.taskCache = new TaskCache({
      fileName: opts?.cacheId,
    });
  }

  private async recordScreenshot(timing: ExecutionRecorderItem['timing']) {
    const file = getTmpFile('png');
    await this.page.screenshot({
      ...commonScreenshotParam,
      path: file,
    });
    const item: ExecutionRecorderItem = {
      type: 'screenshot',
      ts: Date.now(),
      screenshot: base64Encoded(file),
      timing,
    };
    return item;
  }

  private wrapExecutorWithScreenshot(
    taskApply: ExecutionTaskApply,
  ): ExecutionTaskApply {
    const taskWithScreenshot: ExecutionTaskApply = {
      ...taskApply,
      executor: async (param, context, ...args) => {
        const recorder: ExecutionRecorderItem[] = [];
        const { task } = context;
        // set the recorder before executor in case of error
        task.recorder = recorder;
        const shot = await this.recordScreenshot(`before ${task.type}`);
        recorder.push(shot);
        const result = await taskApply.executor(param, context, ...args);
        if (taskApply.type === 'Action') {
          await sleep(1000);
          const shot2 = await this.recordScreenshot('after Action');
          recorder.push(shot2);
        }
        return result;
      },
    };
    return taskWithScreenshot;
  }

  private async convertPlanToExecutable(
    plans: PlanningAction[],
    cacheGroup?: ReturnType<TaskCache['getCacheGroupByPrompt']>,
  ) {
    const tasks: ExecutionTaskApply[] = plans
      .map((plan) => {
        if (plan.type === 'Locate') {
          const taskFind: ExecutionTaskInsightLocateApply = {
            type: 'Insight',
            subType: 'Locate',
            param: plan.param,
            executor: async (param, taskContext) => {
              const { task } = taskContext;
              let insightDump: InsightDump | undefined;
              const dumpCollector: DumpSubscriber = (dump) => {
                insightDump = dump;
              };
              this.insight.onceDumpUpdatedFn = dumpCollector;
              const pageContext = await this.insight.contextRetrieverFn();
              const locateCache = cacheGroup?.readCache(
                pageContext,
                'locate',
                param.prompt,
              );
              let locateResult: AIElementParseResponse | undefined;
              const callAI = this.insight.aiVendorFn;
              const element = await this.insight.locate(param.prompt, {
                callAI: async (...message: any) => {
                  if (locateCache) {
                    locateResult = locateCache;
                    return Promise.resolve(locateCache);
                  }
                  locateResult = await callAI(...message);
                  assert(locateResult);
                  return locateResult;
                },
              });

              if (locateResult) {
                cacheGroup?.saveCache({
                  type: 'locate',
                  pageContext: {
                    url: pageContext.url,
                    size: pageContext.size,
                  },
                  prompt: param.prompt,
                  response: locateResult,
                });
              }
              if (!element) {
                task.log = {
                  dump: insightDump,
                };
                throw new Error(`Element not found: ${param.prompt}`);
              }

              return {
                output: {
                  element,
                },
                log: {
                  dump: insightDump,
                },
                cache: {
                  hit: Boolean(locateResult),
                },
              };
            },
          };
          return taskFind;
        }
        if (plan.type === 'Assert' || plan.type === 'AssertWithoutThrow') {
          const assertPlan = plan as PlanningAction<PlanningActionParamAssert>;
          const taskAssert: ExecutionTaskApply = {
            type: 'Insight',
            subType: 'Assert',
            param: assertPlan.param,
            executor: async (param, taskContext) => {
              const { task } = taskContext;
              let insightDump: InsightDump | undefined;
              const dumpCollector: DumpSubscriber = (dump) => {
                insightDump = dump;
              };
              this.insight.onceDumpUpdatedFn = dumpCollector;
              const assertion = await this.insight.assert(
                assertPlan.param.assertion,
              );

              if (!assertion.pass) {
                if (plan.type === 'Assert') {
                  task.output = assertion;
                  task.log = {
                    dump: insightDump,
                  };
                  throw new Error(
                    assertion.thought || 'Assertion failed without reason',
                  );
                }

                task.error = assertion.thought;
              }

              return {
                output: assertion,
                log: {
                  dump: insightDump,
                },
              };
            },
          };
          return taskAssert;
        }
        if (plan.type === 'Input') {
          const taskActionInput: ExecutionTaskActionApply<PlanningActionParamInputOrKeyPress> =
            {
              type: 'Action',
              subType: 'Input',
              param: plan.param,
              executor: async (taskParam, { element }) => {
                if (element) {
                  await this.page.clearInput(element as ElementInfo);

                  if (taskParam.value === '') {
                    return;
                  }

                  await this.page.keyboard.type(taskParam.value);
                }
              },
            };
          return taskActionInput;
        }
        if (plan.type === 'KeyboardPress') {
          const taskActionKeyboardPress: ExecutionTaskActionApply<PlanningActionParamInputOrKeyPress> =
            {
              type: 'Action',
              subType: 'KeyboardPress',
              param: plan.param,
              executor: async (taskParam) => {
                assert(taskParam.value, 'No key to press');
                await this.page.keyboard.press(taskParam.value as KeyInput);
              },
            };
          return taskActionKeyboardPress;
        }
        if (plan.type === 'Tap') {
          const taskActionTap: ExecutionTaskActionApply<PlanningActionParamTap> =
            {
              type: 'Action',
              subType: 'Tap',
              executor: async (param, { element }) => {
                assert(element, 'Element not found, cannot tap');
                await this.page.mouse.click(
                  element.center[0],
                  element.center[1],
                );
              },
            };
          return taskActionTap;
        }
        if (plan.type === 'Hover') {
          const taskActionHover: ExecutionTaskActionApply<PlanningActionParamHover> =
            {
              type: 'Action',
              subType: 'Hover',
              executor: async (param, { element }) => {
                assert(element, 'Element not found, cannot hover');
                await this.page.mouse.move(
                  element.center[0],
                  element.center[1],
                );
              },
            };
          return taskActionHover;
        }
        if (plan.type === 'Scroll') {
          const taskActionScroll: ExecutionTaskActionApply<PlanningActionParamScroll> =
            {
              type: 'Action',
              subType: 'Scroll',
              param: plan.param,
              executor: async (taskParam) => {
                const scrollToEventName = taskParam.scrollType;

                switch (scrollToEventName) {
                  case 'scrollUntilTop':
                    await this.page.scrollUntilTop();
                    break;
                  case 'scrollUntilBottom':
                    await this.page.scrollUntilBottom();
                    break;
<<<<<<< HEAD
                  case 'ScrollUp':
                    await this.page.mouse.wheel(0, -innerHeight * 0.75);
                    break;
                  case 'ScrollDown':
                    await this.page.mouse.wheel(0, innerHeight * 0.75);
=======
                  case 'scrollUpOneScreen':
                    await this.page.scrollUpOneScreen();
                    break;
                  case 'scrollDownOneScreen':
                    await this.page.scrollDownOneScreen();
>>>>>>> eafa5bfa
                    break;
                  default:
                    console.error(
                      'Unknown scroll event type:',
                      scrollToEventName,
                    );
                }
              },
            };
          return taskActionScroll;
        }
        if (plan.type === 'Sleep') {
          const taskActionSleep: ExecutionTaskActionApply<PlanningActionParamSleep> =
            {
              type: 'Action',
              subType: 'Sleep',
              param: plan.param,
              executor: async (taskParam) => {
                await sleep(taskParam.timeMs || 3000);
              },
            };
          return taskActionSleep;
        }
        if (plan.type === 'Error') {
          const taskActionError: ExecutionTaskActionApply<PlanningActionParamError> =
            {
              type: 'Action',
              subType: 'Error',
              param: plan.param,
              executor: async (taskParam) => {
                assert(
                  taskParam.thought,
                  'An error occurred, but no thought provided',
                );
                throw new Error(taskParam.thought);
              },
            };
          return taskActionError;
        }

        throw new Error(`Unknown or Unsupported task type: ${plan.type}`);
      })
      .map((task: ExecutionTaskApply) => {
        return this.wrapExecutorWithScreenshot(task);
      });

    return tasks;
  }

  async action(
    userPrompt: string /* , actionInfo?: { actionType?: EventActions[number]['action'] } */,
  ): Promise<ExecutionResult> {
    const taskExecutor = new Executor(userPrompt);
    const cacheGroup = this.taskCache.getCacheGroupByPrompt(userPrompt);
    let plans: PlanningAction[] = [];
    const planningTask: ExecutionTaskPlanningApply = {
      type: 'Planning',
      param: {
        userPrompt,
      },
      executor: async (param) => {
        const pageContext = await this.insight.contextRetrieverFn();
        let planResult: { plans: PlanningAction[] };
        const planCache = cacheGroup.readCache(pageContext, 'plan', userPrompt);
        if (planCache) {
          planResult = planCache;
        } else {
          planResult = await plan(param.userPrompt, {
            context: pageContext,
          });
        }

        assert(planResult.plans.length > 0, 'No plans found');
        // eslint-disable-next-line prefer-destructuring
        plans = planResult.plans;

        cacheGroup.saveCache({
          type: 'plan',
          pageContext: {
            url: pageContext.url,
            size: pageContext.size,
          },
          prompt: userPrompt,
          response: planResult,
        });
        return {
          output: planResult,
          cache: {
            hit: Boolean(planCache),
          },
        };
      },
    };

    // plan
    await taskExecutor.append(this.wrapExecutorWithScreenshot(planningTask));
    let output = await taskExecutor.flush();
    if (taskExecutor.isInErrorState()) {
      return {
        output,
        executor: taskExecutor,
      };
    }

    // append tasks
    const executables = await this.convertPlanToExecutable(plans, cacheGroup);
    await taskExecutor.append(executables);

    // flush actions
    output = await taskExecutor.flush();
    return {
      output,
      executor: taskExecutor,
    };
  }

  async query(demand: InsightExtractParam): Promise<ExecutionResult> {
    const description =
      typeof demand === 'string' ? demand : JSON.stringify(demand);
    const taskExecutor = new Executor(description);
    const queryTask: ExecutionTaskInsightQueryApply = {
      type: 'Insight',
      subType: 'Query',
      param: {
        dataDemand: demand,
      },
      executor: async (param) => {
        let insightDump: InsightDump | undefined;
        const dumpCollector: DumpSubscriber = (dump) => {
          insightDump = dump;
        };
        this.insight.onceDumpUpdatedFn = dumpCollector;
        const data = await this.insight.extract<any>(param.dataDemand);
        return {
          output: data,
          log: { dump: insightDump },
        };
      },
    };

    await taskExecutor.append(this.wrapExecutorWithScreenshot(queryTask));
    const output = await taskExecutor.flush();
    return {
      output,
      executor: taskExecutor,
    };
  }

  async assert(
    assertion: string,
  ): Promise<ExecutionResult<InsightAssertionResponse>> {
    const description = `assert: ${assertion}`;
    const taskExecutor = new Executor(description);
    const assertionPlan: PlanningAction<PlanningActionParamAssert> = {
      type: 'Assert',
      param: {
        assertion,
      },
    };
    const assertTask = await this.convertPlanToExecutable([assertionPlan]);

    await taskExecutor.append(this.wrapExecutorWithScreenshot(assertTask[0]));
    const output: InsightAssertionResponse = await taskExecutor.flush();

    return {
      output,
      executor: taskExecutor,
    };
  }

  async waitFor(
    assertion: string,
    opt: PlanningActionParamWaitFor,
  ): Promise<ExecutionResult<void>> {
    const description = `waitFor: ${assertion}`;
    const taskExecutor = new Executor(description);
    const { timeoutMs, checkIntervalMs } = opt;

    assert(assertion, 'No assertion for waitFor');
    assert(timeoutMs, 'No timeoutMs for waitFor');
    assert(checkIntervalMs, 'No checkIntervalMs for waitFor');

    const overallStartTime = Date.now();
    let startTime = Date.now();
    let errorThought = '';
    while (Date.now() - overallStartTime < timeoutMs) {
      startTime = Date.now();
      const assertPlan: PlanningAction<PlanningActionParamAssert> = {
        type: 'AssertWithoutThrow',
        param: {
          assertion,
        },
      };
      const assertTask = await this.convertPlanToExecutable([assertPlan]);
      await taskExecutor.append(this.wrapExecutorWithScreenshot(assertTask[0]));
      const output: InsightAssertionResponse = await taskExecutor.flush();

      if (output.pass) {
        return {
          output: undefined,
          executor: taskExecutor,
        };
      }

      errorThought = output.thought;
      const now = Date.now();
      if (now - startTime < checkIntervalMs) {
        const timeRemaining = checkIntervalMs - (now - startTime);
        const sleepPlan: PlanningAction<PlanningActionParamSleep> = {
          type: 'Sleep',
          param: {
            timeMs: timeRemaining,
          },
        };
        const sleepTask = await this.convertPlanToExecutable([sleepPlan]);
        await taskExecutor.append(
          this.wrapExecutorWithScreenshot(sleepTask[0]),
        );
        await taskExecutor.flush();
      }
    }

    // throw an error using taskExecutor
    const errorPlan: PlanningAction<PlanningActionParamError> = {
      type: 'Error',
      param: {
        thought: `waitFor timeout: ${errorThought}`,
      },
    };
    const errorTask = await this.convertPlanToExecutable([errorPlan]);
    await taskExecutor.append(errorTask[0]);
    await taskExecutor.flush();
    return {
      output: undefined,
      executor: taskExecutor,
    };
  }
}<|MERGE_RESOLUTION|>--- conflicted
+++ resolved
@@ -285,19 +285,11 @@
                   case 'scrollUntilBottom':
                     await this.page.scrollUntilBottom();
                     break;
-<<<<<<< HEAD
-                  case 'ScrollUp':
-                    await this.page.mouse.wheel(0, -innerHeight * 0.75);
-                    break;
-                  case 'ScrollDown':
-                    await this.page.mouse.wheel(0, innerHeight * 0.75);
-=======
                   case 'scrollUpOneScreen':
                     await this.page.scrollUpOneScreen();
                     break;
                   case 'scrollDownOneScreen':
                     await this.page.scrollDownOneScreen();
->>>>>>> eafa5bfa
                     break;
                   default:
                     console.error(
