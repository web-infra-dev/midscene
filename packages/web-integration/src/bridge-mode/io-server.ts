import { logMsg } from '@midscene/shared/utils';
import { Server, type Socket as ServerSocket } from 'socket.io';
import {
  type BridgeCall,
  type BridgeCallResponse,
  BridgeCallTimeout,
  type BridgeConnectedEventPayload,
  BridgeErrorCodeNoClientConnected,
  BridgeEvent,
} from './common';

declare const __VERSION__: string;

// ws server, this is where the request is sent
export class BridgeServer {
  private callId = 0;
  private io: Server | null = null;
  private socket: ServerSocket | null = null;
  private listeningTimeoutId: NodeJS.Timeout | null = null;
  private listeningTimerFlag = false;
  private connectionTipTimer: NodeJS.Timeout | null = null;
  public calls: Record<string, BridgeCall> = {};

  private connectionLost = false;
  private connectionLostReason = '';

  constructor(
    public port: number,
    public onConnect?: () => void,
    public onDisconnect?: (reason: string) => void,
  ) {}

<<<<<<< HEAD
  async listen(timeout = 30000 * 10000): Promise<void> {
=======
  async listen(timeout: number | false = 30000): Promise<void> {
>>>>>>> df3cad71
    return new Promise((resolve, reject) => {
      if (this.listeningTimerFlag) {
        return reject(new Error('already listening'));
      }
      this.listeningTimerFlag = true;

      this.listeningTimeoutId = timeout
        ? setTimeout(() => {
            reject(
              new Error(
                `no extension connected after ${timeout}ms (${BridgeErrorCodeNoClientConnected})`,
              ),
            );
          }, timeout)
        : null;

      this.connectionTipTimer =
        !timeout || timeout > 3000
          ? setTimeout(() => {
              logMsg('waiting for bridge to connect...');
            }, 2000)
          : null;

      this.io = new Server(this.port, {
        maxHttpBufferSize: 100 * 1024 * 1024, // 100MB
      });

      this.io.use((socket, next) => {
        if (this.socket) {
          next(new Error('server already connected by another client'));
        }
        next();
      });

      this.io.on('connection', (socket) => {
        this.connectionLost = false;
        this.connectionLostReason = '';
        this.listeningTimeoutId && clearTimeout(this.listeningTimeoutId);
        this.listeningTimeoutId = null;
        this.connectionTipTimer && clearTimeout(this.connectionTipTimer);
        this.connectionTipTimer = null;
        if (this.socket) {
          socket.emit(BridgeEvent.Refused);
          // close the socket
          socket.disconnect();

          return reject(
            new Error('server already connected by another client'),
          );
        }

        try {
          logMsg('one client connected');
          this.socket = socket;

          const clientVersion = socket.handshake.query.version;
          logMsg(
            `Bridge connected, cli-side version v${__VERSION__}, browser-side version v${clientVersion}`,
          );

          socket.on(BridgeEvent.CallResponse, (params: BridgeCallResponse) => {
            const id = params.id;
            const response = params.response;
            const error = params.error;

            this.triggerCallResponseCallback(id, error, response);
          });

          socket.on('disconnect', (reason: string) => {
            this.connectionLost = true;
            this.connectionLostReason = reason;

            try {
              this.io?.close();
            } catch (e) {
              // ignore
            }

            // flush all pending calls as error
            for (const id in this.calls) {
              const call = this.calls[id];

              if (!call.responseTime) {
                const errorMessage = this.connectionLostErrorMsg();
                this.triggerCallResponseCallback(
                  id,
                  new Error(errorMessage),
                  null,
                );
              }
            }

            this.onDisconnect?.(reason);
          });

          setTimeout(() => {
            this.onConnect?.();

            const payload = {
              version: __VERSION__,
            } as BridgeConnectedEventPayload;
            socket.emit(BridgeEvent.Connected, payload);
            Promise.resolve().then(() => {
              for (const id in this.calls) {
                if (this.calls[id].callTime === 0) {
                  this.emitCall(id);
                }
              }
            });
          }, 0);

          resolve();
        } catch (e) {
          console.error('failed to handle connection event', e);
          reject(e);
        }
      });
    });
  }

  private connectionLostErrorMsg = () => {
    return `Connection lost, reason: ${this.connectionLostReason}`;
  };

  private async triggerCallResponseCallback(
    id: string | number,
    error: Error | null,
    response: any,
  ) {
    const call = this.calls[id];
    if (!call) {
      throw new Error(`call ${id} not found`);
    }
    call.error = error || undefined;
    call.response = response;
    call.responseTime = Date.now();

    call.callback(call.error, response);
  }

  private async emitCall(id: string) {
    const call = this.calls[id];
    if (!call) {
      throw new Error(`call ${id} not found`);
    }

    if (this.connectionLost) {
      const message = `Connection lost, reason: ${this.connectionLostReason}`;
      call.callback(new Error(message), null);
      return;
    }

    if (this.socket) {
      this.socket.emit(BridgeEvent.Call, {
        id,
        method: call.method,
        args: call.args,
      });
      call.callTime = Date.now();
    }
  }

  async call<T = any>(
    method: string,
    args: any[],
    timeout = BridgeCallTimeout,
  ): Promise<T> {
    const id = `${this.callId++}`;

    return new Promise((resolve, reject) => {
      const timeoutId = setTimeout(() => {
        logMsg(`bridge call timeout, id=${id}, method=${method}, args=`, args);
        this.calls[id].error = new Error(
          `Bridge call timeout after ${timeout}ms: ${method}`,
        );
        reject(this.calls[id].error);
      }, timeout);

      this.calls[id] = {
        method,
        args,
        response: null,
        callTime: 0,
        responseTime: 0,
        callback: (error: Error | undefined, response: any) => {
          clearTimeout(timeoutId);
          if (error) {
            reject(error);
          } else {
            resolve(response);
          }
        },
      };

      this.emitCall(id);
    });
  }

  // do NOT restart after close
  async close() {
    this.listeningTimeoutId && clearTimeout(this.listeningTimeoutId);
    this.connectionTipTimer && clearTimeout(this.connectionTipTimer);
    const closeProcess = this.io?.close();
    this.io = null;

    return closeProcess;
  }
}<|MERGE_RESOLUTION|>--- conflicted
+++ resolved
@@ -30,11 +30,7 @@
     public onDisconnect?: (reason: string) => void,
   ) {}
 
-<<<<<<< HEAD
-  async listen(timeout = 30000 * 10000): Promise<void> {
-=======
   async listen(timeout: number | false = 30000): Promise<void> {
->>>>>>> df3cad71
     return new Promise((resolve, reject) => {
       if (this.listeningTimerFlag) {
         return reject(new Error('already listening'));
