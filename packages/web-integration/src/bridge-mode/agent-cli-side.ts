import assert from 'node:assert';
import { PageAgent } from '@/common/agent';
import type { KeyboardAction, MouseAction } from '@/page';
import {
  type BridgeConnectTabOptions,
  BridgeEvent,
  BridgePageType,
  DefaultBridgeServerPort,
  KeyboardEvent,
  MouseEvent,
} from './common';
import { BridgeServer } from './io-server';
import type { ChromeExtensionPageBrowserSide } from './page-browser-side';

interface ChromeExtensionPageCliSide extends ChromeExtensionPageBrowserSide {
  showStatusMessage: (message: string) => Promise<void>;
}

const sleep = (ms: number) => new Promise((resolve) => setTimeout(resolve, ms));

// actually, this is a proxy to the page in browser side
export const getBridgePageInCliSide = (): ChromeExtensionPageCliSide => {
  const server = new BridgeServer(DefaultBridgeServerPort);
  server.listen();
  const bridgeCaller = (method: string) => {
    return async (...args: any[]) => {
      const response = await server.call(method, args);
      return response;
    };
  };
  const page = {
    showStatusMessage: async (message: string) => {
      await server.call(BridgeEvent.UpdateAgentStatus, [message]);
    },
  };

  return new Proxy(page, {
    get(target, prop, receiver) {
      assert(typeof prop === 'string', 'prop must be a string');

      if (prop === 'toJSON') {
        return () => {
          return {
            pageType: BridgePageType,
          };
        };
      }

      if (prop === 'pageType') {
        return BridgePageType;
      }

      if (prop === '_forceUsePageContext') {
        return undefined;
      }

      if (Object.keys(page).includes(prop)) {
        return page[prop as keyof typeof page];
      }

      if (prop === 'mouse') {
        const mouse: MouseAction = {
          click: bridgeCaller(MouseEvent.Click),
          wheel: bridgeCaller(MouseEvent.Wheel),
          move: bridgeCaller(MouseEvent.Move),
        };
        return mouse;
      }

      if (prop === 'keyboard') {
        const keyboard: KeyboardAction = {
          type: bridgeCaller(KeyboardEvent.Type),
          press: bridgeCaller(KeyboardEvent.Press),
        };
        return keyboard;
      }

      if (prop === 'destroy') {
        return async () => {
          try {
            await bridgeCaller('destroy');
          } catch (e) {
            console.error('error calling destroy', e);
          }
          return server.close();
        };
      }

      return bridgeCaller(prop);
    },
  }) as ChromeExtensionPageCliSide;
};

export class AgentOverChromeBridge extends PageAgent<ChromeExtensionPageCliSide> {
  constructor() {
    const page = getBridgePageInCliSide();
    super(page, {
      onTaskStartTip: (tip: string) => {
        this.page.showStatusMessage(tip);
      },
    });
  }

<<<<<<< HEAD
  async connectNewTabWithUrl(url: string, options?: BridgeConnectTabOptions) {
    await this.page.connectNewTabWithUrl(url, options);
  }

  async connectCurrentTab(options?: BridgeConnectTabOptions) {
    await this.page.connectCurrentTab(options);
=======
  async connectNewTabWithUrl(url: string) {
    await this.page.connectNewTabWithUrl(url);
    await sleep(500);
  }

  async connectCurrentTab() {
    await this.page.connectCurrentTab();
    await sleep(500);
>>>>>>> fb2b9d12
  }

  async aiAction(prompt: string, options?: any) {
    if (options) {
      console.warn(
        'the `options` parameter of aiAction is not supported in cli side',
      );
    }
    return await super.aiAction(prompt);
  }
}<|MERGE_RESOLUTION|>--- conflicted
+++ resolved
@@ -101,23 +101,14 @@
     });
   }
 
-<<<<<<< HEAD
   async connectNewTabWithUrl(url: string, options?: BridgeConnectTabOptions) {
     await this.page.connectNewTabWithUrl(url, options);
+    await sleep(500);
   }
 
   async connectCurrentTab(options?: BridgeConnectTabOptions) {
     await this.page.connectCurrentTab(options);
-=======
-  async connectNewTabWithUrl(url: string) {
-    await this.page.connectNewTabWithUrl(url);
     await sleep(500);
-  }
-
-  async connectCurrentTab() {
-    await this.page.connectCurrentTab();
-    await sleep(500);
->>>>>>> fb2b9d12
   }
 
   async aiAction(prompt: string, options?: any) {
