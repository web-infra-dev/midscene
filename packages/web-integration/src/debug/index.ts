import { existsSync, mkdirSync, readFileSync, writeFileSync } from 'node:fs';
import path from 'node:path';
import type { WebPage } from '@/common/page';
import type { ElementInfo } from '@/extractor';
import { NodeType } from '@/extractor/constants';
import {
  processImageElementInfo,
  resizeImgBase64,
  saveBase64Image,
} from '@midscene/shared/img';

export async function generateExtractData(
  page: WebPage,
  targetDir: string,
  saveImgType?: {
    disableInputImage: boolean;
    disableOutputImage: boolean;
    disableOutputWithoutTextImg: boolean;
    disableResizeOutputImg: boolean;
    disableSnapshot: boolean;
  },
) {
  const inputImgBase64 = await page.screenshotBase64();

  const {
    elementsPositionInfo,
    captureElementSnapshot,
    elementsPositionInfoWithoutText,
  } = await getElementInfos(page);

  const inputImagePath = path.join(targetDir, 'input.png');
  const outputImagePath = path.join(targetDir, 'output.png');
  const outputWithoutTextImgPath = path.join(
    targetDir,
    'output_without_text.png',
  );
  const resizeOutputImgPath = path.join(targetDir, 'resize-output.png');
  const snapshotJsonPath = path.join(targetDir, 'element-snapshot.json');

  const {
    compositeElementInfoImgBase64,
    compositeElementInfoImgWithoutTextBase64,
  } = await processImageElementInfo({
    elementsPositionInfo,
    elementsPositionInfoWithoutText,
    inputImgBase64,
  });

<<<<<<< HEAD
  const resizedImg = await resizeImgBase64(inputImgBase64, {
    width: 100,
    height: 100,
  });
=======
  const resizeImgBase64 = await resizeImg(inputImgBase64, undefined, 'base64');
>>>>>>> adb9b588

  const existingSnapshot = existsSync(snapshotJsonPath)
    ? JSON.parse(readFileSync(snapshotJsonPath, 'utf-8'))
    : null;

  if (
    existingSnapshot &&
    JSON.stringify(existingSnapshot) === JSON.stringify(captureElementSnapshot)
  ) {
    console.log('skip save snapshot for ', targetDir);
    return;
  }

  if (!saveImgType?.disableSnapshot) {
    writeFileSyncWithDir(
      snapshotJsonPath,
      JSON.stringify(captureElementSnapshot, null, 2),
    );
  }
  if (!saveImgType?.disableInputImage) {
    await saveBase64Image({
      base64Data: inputImgBase64,
      outputPath: inputImagePath,
    });
  }
  if (!saveImgType?.disableOutputImage) {
    await saveBase64Image({
      base64Data: compositeElementInfoImgBase64,
      outputPath: outputImagePath,
    });
  }
  if (!saveImgType?.disableOutputWithoutTextImg) {
    await saveBase64Image({
      base64Data: compositeElementInfoImgWithoutTextBase64,
      outputPath: outputWithoutTextImgPath,
    });
  }
  if (!saveImgType?.disableResizeOutputImg) {
    await saveBase64Image({
      base64Data: resizedImg,
      outputPath: resizeOutputImgPath,
    });
  }
}

export function generateTestDataPath(testDataName: string) {
  // `dist/lib/index.js` Is the default export path
  const modulePath = require
    .resolve('@midscene/core')
    .replace('dist/lib/index.js', '');
  const midsceneTestDataPath = path.join(
    modulePath,
    `tests/ai/evaluate/test-data/${testDataName}`,
  );

  return midsceneTestDataPath;
}

function ensureDirectoryExistence(filePath: string) {
  const dirname = path.dirname(filePath);
  if (existsSync(dirname)) {
    return;
  }
  ensureDirectoryExistence(dirname);
  mkdirSync(dirname);
}

type WriteFileSyncParams = Parameters<typeof writeFileSync>;

export function writeFileSyncWithDir(
  filePath: string,
  content: WriteFileSyncParams[1],
  options: WriteFileSyncParams[2] = {},
) {
  ensureDirectoryExistence(filePath);
  writeFileSync(filePath, content, options);
}

export async function getElementInfos(page: WebPage) {
  const captureElementSnapshot: Array<ElementInfo> =
    await page.getElementInfos();

  const elementsPositionInfoWithoutText = captureElementSnapshot.filter(
    (elementInfo) => {
      if (elementInfo.attributes.nodeType === NodeType.TEXT) {
        return false;
      }
      return true;
    },
  );
  return {
    elementsPositionInfo: captureElementSnapshot,
    captureElementSnapshot,
    elementsPositionInfoWithoutText,
  };
}<|MERGE_RESOLUTION|>--- conflicted
+++ resolved
@@ -46,14 +46,7 @@
     inputImgBase64,
   });
 
-<<<<<<< HEAD
-  const resizedImg = await resizeImgBase64(inputImgBase64, {
-    width: 100,
-    height: 100,
-  });
-=======
-  const resizeImgBase64 = await resizeImg(inputImgBase64, undefined, 'base64');
->>>>>>> adb9b588
+  const resizedImg = await resizeImgBase64(inputImgBase64, undefined);
 
   const existingSnapshot = existsSync(snapshotJsonPath)
     ? JSON.parse(readFileSync(snapshotJsonPath, 'utf-8'))
