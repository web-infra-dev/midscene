--- conflicted
+++ resolved
@@ -1,94 +1,8 @@
 import type { Page as PuppeteerPageType } from 'puppeteer';
 import { Page as BasePage } from './base-page';
 
-<<<<<<< HEAD
-export class Page implements AbstractPage {
-  private browser: Browser;
-  pageType = 'puppeteer';
-
-  constructor(browser: Browser) {
-    this.browser = browser;
-  }
-
-  async getElementInfos() {
-    const captureElementSnapshot = await this.browser.evaluate(
-      await getExtraReturnLogic(),
-    );
-    return captureElementSnapshot as ElementInfo[];
-  }
-
-  screenshot(options: screenshotOptions): Promise<Uint8Array> {
-    const { path } = options;
-
-    return this.browser.screenshot({ path, type: 'png' });
-  }
-
-  url(): string {
-    return this.browser.url();
-  }
-
-  evaluate<T>(fn: (...args: any[]) => T): Promise<T> {
-    return this.browser.evaluate(fn);
-  }
-
-  get mouse() {
-    return {
-      click: async (x: number, y: number, options?: { button: MouseButton }) =>
-        this.browser.mouse.click(x, y, { button: options?.button || 'left' }),
-      wheel: async (deltaX: number, deltaY: number) =>
-        this.browser.mouse.wheel({ deltaX, deltaY }),
-      move: async (x: number, y: number) => this.browser.mouse.move(x, y),
-    };
-  }
-
-  get keyboard() {
-    return {
-      type: async (text: string) => this.browser.keyboard.type(text),
-      press: async (key: WebKeyInput) => this.browser.keyboard.press(key),
-      down: async (key: WebKeyInput) => this.browser.keyboard.down(key),
-      up: async (key: WebKeyInput) => this.browser.keyboard.up(key),
-    };
-  }
-
-  async clearInput(element: ElementInfo): Promise<void> {
-    if (!element) {
-      return;
-    }
-
-    await this.mouse.click(element.center[0], element.center[1]);
-
-    const isMac = process.platform === 'darwin';
-    if (isMac) {
-      await this.browser.keyboard.down('Meta');
-      await this.browser.keyboard.press('a');
-      await this.browser.keyboard.up('Meta');
-    } else {
-      await this.browser.keyboard.down('Control');
-      await this.browser.keyboard.press('a');
-      await this.browser.keyboard.up('Control');
-    }
-    await this.keyboard.press('Backspace');
-  }
-
-  scrollUntilTop(): Promise<void> {
-    return this.browser.mouse.wheel({ deltaX: 0, deltaY: -9999999 });
-  }
-  scrollUntilBottom(): Promise<void> {
-    return this.browser.mouse.wheel({ deltaX: 0, deltaY: 9999999 });
-  }
-  async scrollUpOneScreen(): Promise<void> {
-    const innerHeight = await this.browser.evaluate(() => window.innerHeight);
-
-    return this.browser.mouse.wheel({ deltaX: 0, deltaY: -innerHeight });
-  }
-  async scrollDownOneScreen(): Promise<void> {
-    const innerHeight = await this.browser.evaluate(() => window.innerHeight);
-
-    return this.browser.mouse.wheel({ deltaX: 0, deltaY: innerHeight });
-=======
 export class Page extends BasePage<'puppeteer', PuppeteerPageType> {
   constructor(page: PuppeteerPageType) {
     super(page, 'puppeteer');
->>>>>>> 316ddf40
   }
 }