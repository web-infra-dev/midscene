--- conflicted
+++ resolved
@@ -586,22 +586,14 @@
   }
 
   async beforeInvokeAction(name: string, param: any): Promise<void> {
-<<<<<<< HEAD
-    await Promise.all([this.waitForNavigation(), this.waitForNetworkIdle()]);
-=======
->>>>>>> dd5de4d5
     if (this.onBeforeInvokeAction) {
       await this.onBeforeInvokeAction(name, param);
     }
   }
 
   async afterInvokeAction(name: string, param: any): Promise<void> {
-<<<<<<< HEAD
-    await Promise.all([this.waitForNavigation(), this.waitForNetworkIdle()]);
-=======
     await this.waitForNavigation();
     await this.waitForNetworkIdle();
->>>>>>> dd5de4d5
     if (this.onAfterInvokeAction) {
       await this.onAfterInvokeAction(name, param);
     }
