import { readFileSync, writeFileSync } from 'node:fs';
import { getTmpFile } from '@midscene/core/utils';
import { base64Encoded, resizeImg } from '@midscene/shared/img';
import type { Page as PlaywrightPage } from 'playwright';
import type { Page as PuppeteerPage } from 'puppeteer';
import type { WebKeyInput } from '../common/page';
import { getExtraReturnLogic } from '../common/utils';
import type { ElementInfo } from '../extractor';
import type { AbstractPage } from '../page';
import type { MouseButton } from '../page';

export class Page<
  AgentType extends 'puppeteer' | 'playwright',
  PageType extends PuppeteerPage | PlaywrightPage,
> implements AbstractPage
{
  private underlyingPage: PageType;
  private viewportSize?: { width: number; height: number; dpr: number };
  pageType: AgentType;

  private evaluate<R>(
    pageFunction: string | ((...args: any[]) => R | Promise<R>),
    arg?: any,
  ): Promise<R> {
    if (this.pageType === 'puppeteer') {
      return (this.underlyingPage as PuppeteerPage).evaluate(pageFunction, arg);
    }
    return (this.underlyingPage as PlaywrightPage).evaluate(pageFunction, arg);
  }

  constructor(underlyingPage: PageType, pageType: AgentType) {
    this.underlyingPage = underlyingPage;
    this.pageType = pageType;
  }

  async getElementInfos() {
    const scripts = await getExtraReturnLogic();
    const captureElementSnapshot = await this.evaluate(scripts);
    return captureElementSnapshot as ElementInfo[];
  }

  async size(): Promise<{ width: number; height: number; dpr: number }> {
    if (this.viewportSize) return this.viewportSize;
    const sizeInfo: {
      width: number;
      height: number;
      dpr: number;
    } = await this.evaluate(() => {
      return {
        width: document.documentElement.clientWidth,
        height: document.documentElement.clientHeight,
        dpr: window.devicePixelRatio,
      };
    });
    this.viewportSize = sizeInfo;
    return sizeInfo;
  }

  async screenshotBase64(): Promise<string> {
    // get viewport size from underlyingPage
    const viewportSize = await this.size();
    const path = getTmpFile('png')!;

    await this.underlyingPage.screenshot({
      path,
      type: 'png',
    });
    let buf: Buffer;
<<<<<<< HEAD
    if (viewportSize.dpr > 1) {
      buf = (await resizeImg(readFileSync(path), {
=======
    if (viewportSize.deviceScaleFactor > 1) {
      buf = await resizeImg(readFileSync(path), {
>>>>>>> adb9b588
        width: viewportSize.width,
        height: viewportSize.height,
      });
      writeFileSync(path, buf);
    }

    return base64Encoded(path, true);
  }

  url(): string {
    return this.underlyingPage.url();
  }

  get mouse() {
    return {
      click: async (x: number, y: number, options?: { button: MouseButton }) =>
        this.underlyingPage.mouse.click(x, y, {
          button: options?.button || 'left',
        }),
      wheel: async (deltaX: number, deltaY: number) => {
        if (this.pageType === 'puppeteer') {
          await (this.underlyingPage as PuppeteerPage).mouse.wheel({
            deltaX,
            deltaY,
          });
        } else if (this.pageType === 'playwright') {
          await (this.underlyingPage as PlaywrightPage).mouse.wheel(
            deltaX,
            deltaY,
          );
        }
      },
      move: async (x: number, y: number) =>
        this.underlyingPage.mouse.move(x, y),
    };
  }

  get keyboard() {
    return {
      type: async (text: string) => this.underlyingPage.keyboard.type(text),
      press: async (key: WebKeyInput) =>
        this.underlyingPage.keyboard.press(key),
      down: async (key: WebKeyInput) => this.underlyingPage.keyboard.down(key),
      up: async (key: WebKeyInput) => this.underlyingPage.keyboard.up(key),
    };
  }

  async clearInput(element: ElementInfo): Promise<void> {
    if (!element) {
      console.warn('No element to clear input');
      return;
    }

    await this.mouse.click(element.center[0], element.center[1]);

    const isMac = process.platform === 'darwin';
    if (isMac) {
      await this.underlyingPage.keyboard.down('Meta');
      await this.underlyingPage.keyboard.press('a');
      await this.underlyingPage.keyboard.up('Meta');
    } else {
      await this.underlyingPage.keyboard.down('Control');
      await this.underlyingPage.keyboard.press('a');
      await this.underlyingPage.keyboard.up('Control');
    }
    await this.keyboard.press('Backspace');
  }

  scrollUntilTop(): Promise<void> {
    return this.mouse.wheel(0, -9999999);
  }
  scrollUntilBottom(): Promise<void> {
    return this.mouse.wheel(0, 9999999);
  }

  async scrollUpOneScreen(): Promise<void> {
    const innerHeight = await this.evaluate(() => window.innerHeight);
    const distance = innerHeight * 0.7;
    await this.mouse.wheel(0, -distance);
  }
  async scrollDownOneScreen(): Promise<void> {
    const innerHeight = await this.evaluate(() => window.innerHeight);
    const distance = innerHeight * 0.7;
    await this.mouse.wheel(0, distance);
  }

  async destroy(): Promise<void> {
    //
  }
}<|MERGE_RESOLUTION|>--- conflicted
+++ resolved
@@ -66,13 +66,8 @@
       type: 'png',
     });
     let buf: Buffer;
-<<<<<<< HEAD
     if (viewportSize.dpr > 1) {
-      buf = (await resizeImg(readFileSync(path), {
-=======
-    if (viewportSize.deviceScaleFactor > 1) {
       buf = await resizeImg(readFileSync(path), {
->>>>>>> adb9b588
         width: viewportSize.width,
         height: viewportSize.height,
       });
