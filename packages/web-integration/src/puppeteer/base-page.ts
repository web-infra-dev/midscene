--- conflicted
+++ resolved
@@ -95,16 +95,6 @@
 
   async screenshotBase64(): Promise<string> {
     const imgType = 'jpeg';
-<<<<<<< HEAD
-    await this.waitForNavigation();
-    const buffer = await this.underlyingPage.screenshot({
-      path: undefined,
-      type: imgType,
-      quality: 90,
-    });
-
-    return `data:image/jpeg;base64,${buffer.toString('base64')}`;
-=======
     const quality = 90;
     await this.waitForNavigation();
     debugPage('screenshotBase64 begin');
@@ -128,7 +118,6 @@
     }
     debugPage('screenshotBase64 end');
     return base64;
->>>>>>> ae73b680
   }
 
   async url(): Promise<string> {
