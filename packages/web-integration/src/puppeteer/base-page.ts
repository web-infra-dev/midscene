--- conflicted
+++ resolved
@@ -173,19 +173,7 @@
     return treeToList(tree);
   }
 
-<<<<<<< HEAD
-  async getXpathsById(id: string) {
-    const elementInfosScriptContent = getElementInfosScriptContent();
-
-    return this.evaluateJavaScript(
-      `${elementInfosScriptContent}midscene_element_inspector.getXpathsById(${JSON.stringify(id)})`,
-    );
-  }
-
   private async getXpathsByPoint(point: Point, isOrderSensitive: boolean) {
-=======
-  async getXpathsByPoint(point: Point, isOrderSensitive: boolean) {
->>>>>>> 469b843b
     const elementInfosScriptContent = getElementInfosScriptContent();
 
     return this.evaluateJavaScript(
