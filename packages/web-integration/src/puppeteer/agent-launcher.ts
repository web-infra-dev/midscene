--- conflicted
+++ resolved
@@ -89,15 +89,10 @@
       ...(isWindows ? [] : ['--no-sandbox', '--disable-setuid-sandbox']),
       '--disable-features=PasswordLeakDetection',
       '--disable-save-password-bubble',
-<<<<<<< HEAD
-      '--start-maximized',
-      `--window-size=${width},${height}`,
       `--user-agent="${ua}"`,
-=======
       preferMaximizedWindow
         ? '--start-maximized'
         : `--window-size=${width},${height}`,
->>>>>>> 0f92941f
     ],
   });
   freeFn.push({
