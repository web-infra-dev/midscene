import { readFileSync } from 'node:fs';
import { getDebug } from '@midscene/shared/logger';
import { assert } from '@midscene/shared/utils';

import { PuppeteerAgent } from '@/puppeteer/index';
import type { Cache, MidsceneYamlScriptWebEnv } from '@midscene/core';
import { DEFAULT_WAIT_FOR_NETWORK_IDLE_TIMEOUT } from '@midscene/shared/constants';
import puppeteer, { type Browser } from 'puppeteer';

export const defaultUA =
  'Mozilla/5.0 (Macintosh; Intel Mac OS X 10_15_7) AppleWebKit/537.36 (KHTML, like Gecko) Chrome/127.0.0.0 Safari/537.36';
export const defaultViewportWidth = 1440;
export const defaultViewportHeight = 768;
export const defaultViewportScale = process.platform === 'darwin' ? 2 : 1;
export const defaultWaitForNetworkIdleTimeout =
  DEFAULT_WAIT_FOR_NETWORK_IDLE_TIMEOUT;

interface FreeFn {
  name: string;
  fn: () => void;
}

const launcherDebug = getDebug('puppeteer:launcher');

export async function launchPuppeteerPage(
  target: MidsceneYamlScriptWebEnv,
  preference?: {
    headed?: boolean;
    keepWindow?: boolean;
  },
  browser?: Browser,
) {
  assert(target.url, 'url is required');
  const freeFn: FreeFn[] = [];

  // prepare the environment
  const ua = target.userAgent || defaultUA;
  let width = defaultViewportWidth;
  if (target.viewportWidth) {
    assert(
      typeof target.viewportWidth === 'number',
      'viewportWidth must be a number',
    );
    width = Number.parseInt(target.viewportWidth as unknown as string, 10);
    assert(width > 0, `viewportWidth must be greater than 0, but got ${width}`);
  }
  let height = defaultViewportHeight;
  if (target.viewportHeight) {
    assert(
      typeof target.viewportHeight === 'number',
      'viewportHeight must be a number',
    );
    height = Number.parseInt(target.viewportHeight as unknown as string, 10);
    assert(
      height > 0,
      `viewportHeight must be greater than 0, but got ${height}`,
    );
  }
  let dpr = defaultViewportScale;
  if (target.viewportScale) {
    assert(
      typeof target.viewportScale === 'number',
      'viewportScale must be a number',
    );
    dpr = Number.parseInt(target.viewportScale as unknown as string, 10);
    assert(dpr > 0, `viewportScale must be greater than 0, but got ${dpr}`);
  }
  const viewportConfig = {
    width,
    height,
    deviceScaleFactor: dpr,
  };

  const headed = preference?.headed || preference?.keepWindow;
<<<<<<< HEAD
  const preferMaximizedWindow = headed
    ? preference?.preferMaximizedWindow !== false
    : false;
  const windowSizeArg = `--window-size=${width},${height + (headed ? 100 : 0)}`; // add 100px for the address bar in headed mode
=======
  const windowSizeArg = `--window-size=${width},${height + (headed ? 200 : 0)}`; // add 200px for the address bar in headed mode
>>>>>>> fd015bd4
  const defaultViewportConfig = headed ? null : viewportConfig;

  // launch the browser
  if (headed && process.env.CI === '1') {
    console.warn(
      'you are probably running headed mode in CI, this will usually fail.',
    );
  }
  // do not use 'no-sandbox' on windows https://www.perplexity.ai/search/how-to-solve-this-with-nodejs-dMHpdCypRa..JA8TkQzbeQ
  const isWindows = process.platform === 'win32';
  const args = [
    ...(isWindows ? [] : ['--no-sandbox', '--disable-setuid-sandbox']),
    '--disable-features=HttpsFirstBalancedModeAutoEnable',
    '--disable-features=PasswordLeakDetection',
    '--disable-save-password-bubble',
    `--user-agent="${ua}"`,
    windowSizeArg,
  ];

  launcherDebug(
    'launching browser with viewport, headed',
    headed,
    'viewport',
    viewportConfig,
    'args',
    args,
    'preference',
    preference,
  );
  let browserInstance = browser;
  if (!browserInstance) {
    browserInstance = await puppeteer.launch({
      headless: !preference?.headed,
      defaultViewport: defaultViewportConfig,
      args,
      acceptInsecureCerts: target.acceptInsecureCerts,
    });
    freeFn.push({
      name: 'puppeteer_browser',
      fn: () => {
        if (!preference?.keepWindow) {
          if (isWindows) {
            setTimeout(() => {
              browserInstance?.close();
            }, 800);
          } else {
            browserInstance?.close();
          }
        }
      },
    });
  }
  const page = await browserInstance.newPage();
  // await page.setUserAgent(ua);
  // await page.setViewport(viewportConfig);

  if (target.cookie) {
    const cookieFileContent = readFileSync(target.cookie, 'utf-8');
    await browserInstance.setCookie(...JSON.parse(cookieFileContent));
  }

  if (ua) {
    await page.setUserAgent(ua);
  }

  if (viewportConfig) {
    await page.setViewport(viewportConfig);
  }

  const waitForNetworkIdleTimeout =
    typeof target.waitForNetworkIdle?.timeout === 'number'
      ? target.waitForNetworkIdle.timeout
      : defaultWaitForNetworkIdleTimeout;

  try {
    launcherDebug('goto', target.url);
    await page.goto(target.url);
    if (waitForNetworkIdleTimeout > 0) {
      launcherDebug('waitForNetworkIdle', waitForNetworkIdleTimeout);
      await page.waitForNetworkIdle({
        timeout: waitForNetworkIdleTimeout,
      });
    }
  } catch (e) {
    if (
      typeof target.waitForNetworkIdle?.continueOnNetworkIdleError ===
        'boolean' &&
      !target.waitForNetworkIdle?.continueOnNetworkIdleError
    ) {
      const newError = new Error(`failed to wait for network idle: ${e}`, {
        cause: e,
      });
      throw newError;
    }
    const newMessage = `failed to wait for network idle after ${waitForNetworkIdleTimeout}ms, but the script will continue.`;
    console.warn(newMessage);
  }

  return { page, freeFn };
}

export async function puppeteerAgentForTarget(
  target: MidsceneYamlScriptWebEnv,
  preference?: {
    headed?: boolean;
    keepWindow?: boolean;
    testId?: string;
    cache?: Cache;
  },
  browser?: Browser,
) {
  const { page, freeFn } = await launchPuppeteerPage(
    target,
    preference,
    browser,
  );

  // prepare Midscene agent
  const agent = new PuppeteerAgent(page, {
    autoPrintReportMsg: false,
    testId: preference?.testId,
    cache: preference?.cache,
    aiActionContext: target.aiActionContext,
    forceSameTabNavigation:
      typeof target.forceSameTabNavigation !== 'undefined'
        ? target.forceSameTabNavigation
        : true, // true for default in yaml script
  });

  freeFn.push({
    name: 'midscene_puppeteer_agent',
    fn: () => agent.destroy(),
  });

  return { agent, freeFn };
}<|MERGE_RESOLUTION|>--- conflicted
+++ resolved
@@ -72,14 +72,7 @@
   };
 
   const headed = preference?.headed || preference?.keepWindow;
-<<<<<<< HEAD
-  const preferMaximizedWindow = headed
-    ? preference?.preferMaximizedWindow !== false
-    : false;
   const windowSizeArg = `--window-size=${width},${height + (headed ? 100 : 0)}`; // add 100px for the address bar in headed mode
-=======
-  const windowSizeArg = `--window-size=${width},${height + (headed ? 200 : 0)}`; // add 200px for the address bar in headed mode
->>>>>>> fd015bd4
   const defaultViewportConfig = headed ? null : viewportConfig;
 
   // launch the browser
