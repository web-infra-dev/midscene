--- conflicted
+++ resolved
@@ -6,81 +6,10 @@
 
 export type APITestType = Pick<TestType<any, any>, 'step'>;
 
-<<<<<<< HEAD
-// const midScenePlaywrightTestData: {
-//   [testId: string]: string
-// } = {};
-
-export const PlaywrightAiFixture = () => {
-  const dumps: GroupedActionDump[] = [];
-
-  const appendDump = (groupName: string, execution: ExecutionDump) => {
-    let currentDump = dumps.find((dump) => dump.groupName === groupName);
-    if (!currentDump) {
-      currentDump = {
-        groupName,
-        executions: [],
-      };
-      dumps.push(currentDump);
-    }
-    currentDump.executions.push(execution);
-  };
-
-  const writeOutActionDumps = (testId: string) => {
-    return writeDumpFile(`playwright-${testId}`, groupedActionDumpFileExt, JSON.stringify(dumps));
-  };
-
-  const groupAndCaseForTest = (testInfo: TestInfo) => {
-    let groupName: string;
-    let caseName: string;
-    const titlePath = [...testInfo.titlePath];
-
-    if (titlePath.length > 1) {
-      caseName = titlePath.pop()!;
-      groupName = titlePath.join(' > ');
-    } else if (titlePath.length === 1) {
-      caseName = titlePath[0];
-      groupName = caseName;
-    } else {
-      caseName = 'unnamed';
-      groupName = 'unnamed';
-    }
-    return { groupName, caseName };
-  };
-
-  const aiAction = async (page: any, testInfo: TestInfo, taskPrompt: string) => {
-    const { groupName, caseName } = groupAndCaseForTest(testInfo);
-
-    const actionAgent = new PlayWrightActionAgent(page, { taskName: caseName });
-    let error: Error | undefined;
-    try {
-      await actionAgent.action(taskPrompt);
-    } catch (e: any) {
-      error = e;
-    }
-    if (actionAgent.actionDump) {
-      appendDump(groupName, actionAgent.actionDump);
-      const dumpPath = writeOutActionDumps(testInfo.testId);
-      testInfo.annotations.push({
-        type: 'PLAYWRIGHT_AI_ACTION',
-        description: JSON.stringify({
-          testId: testInfo.testId,
-          dumpPath,
-        }),
-      });
-    }
-    if (error) {
-      // playwright cli won't print error cause, so we print it here
-      console.error(error);
-      throw new Error(error.message, { cause: error });
-    }
-  };
-=======
 const groupAndCaseForTest = (testInfo: TestInfo) => {
   let groupName: string;
   let caseName: string;
   const titlePath = [...testInfo.titlePath];
->>>>>>> beeebba0
 
   if (titlePath.length > 1) {
     caseName = titlePath.pop()!;
@@ -95,34 +24,15 @@
   return { groupName, caseName };
 };
 
-<<<<<<< HEAD
-    const actionAgent = new PlayWrightActionAgent(page, { taskName: caseName });
-    let error: Error | undefined;
-    let result: any;
-    try {
-      result = await actionAgent.query(demand);
-    } catch (e: any) {
-      error = e;
-    }
-    if (actionAgent.actionDump) {
-      appendDump(groupName, actionAgent.actionDump);
-      writeOutActionDumps(testInfo.testId);
-    }
-    if (error) {
-      // playwright cli won't print error cause, so we print it here
-      console.error(error);
-      throw new Error(error.message, { cause: error });
-=======
 const midSceneAgentKeyId = '_midSceneAgentId';
 export const PlaywrightAiFixture = () => {
   const pageAgentMap: Record<string, PageAgent> = {};
-  const agentForPage = (page: WebPage) => {
+  const agentForPage = (page: WebPage, testId: string) => {
     let idForPage = (page as any)[midSceneAgentKeyId];
     if (!idForPage) {
       idForPage = randomUUID();
       (page as any)[midSceneAgentKeyId] = idForPage;
-      pageAgentMap[idForPage] = new PageAgent(page);
->>>>>>> beeebba0
+      pageAgentMap[idForPage] = new PageAgent(page, testId);
     }
     return pageAgentMap[idForPage];
   };
@@ -131,23 +41,52 @@
     ai: async ({ page }: any, use: any, testInfo: TestInfo) => {
       await use(async (taskPrompt: string, type = 'action') => {
         const { groupName, caseName } = groupAndCaseForTest(testInfo);
-        const agent = agentForPage(page);
-        return agent.ai(taskPrompt, type, caseName, groupName);
+        const agent = agentForPage(page, testInfo.testId);
+        const result = await agent.ai(taskPrompt, type, caseName, groupName);
+        if (agent.dumpFile) {
+          testInfo.annotations.push({
+            type: 'PLAYWRIGHT_AI_ACTION',
+            description: JSON.stringify({
+              testId: testInfo.testId,
+              dumpPath: agent.dumpFile,
+            }),
+          });
+        }
+        return result;
       });
     },
     aiAction: async ({ page }: any, use: any, testInfo: TestInfo) => {
       await use(async (taskPrompt: string) => {
-        const agent = agentForPage(page);
+        const agent = agentForPage(page, testInfo.testId);
 
         const { groupName, caseName } = groupAndCaseForTest(testInfo);
         await agent.aiAction(taskPrompt, caseName, groupName);
+        if (agent.dumpFile) {
+          testInfo.annotations.push({
+            type: 'PLAYWRIGHT_AI_ACTION',
+            description: JSON.stringify({
+              testId: testInfo.testId,
+              dumpPath: agent.dumpFile,
+            }),
+          });
+        }
       });
     },
     aiQuery: async ({ page }: any, use: any, testInfo: TestInfo) => {
       await use(async function (demand: any) {
-        const agent = agentForPage(page);
+        const agent = agentForPage(page, testInfo.testId);
         const { groupName, caseName } = groupAndCaseForTest(testInfo);
-        return agent.aiQuery(demand, caseName, groupName);
+        const result = await agent.aiQuery(demand, caseName, groupName);
+        if (agent.dumpFile) {
+          testInfo.annotations.push({
+            type: 'PLAYWRIGHT_AI_ACTION',
+            description: JSON.stringify({
+              testId: testInfo.testId,
+              dumpPath: agent.dumpFile,
+            }),
+          });
+        }
+        return result;
       });
     },
   };
