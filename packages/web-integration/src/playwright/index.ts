--- conflicted
+++ resolved
@@ -27,32 +27,18 @@
 const midSceneAgentKeyId = '_midSceneAgentId';
 export const PlaywrightAiFixture = () => {
   const pageAgentMap: Record<string, PageAgent> = {};
-<<<<<<< HEAD
-  const agentForPage = (page: WebPage) => {
-=======
   const agentForPage = (page: WebPage, testId: string) => {
->>>>>>> 855f7403
     let idForPage = (page as any)[midSceneAgentKeyId];
     if (!idForPage) {
       idForPage = randomUUID();
       (page as any)[midSceneAgentKeyId] = idForPage;
-<<<<<<< HEAD
-      pageAgentMap[idForPage] = new PageAgent(page);
-=======
       pageAgentMap[idForPage] = new PageAgent(page, testId);
->>>>>>> 855f7403
     }
     return pageAgentMap[idForPage];
   };
 
   return {
     ai: async ({ page }: any, use: any, testInfo: TestInfo) => {
-<<<<<<< HEAD
-      await use(async (taskPrompt: string, type = 'action') => {
-        const { groupName, caseName } = groupAndCaseForTest(testInfo);
-        const agent = agentForPage(page);
-        return agent.ai(taskPrompt, type, caseName, groupName);
-=======
       await use(async (taskPrompt: string, opts?: { type?: 'action' | 'query' }) => {
         const { groupName, caseName } = groupAndCaseForTest(testInfo);
         const agent = agentForPage(page, testInfo.testId);
@@ -68,17 +54,10 @@
           });
         }
         return result;
->>>>>>> 855f7403
       });
     },
     aiAction: async ({ page }: any, use: any, testInfo: TestInfo) => {
       await use(async (taskPrompt: string) => {
-<<<<<<< HEAD
-        const agent = agentForPage(page);
-
-        const { groupName, caseName } = groupAndCaseForTest(testInfo);
-        await agent.aiAction(taskPrompt, caseName, groupName);
-=======
         const agent = agentForPage(page, testInfo.testId);
 
         const { groupName, caseName } = groupAndCaseForTest(testInfo);
@@ -92,16 +71,10 @@
             }),
           });
         }
->>>>>>> 855f7403
       });
     },
     aiQuery: async ({ page }: any, use: any, testInfo: TestInfo) => {
       await use(async function (demand: any) {
-<<<<<<< HEAD
-        const agent = agentForPage(page);
-        const { groupName, caseName } = groupAndCaseForTest(testInfo);
-        return agent.aiQuery(demand, caseName, groupName);
-=======
         const agent = agentForPage(page, testInfo.testId);
         const { groupName, caseName } = groupAndCaseForTest(testInfo);
         const result = await agent.aiQuery(demand, caseName, groupName);
@@ -115,18 +88,13 @@
           });
         }
         return result;
->>>>>>> 855f7403
       });
     },
   };
 };
 
 export type PlayWrightAiFixtureType = {
-<<<<<<< HEAD
-  ai: <T = any>(prompt: string, type?: 'action' | 'query') => Promise<T>;
-=======
   ai: <T = any>(prompt: string, opts?: { type?: 'action' | 'query' }) => Promise<T>;
->>>>>>> 855f7403
   aiAction: (taskPrompt: string) => ReturnType<PageTaskExecutor['action']>;
   aiQuery: <T = any>(demand: any) => Promise<T>;
 };