import { randomUUID } from 'node:crypto';
import { writeFileSync } from 'node:fs';
import { tmpdir } from 'node:os';
import { join } from 'node:path';
import { PlaywrightAgent, type PlaywrightWebPage } from '@/playwright/index';
import type { WebPageAgentOpt } from '@/web-element';
import type { AgentOpt, Agent as PageAgent } from '@midscene/core/agent';
import {
  DEFAULT_WAIT_FOR_NAVIGATION_TIMEOUT,
  DEFAULT_WAIT_FOR_NETWORK_IDLE_TIMEOUT,
} from '@midscene/shared/constants';
import { getDebug } from '@midscene/shared/logger';
import { replaceIllegalPathCharsAndSpace } from '@midscene/shared/utils';
import { type TestInfo, type TestType, test } from '@playwright/test';
import type { Page as OriginPlaywrightPage } from 'playwright';
export type APITestType = Pick<TestType<any, any>, 'step'>;

const debugPage = getDebug('web:playwright:ai-fixture');

const groupAndCaseForTest = (testInfo: TestInfo) => {
  let taskFile: string;
  let taskTitle: string;
  const titlePath = [...testInfo.titlePath];

  if (titlePath.length > 1) {
    taskFile = titlePath.shift() || 'unnamed';
    taskTitle = titlePath.join('__');
  } else if (titlePath.length === 1) {
    taskTitle = titlePath[0];
    taskFile = `${taskTitle}`;
  } else {
    taskTitle = 'unnamed';
    taskFile = 'unnamed';
  }

  const taskTitleWithRetry = `${taskTitle}${testInfo.retry ? `(retry #${testInfo.retry})` : ''}`;

  return {
    file: taskFile,
    id: replaceIllegalPathCharsAndSpace(`${taskFile}(${taskTitle})`),
    title: replaceIllegalPathCharsAndSpace(taskTitleWithRetry),
  };
};

const midsceneAgentKeyId = '_midsceneAgentId';
export const midsceneDumpAnnotationId = 'MIDSCENE_DUMP_ANNOTATION';

export const PlaywrightAiFixture = (options?: {
  forceSameTabNavigation?: boolean;
  waitForNetworkIdleTimeout?: number;
  waitForNavigationTimeout?: number;
}) => {
  const {
    forceSameTabNavigation = true,
    waitForNetworkIdleTimeout = DEFAULT_WAIT_FOR_NETWORK_IDLE_TIMEOUT,
    waitForNavigationTimeout = DEFAULT_WAIT_FOR_NAVIGATION_TIMEOUT,
  } = options ?? {};
  const pageAgentMap: Record<string, PageAgent<PlaywrightWebPage>> = {};
  const createOrReuseAgentForPage = (
    page: OriginPlaywrightPage,
    testInfo: TestInfo, // { testId: string; taskFile: string; taskTitle: string },
    opts?: WebPageAgentOpt,
  ) => {
    let idForPage = (page as any)[midsceneAgentKeyId];
    if (!idForPage) {
      idForPage = randomUUID();
      (page as any)[midsceneAgentKeyId] = idForPage;
      const { testId } = testInfo;
      const { file, id, title } = groupAndCaseForTest(testInfo);
      pageAgentMap[idForPage] = new PlaywrightAgent(page, {
        testId: `playwright-${testId}-${idForPage}`,
        forceSameTabNavigation,
        cacheId: id,
        groupName: title,
        groupDescription: file,
        generateReport: false, // we will generate it in the reporter
        ...opts,
      });

      pageAgentMap[idForPage].onDumpUpdate = (dump: string) => {
        updateDumpAnnotation(testInfo, dump);
      };

      page.on('close', () => {
        debugPage('page closed');
        pageAgentMap[idForPage].destroy();
        delete pageAgentMap[idForPage];
      });
    }

    return pageAgentMap[idForPage];
  };

  async function generateAiFunction(options: {
    page: OriginPlaywrightPage;
    testInfo: TestInfo;
    use: any;
    aiActionType:
      | 'ai'
      | 'aiAction'
      | 'aiHover'
      | 'aiInput'
      | 'aiKeyboardPress'
      | 'aiScroll'
      | 'aiTap'
      | 'aiRightClick'
<<<<<<< HEAD
      | 'aiLongPress'
      | 'aiSwipe'
=======
      | 'aiDoubleClick'
>>>>>>> 2b2bcb72
      | 'aiQuery'
      | 'aiAssert'
      | 'aiWaitFor'
      | 'aiLocate'
      | 'aiNumber'
      | 'aiString'
      | 'aiBoolean'
      | 'aiAsk'
      | 'runYaml'
      | 'setAIActionContext'
      | 'evaluateJavaScript'
      | 'logScreenshot'
      | 'freezePageContext'
      | 'unfreezePageContext';
  }) {
    const { page, testInfo, use, aiActionType } = options;
    const agent = createOrReuseAgentForPage(page, testInfo, {
      waitForNavigationTimeout,
      waitForNetworkIdleTimeout,
    }) as PlaywrightAgent;

    await use(async (taskPrompt: string, ...args: any[]) => {
      return new Promise((resolve, reject) => {
        test.step(`ai-${aiActionType} - ${JSON.stringify(taskPrompt)}`, async () => {
          try {
            debugPage(
              `waitForNetworkIdle timeout: ${waitForNetworkIdleTimeout}`,
            );
            await agent.waitForNetworkIdle(waitForNetworkIdleTimeout);
          } catch (error) {
            console.warn(
              '[midscene:warning] Waiting for network idle has timed out, but Midscene will continue execution. Please check https://midscenejs.com/faq.html#customize-the-network-timeout for more information on customizing the network timeout',
            );
          }
          try {
            type AgentMethod = (
              prompt: string,
              ...restArgs: any[]
            ) => Promise<any>;
            const result = await (agent[aiActionType] as AgentMethod)(
              taskPrompt,
              ...(args || []),
            );
            resolve(result);
          } catch (error) {
            reject(error);
          }
        });
      });
    });
  }

  const updateDumpAnnotation = (test: TestInfo, dump: string) => {
    // Write dump to temporary file
    const tempFileName = `midscene-dump-${test.testId || randomUUID()}-${Date.now()}.json`;
    const tempFilePath = join(tmpdir(), tempFileName);

    writeFileSync(tempFilePath, dump, 'utf-8');
    debugPage(`Dump written to temp file: ${tempFilePath}`);

    // Store only the file path in annotation
    const currentAnnotation = test.annotations.find((item) => {
      return item.type === midsceneDumpAnnotationId;
    });
    if (currentAnnotation) {
      // Store file path instead of dump content
      currentAnnotation.description = tempFilePath;
    } else {
      test.annotations.push({
        type: midsceneDumpAnnotationId,
        description: tempFilePath,
      });
    }
  };

  return {
    agentForPage: async (
      { page }: { page: OriginPlaywrightPage },
      use: any,
      testInfo: TestInfo,
    ) => {
      await use(
        async (
          propsPage?: OriginPlaywrightPage | undefined,
          opts?: AgentOpt,
        ) => {
          const agent = createOrReuseAgentForPage(propsPage || page, testInfo, {
            waitForNavigationTimeout,
            waitForNetworkIdleTimeout,
            ...opts,
          });
          return agent;
        },
      );
    },
    ai: async (
      { page }: { page: OriginPlaywrightPage },
      use: any,
      testInfo: TestInfo,
    ) => {
      await generateAiFunction({
        page,
        testInfo,
        use,
        aiActionType: 'ai',
      });
    },
    aiAction: async (
      { page }: { page: OriginPlaywrightPage },
      use: any,
      testInfo: TestInfo,
    ) => {
      await generateAiFunction({
        page,
        testInfo,
        use,
        aiActionType: 'aiAction',
      });
    },
    aiTap: async (
      { page }: { page: OriginPlaywrightPage },
      use: any,
      testInfo: TestInfo,
    ) => {
      await generateAiFunction({
        page,
        testInfo,
        use,
        aiActionType: 'aiTap',
      });
    },
    aiRightClick: async (
      { page }: { page: OriginPlaywrightPage },
      use: any,
      testInfo: TestInfo,
    ) => {
      await generateAiFunction({
        page,
        testInfo,
        use,
        aiActionType: 'aiRightClick',
      });
    },
    aiDoubleClick: async (
      { page }: { page: OriginPlaywrightPage },
      use: any,
      testInfo: TestInfo,
    ) => {
      await generateAiFunction({
        page,
        testInfo,
        use,
        aiActionType: 'aiDoubleClick',
      });
    },
    aiHover: async (
      { page }: { page: OriginPlaywrightPage },
      use: any,
      testInfo: TestInfo,
    ) => {
      await generateAiFunction({
        page,
        testInfo,
        use,
        aiActionType: 'aiHover',
      });
    },
    aiInput: async (
      { page }: { page: OriginPlaywrightPage },
      use: any,
      testInfo: TestInfo,
    ) => {
      await generateAiFunction({
        page,
        testInfo,
        use,
        aiActionType: 'aiInput',
      });
    },
    aiKeyboardPress: async (
      { page }: { page: OriginPlaywrightPage },
      use: any,
      testInfo: TestInfo,
    ) => {
      await generateAiFunction({
        page,
        testInfo,
        use,
        aiActionType: 'aiKeyboardPress',
      });
    },
    aiScroll: async (
      { page }: { page: OriginPlaywrightPage },
      use: any,
      testInfo: TestInfo,
    ) => {
      await generateAiFunction({
        page,
        testInfo,
        use,
        aiActionType: 'aiScroll',
      });
    },
    aiLongPress: async(
      { page }: { page: OriginPlaywrightPage },
      use: any,
      testInfo: TestInfo,
    ) => {
      await generateAiFunction({
        page,
        testInfo,
        use,
        aiActionType: 'aiLongPress',
      });
    },
    aiSwipe: async (
      { page }: { page: OriginPlaywrightPage },
      use: any,
      testInfo: TestInfo,
    ) => {
      await generateAiFunction({
        page,
        testInfo,
        use,
        aiActionType: 'aiSwipe',
      });
    },
    aiQuery: async (
      { page }: { page: OriginPlaywrightPage },
      use: any,
      testInfo: TestInfo,
    ) => {
      await generateAiFunction({
        page,
        testInfo,
        use,
        aiActionType: 'aiQuery',
      });
    },
    aiAssert: async (
      { page }: { page: OriginPlaywrightPage },
      use: any,
      testInfo: TestInfo,
    ) => {
      await generateAiFunction({
        page,
        testInfo,
        use,
        aiActionType: 'aiAssert',
      });
    },
    aiWaitFor: async (
      { page }: { page: OriginPlaywrightPage },
      use: any,
      testInfo: TestInfo,
    ) => {
      await generateAiFunction({
        page,
        testInfo,
        use,
        aiActionType: 'aiWaitFor',
      });
    },
    aiLocate: async (
      { page }: { page: OriginPlaywrightPage },
      use: any,
      testInfo: TestInfo,
    ) => {
      await generateAiFunction({
        page,
        testInfo,
        use,
        aiActionType: 'aiLocate',
      });
    },
    aiNumber: async (
      { page }: { page: OriginPlaywrightPage },
      use: any,
      testInfo: TestInfo,
    ) => {
      await generateAiFunction({
        page,
        testInfo,
        use,
        aiActionType: 'aiNumber',
      });
    },
    aiString: async (
      { page }: { page: OriginPlaywrightPage },
      use: any,
      testInfo: TestInfo,
    ) => {
      await generateAiFunction({
        page,
        testInfo,
        use,
        aiActionType: 'aiString',
      });
    },
    aiBoolean: async (
      { page }: { page: OriginPlaywrightPage },
      use: any,
      testInfo: TestInfo,
    ) => {
      await generateAiFunction({
        page,
        testInfo,
        use,
        aiActionType: 'aiBoolean',
      });
    },
    aiAsk: async (
      { page }: { page: OriginPlaywrightPage },
      use: any,
      testInfo: TestInfo,
    ) => {
      await generateAiFunction({
        page,
        testInfo,
        use,
        aiActionType: 'aiAsk',
      });
    },
    runYaml: async (
      { page }: { page: OriginPlaywrightPage },
      use: any,
      testInfo: TestInfo,
    ) => {
      await generateAiFunction({
        page,
        testInfo,
        use,
        aiActionType: 'runYaml',
      });
    },
    setAIActionContext: async (
      { page }: { page: OriginPlaywrightPage },
      use: any,
      testInfo: TestInfo,
    ) => {
      await generateAiFunction({
        page,
        testInfo,
        use,
        aiActionType: 'setAIActionContext',
      });
    },
    evaluateJavaScript: async (
      { page }: { page: OriginPlaywrightPage },
      use: any,
      testInfo: TestInfo,
    ) => {
      await generateAiFunction({
        page,
        testInfo,
        use,
        aiActionType: 'evaluateJavaScript',
      });
    },
    logScreenshot: async (
      { page }: { page: OriginPlaywrightPage },
      use: any,
      testInfo: TestInfo,
    ) => {
      await generateAiFunction({
        page,
        testInfo,
        use,
        aiActionType: 'logScreenshot',
      });
    },
    freezePageContext: async (
      { page }: { page: OriginPlaywrightPage },
      use: any,
      testInfo: TestInfo,
    ) => {
      await generateAiFunction({
        page,
        testInfo,
        use,
        aiActionType: 'freezePageContext',
      });
    },
    unfreezePageContext: async (
      { page }: { page: OriginPlaywrightPage },
      use: any,
      testInfo: TestInfo,
    ) => {
      await generateAiFunction({
        page,
        testInfo,
        use,
        aiActionType: 'unfreezePageContext',
      });
    },
  };
};

export type PlayWrightAiFixtureType = {
  agentForPage: (
    page?: any,
    opts?: any,
  ) => Promise<PageAgent<PlaywrightWebPage>>;
  ai: <T = any>(prompt: string) => Promise<T>;
  aiAction: (taskPrompt: string) => ReturnType<PageAgent['aiAction']>;
  aiTap: (
    ...args: Parameters<PageAgent['aiTap']>
  ) => ReturnType<PageAgent['aiTap']>;
  aiRightClick: (
    ...args: Parameters<PageAgent['aiRightClick']>
  ) => ReturnType<PageAgent['aiRightClick']>;
  aiDoubleClick: (
    ...args: Parameters<PageAgent['aiDoubleClick']>
  ) => ReturnType<PageAgent['aiDoubleClick']>;
  aiHover: (
    ...args: Parameters<PageAgent['aiHover']>
  ) => ReturnType<PageAgent['aiHover']>;
  aiInput: (
    ...args: Parameters<PageAgent['aiInput']>
  ) => ReturnType<PageAgent['aiInput']>;
  aiKeyboardPress: (
    ...args: Parameters<PageAgent['aiKeyboardPress']>
  ) => ReturnType<PageAgent['aiKeyboardPress']>;
  aiScroll: (
    ...args: Parameters<PageAgent['aiScroll']>
  ) => ReturnType<PageAgent['aiScroll']>;
  aiQuery: <T = any>(
    ...args: Parameters<PageAgent['aiQuery']>
  ) => ReturnType<PageAgent['aiQuery']>;
  aiAssert: (
    ...args: Parameters<PageAgent['aiAssert']>
  ) => ReturnType<PageAgent['aiAssert']>;
  aiWaitFor: (...args: Parameters<PageAgent['aiWaitFor']>) => Promise<void>;
  aiLocate: (
    ...args: Parameters<PageAgent['aiLocate']>
  ) => ReturnType<PageAgent['aiLocate']>;
  aiNumber: (
    ...args: Parameters<PageAgent['aiNumber']>
  ) => ReturnType<PageAgent['aiNumber']>;
  aiString: (
    ...args: Parameters<PageAgent['aiString']>
  ) => ReturnType<PageAgent['aiString']>;
  aiBoolean: (
    ...args: Parameters<PageAgent['aiBoolean']>
  ) => ReturnType<PageAgent['aiBoolean']>;
  aiAsk: (
    ...args: Parameters<PageAgent['aiAsk']>
  ) => ReturnType<PageAgent['aiAsk']>;
  runYaml: (
    ...args: Parameters<PageAgent['runYaml']>
  ) => ReturnType<PageAgent['runYaml']>;
  setAIActionContext: (
    ...args: Parameters<PageAgent['setAIActionContext']>
  ) => ReturnType<PageAgent['setAIActionContext']>;
  evaluateJavaScript: (
    ...args: Parameters<PageAgent['evaluateJavaScript']>
  ) => ReturnType<PageAgent['evaluateJavaScript']>;
  logScreenshot: (
    ...args: Parameters<PageAgent['logScreenshot']>
  ) => ReturnType<PageAgent['logScreenshot']>;
  freezePageContext: (
    ...args: Parameters<PageAgent['freezePageContext']>
  ) => ReturnType<PageAgent['freezePageContext']>;
  unfreezePageContext: (
    ...args: Parameters<PageAgent['unfreezePageContext']>
  ) => ReturnType<PageAgent['unfreezePageContext']>;
};<|MERGE_RESOLUTION|>--- conflicted
+++ resolved
@@ -104,12 +104,9 @@
       | 'aiScroll'
       | 'aiTap'
       | 'aiRightClick'
-<<<<<<< HEAD
       | 'aiLongPress'
       | 'aiSwipe'
-=======
       | 'aiDoubleClick'
->>>>>>> 2b2bcb72
       | 'aiQuery'
       | 'aiAssert'
       | 'aiWaitFor'
