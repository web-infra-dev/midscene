--- conflicted
+++ resolved
@@ -385,8 +385,6 @@
       ).toThrow();
     });
   });
-<<<<<<< HEAD
-=======
 
   describe('Actions without paramSchema', () => {
     it('should return undefined when paramSchema is not provided', () => {
@@ -428,5 +426,4 @@
       expect(action.paramSchema).toBeUndefined();
     });
   });
->>>>>>> dd5de4d5
 });