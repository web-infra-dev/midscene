--- conflicted
+++ resolved
@@ -1,9 +1,5 @@
-<<<<<<< HEAD
 import type { PlanningActionParamScroll, Rect, TUserPrompt, PlanningActionParamLongPress, PlanningActionParamSwipe } from './types';
-=======
-import type { PlanningActionParamScroll, Rect, TUserPrompt } from './types';
 import type { BaseElement, UIContext } from './types';
->>>>>>> 9b2715fa
 
 export interface LocateOption {
   deepThink?: boolean; // only available in vl model
