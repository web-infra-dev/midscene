import { ConversationHistory, plan, uiTarsPlanning } from '@/ai-model';
import type { TMultimodalPrompt, TUserPrompt } from '@/common';
import type { AbstractInterface } from '@/device';
import type Service from '@/service';
import type { TaskRunner } from '@/task-runner';
import { TaskExecutionError } from '@/task-runner';
import type {
  ExecutionTaskApply,
  ExecutionTaskInsightQueryApply,
  ExecutionTaskPlanningApply,
  ExecutionTaskProgressOptions,
  InterfaceType,
  MidsceneYamlFlowItem,
  PlanningAIResponse,
  PlanningAction,
  PlanningActionParamSleep,
  PlanningActionParamWaitFor,
  ServiceDump,
  ServiceExtractOption,
  ServiceExtractParam,
  ThinkingStrategy,
} from '@/types';
import { ServiceError } from '@/types';
import {
  type IModelConfig,
  MIDSCENE_REPLANNING_CYCLE_LIMIT,
  globalConfigManager,
} from '@midscene/shared/env';
import { getDebug } from '@midscene/shared/logger';
import { assert } from '@midscene/shared/utils';
import { ExecutionSession } from './execution-session';
import { TaskBuilder } from './task-builder';
import type { TaskCache } from './task-cache';
export { locatePlanForLocate } from './task-builder';
import { descriptionOfTree } from '@midscene/shared/extractor';
import { taskTitleStr } from './ui-utils';
import { parsePrompt } from './utils';

interface ExecutionResult<OutputType = any> {
  output: OutputType;
  thought?: string;
  runner: TaskRunner;
}

interface TaskExecutorHooks {
  onTaskUpdate?: (
    runner: TaskRunner,
    error?: TaskExecutionError,
  ) => Promise<void> | void;
}

const debug = getDebug('device-task-executor');
const defaultReplanningCycleLimit = 20;
const defaultVlmUiTarsReplanningCycleLimit = 40;

export { TaskExecutionError };

export class TaskExecutor {
  interface: AbstractInterface;

  service: Service;

  taskCache?: TaskCache;

  private readonly taskBuilder: TaskBuilder;

  private conversationHistory: ConversationHistory;

  onTaskStartCallback?: ExecutionTaskProgressOptions['onTaskStart'];

  private readonly hooks?: TaskExecutorHooks;

  replanningCycleLimit?: number;

  // @deprecated use .interface instead
  get page() {
    return this.interface;
  }

  constructor(
    interfaceInstance: AbstractInterface,
    service: Service,
    opts: {
      taskCache?: TaskCache;
      onTaskStart?: ExecutionTaskProgressOptions['onTaskStart'];
      replanningCycleLimit?: number;
      hooks?: TaskExecutorHooks;
    },
  ) {
    this.interface = interfaceInstance;
    this.service = service;
    this.taskCache = opts.taskCache;
    this.onTaskStartCallback = opts?.onTaskStart;
    this.replanningCycleLimit = opts.replanningCycleLimit;
    this.hooks = opts.hooks;
    this.conversationHistory = new ConversationHistory();
    this.taskBuilder = new TaskBuilder({
      interfaceInstance,
      service,
      taskCache: opts.taskCache,
    });
  }

  private createExecutionSession(
    title: string,
    options?: { tasks?: ExecutionTaskApply[] },
  ) {
    return new ExecutionSession(
      title,
      () => Promise.resolve(this.service.contextRetrieverFn()),
      {
        onTaskStart: this.onTaskStartCallback,
        tasks: options?.tasks,
        onTaskUpdate: this.hooks?.onTaskUpdate,
      },
    );
  }

  public async convertPlanToExecutable(
    plans: PlanningAction[],
    modelConfigForPlanning: IModelConfig,
    modelConfigForDefaultIntent: IModelConfig,
    options?: {
      cacheable?: boolean;
      subTask?: boolean;
    },
  ) {
<<<<<<< HEAD
    const tasks: ExecutionTaskApply[] = [];

    const taskForLocatePlan = (
      plan: PlanningAction<PlanningLocateParam>,
      detailedLocateParam: DetailedLocateParam | string,
      onResult?: (result: LocateResultElement) => void,
    ): ExecutionTaskInsightLocateApply => {
      if (typeof detailedLocateParam === 'string') {
        detailedLocateParam = {
          prompt: detailedLocateParam,
        };
      }
      // Apply cacheable option from convertPlanToExecutable if it was explicitly set
      if (cacheable !== undefined) {
        detailedLocateParam = {
          ...detailedLocateParam,
          cacheable,
        };
      }
      const taskFind: ExecutionTaskInsightLocateApply = {
        type: 'Insight',
        subType: 'Locate',
        param: detailedLocateParam,
        thought: plan.thought,
        executor: async (param, taskContext) => {
          const { task } = taskContext;
          assert(
            param?.prompt || param?.id || param?.bbox,
            `No prompt or id or position or bbox to locate, param=${JSON.stringify(
              param,
            )}`,
          );
          let insightDump: InsightDump | undefined;
          let usage: AIUsageInfo | undefined;
          const dumpCollector: DumpSubscriber = (dump) => {
            insightDump = dump;
            usage = dump?.taskInfo?.usage;

            task.log = {
              dump: insightDump,
            };

            task.usage = usage;

            // Store searchAreaUsage in task metadata
            if (dump?.taskInfo?.searchAreaUsage) {
              task.searchAreaUsage = dump.taskInfo.searchAreaUsage;
            }
          };
          this.insight.onceDumpUpdatedFn = dumpCollector;
          const shotTime = Date.now();

          // Get context through contextRetrieverFn which handles frozen context
          const uiContext = await this.insight.contextRetrieverFn('locate');
          task.uiContext = uiContext;

          const recordItem: ExecutionRecorderItem = {
            type: 'screenshot',
            ts: shotTime,
            screenshot: uiContext.screenshotBase64,
            timing: 'before Insight',
          };
          task.recorder = [recordItem];

          // try matching xpath
          const elementFromXpath =
            param.xpath && (this.interface as any).getElementInfoByXpath
              ? await (this.interface as any).getElementInfoByXpath(param.xpath)
              : undefined;
          const userExpectedPathHitFlag = !!elementFromXpath;

          // try matching cache
          const cachePrompt = param.prompt;
          const locateCacheRecord =
            this.taskCache?.matchLocateCache(cachePrompt);
          const cacheEntry = locateCacheRecord?.cacheContent?.cache;
          const elementFromCache = userExpectedPathHitFlag
            ? null
            : await matchElementFromCache(
                this,
                cacheEntry,
                cachePrompt,
                param.cacheable,
              );
          const cacheHitFlag = !!elementFromCache;

          // try matching plan
          const elementFromPlan =
            !userExpectedPathHitFlag && !cacheHitFlag
              ? matchElementFromPlan(param, uiContext.tree)
              : undefined;
          const planHitFlag = !!elementFromPlan;

          // try ai locate
          const elementFromAiLocate =
            !userExpectedPathHitFlag && !cacheHitFlag && !planHitFlag
              ? (
                  await this.insight.locate(
                    param,
                    {
                      // fallback to ai locate
                      context: uiContext,
                    },
                    modelConfig,
                  )
                ).element
              : undefined;
          const aiLocateHitFlag = !!elementFromAiLocate;

          const element =
            elementFromXpath || // highest priority
            elementFromCache || // second priority
            elementFromPlan || // third priority
            elementFromAiLocate;

          // update cache
          let currentCacheEntry: ElementCacheFeature | undefined;
          if (
            element &&
            this.taskCache &&
            !cacheHitFlag &&
            param?.cacheable !== false
          ) {
            if (this.interface.cacheFeatureForRect) {
              try {
                const feature = await this.interface.cacheFeatureForRect(
                  element.rect,
                  element.isOrderSensitive !== undefined
                    ? { _orderSensitive: element.isOrderSensitive }
                    : undefined,
                );
                if (feature && Object.keys(feature).length > 0) {
                  debug(
                    'update cache, prompt: %s, cache: %o',
                    cachePrompt,
                    feature,
                  );
                  currentCacheEntry = feature;
                  this.taskCache.updateOrAppendCacheRecord(
                    {
                      type: 'locate',
                      prompt: cachePrompt,
                      cache: feature,
                    },
                    locateCacheRecord,
                  );
                } else {
                  debug(
                    'no cache data returned, skip cache update, prompt: %s',
                    cachePrompt,
                  );
                }
              } catch (error) {
                debug('cacheFeatureForRect failed: %s', error);
              }
            } else {
              debug('cacheFeatureForRect is not supported, skip cache update');
            }
          }
          if (!element) {
            throw new Error(`Element not found: ${param.prompt}`);
          }

          let hitBy: ExecutionTaskHitBy | undefined;

          if (userExpectedPathHitFlag) {
            hitBy = {
              from: 'User expected path',
              context: {
                xpath: param.xpath,
              },
            };
          } else if (cacheHitFlag) {
            hitBy = {
              from: 'Cache',
              context: {
                cacheEntry,
                cacheToSave: currentCacheEntry,
              },
            };
          } else if (planHitFlag) {
            hitBy = {
              from: 'Planning',
              context: {
                id: elementFromPlan?.id,
                bbox: elementFromPlan?.bbox,
              },
            };
          } else if (aiLocateHitFlag) {
            hitBy = {
              from: 'AI model',
              context: {
                prompt: param.prompt,
              },
            };
          }

          onResult?.(element);

          return {
            output: {
              element,
            },
            uiContext,
            hitBy,
          };
        },
      };
      return taskFind;
    };

    for (const plan of plans) {
      if (plan.type === 'Locate') {
        if (
          !plan.locate ||
          plan.locate === null ||
          plan.locate?.id === null ||
          plan.locate?.id === 'null'
        ) {
          debug('Locate action with id is null, will be ignored', plan);
          continue;
        }
        const taskLocate = taskForLocatePlan(plan, plan.locate);

        tasks.push(taskLocate);
      } else if (plan.type === 'Error') {
        const taskActionError: ExecutionTaskActionApply<PlanningActionParamError> =
          {
            type: 'Action',
            subType: 'Error',
            param: plan.param,
            thought: plan.thought || plan.param?.thought,
            locate: plan.locate,
            executor: async () => {
              throw new Error(
                plan?.thought || plan.param?.thought || 'error without thought',
              );
            },
          };
        tasks.push(taskActionError);
      } else if (plan.type === 'Finished') {
        const taskActionFinished: ExecutionTaskActionApply<null> = {
          type: 'Action',
          subType: 'Finished',
          param: null,
          thought: plan.thought,
          locate: plan.locate,
          executor: async (param) => {},
        };
        tasks.push(taskActionFinished);
      } else if (plan.type === 'Sleep') {
        const taskActionSleep: ExecutionTaskActionApply<PlanningActionParamSleep> =
          {
            type: 'Action',
            subType: 'Sleep',
            param: plan.param,
            thought: plan.thought,
            locate: plan.locate,
            executor: async (taskParam) => {
              await sleep(taskParam?.timeMs || 3000);
            },
          };
        tasks.push(taskActionSleep);
      } else {
        // action in action space
        const planType = plan.type;
        const actionSpace = await this.interface.actionSpace();
        const action = actionSpace.find((action) => action.name === planType);
        const param = plan.param;

        if (!action) {
          throw new Error(`Action type '${planType}' not found`);
        }

        // find all params that needs location
        const locateFields = action
          ? findAllMidsceneLocatorField(action.paramSchema)
          : [];

        const requiredLocateFields = action
          ? findAllMidsceneLocatorField(action.paramSchema, true)
          : [];

        locateFields.forEach((field) => {
          if (param[field]) {
            const locatePlan = locatePlanForLocate(param[field]);
            debug(
              'will prepend locate param for field',
              `action.type=${planType}`,
              `param=${JSON.stringify(param[field])}`,
              `locatePlan=${JSON.stringify(locatePlan)}`,
            );
            const locateTask = taskForLocatePlan(
              locatePlan,
              param[field],
              (result) => {
                param[field] = result;
              },
            );
            tasks.push(locateTask);
          } else {
            assert(
              !requiredLocateFields.includes(field),
              `Required locate field '${field}' is not provided for action ${planType}`,
            );
            debug(`field '${field}' is not provided for action ${planType}`);
          }
        });

        const task: ExecutionTaskApply<
          'Action',
          any,
          { success: boolean; action: string; param: any },
          void
        > = {
          type: 'Action',
          subType: planType,
          thought: plan.thought,
          param: plan.param,
          executor: async (param, context) => {
            debug(
              'executing action',
              planType,
              param,
              `context.element.center: ${context.element?.center}`,
            );

            // Get context for actionSpace operations to ensure size info is available
            const uiContext = await this.insight.contextRetrieverFn('locate');
            context.task.uiContext = uiContext;

            requiredLocateFields.forEach((field) => {
              assert(
                param[field],
                `field '${field}' is required for action ${planType} but not provided. Cannot execute action ${planType}.`,
              );
            });

            try {
              await Promise.all([
                (async () => {
                  if (this.interface.beforeInvokeAction) {
                    debug('will call "beforeInvokeAction" for interface');
                    await this.interface.beforeInvokeAction(action.name, param);
                    debug('called "beforeInvokeAction" for interface');
                  }
                })(),
                sleep(200),
              ]);
            } catch (originalError: any) {
              const originalMessage =
                originalError?.message || String(originalError);
              throw new Error(
                `error in running beforeInvokeAction for ${action.name}: ${originalMessage}`,
                { cause: originalError },
              );
            }

            // Validate and parse parameters with defaults
            if (action.paramSchema) {
              try {
                param = parseActionParam(param, action.paramSchema);
              } catch (error: any) {
                throw new Error(
                  `Invalid parameters for action ${action.name}: ${error.message}\nParameters: ${JSON.stringify(param)}`,
                  { cause: error },
                );
              }
            }

            debug('calling action', action.name);
            const actionFn = action.call.bind(this.interface);
            await actionFn(param, context);
            debug('called action', action.name);

            await sleep(300); // wait for the action to complete

            try {
              if (this.interface.afterInvokeAction) {
                debug('will call "afterInvokeAction" for interface');
                await this.interface.afterInvokeAction(action.name, param);
                debug('called "afterInvokeAction" for interface');
              }
            } catch (originalError: any) {
              const originalMessage =
                originalError?.message || String(originalError);
              throw new Error(
                `error in running afterInvokeAction for ${action.name}: ${originalMessage}`,
                { cause: originalError },
              );
            }
            // Return a proper result for report generation
            return {
              output: {
                success: true,
                action: planType,
                param: param,
              },
            };
          },
        };
        tasks.push(task);
      }
    }

    const wrappedTasks = tasks.map(
      (task: ExecutionTaskApply, index: number) => {
        if (task.type === 'Action') {
          return this.prependExecutorWithScreenshot(
            task,
            index === tasks.length - 1,
          );
        }
        return task;
      },
=======
    return this.taskBuilder.build(
      plans,
      modelConfigForPlanning,
      modelConfigForDefaultIntent,
      options,
>>>>>>> dd5de4d5
    );
  }

  async loadYamlFlowAsPlanning(userInstruction: string, yamlString: string) {
    const session = this.createExecutionSession(
      taskTitleStr('Action', userInstruction),
    );

    const task: ExecutionTaskPlanningApply = {
      type: 'Planning',
      subType: 'LoadYaml',
      param: {
        userInstruction,
      },
      executor: async (param, executorContext) => {
        const { uiContext } = executorContext;
        assert(uiContext, 'uiContext is required for Planning task');
        return {
          output: {
            actions: [],
            more_actions_needed_by_instruction: false,
            log: '',
            yamlString,
          },
          cache: {
            hit: true,
          },
          hitBy: {
            from: 'Cache',
            context: {
              yamlString,
            },
          },
        };
      },
    };
    const runner = session.getRunner();
    await session.appendAndRun(task);

    return {
      runner,
    };
  }

  private createPlanningTask(
    userInstruction: string,
    actionContext: string | undefined,
    modelConfigForPlanning: IModelConfig,
    modelConfigForDefaultIntent: IModelConfig,
    includeBbox: boolean,
    thinkingStrategy: ThinkingStrategy,
  ): ExecutionTaskPlanningApply {
    const task: ExecutionTaskPlanningApply = {
      type: 'Planning',
      subType: 'Plan',
      param: {
        userInstruction,
        aiActionContext: actionContext,
      },
      executor: async (param, executorContext) => {
        const startTime = Date.now();
        const { uiContext } = executorContext;
        assert(uiContext, 'uiContext is required for Planning task');
        const { vlMode } = modelConfigForPlanning;
        const uiTarsModelVersion =
          vlMode === 'vlm-ui-tars'
            ? modelConfigForPlanning.uiTarsModelVersion
            : undefined;

        assert(
          this.interface.actionSpace,
          'actionSpace for device is not implemented',
        );
        const actionSpace = await this.interface.actionSpace();
        debug(
          'actionSpace for this interface is:',
          actionSpace.map((action) => action.name).join(', '),
        );
        assert(Array.isArray(actionSpace), 'actionSpace must be an array');
        if (actionSpace.length === 0) {
          console.warn(
            `ActionSpace for ${this.interface.interfaceType} is empty. This may lead to unexpected behavior.`,
          );
        }

        const planResult = await (uiTarsModelVersion ? uiTarsPlanning : plan)(
          param.userInstruction,
          {
            context: uiContext,
            actionContext: param.aiActionContext,
            interfaceType: this.interface.interfaceType as InterfaceType,
            actionSpace,
            modelConfig: modelConfigForPlanning,
            conversationHistory: this.conversationHistory,
            includeBbox,
            thinkingStrategy,
          },
        );
        debug('planResult', JSON.stringify(planResult, null, 2));

        const {
          actions,
          log,
          more_actions_needed_by_instruction,
          error,
          usage,
          rawResponse,
          sleep,
        } = planResult;

        executorContext.task.log = {
          ...(executorContext.task.log || {}),
          rawResponse,
        };
        executorContext.task.usage = usage;

        const finalActions = actions || [];

        if (sleep) {
          const timeNow = Date.now();
          const timeRemaining = sleep - (timeNow - startTime);
          if (timeRemaining > 0) {
            finalActions.push(this.sleepPlan(timeRemaining));
          }
        }

        if (finalActions.length === 0) {
          assert(
            !more_actions_needed_by_instruction || sleep,
            error ? `Failed to plan: ${error}` : 'No plan found',
          );
        }

        return {
          output: {
            actions: finalActions,
            more_actions_needed_by_instruction,
            log,
            yamlFlow: planResult.yamlFlow,
          },
          cache: {
            hit: false,
          },
          uiContext,
        };
      },
    };

    return task;
  }

  async runPlans(
    title: string,
    plans: PlanningAction[],
    modelConfigForPlanning: IModelConfig,
    modelConfigForDefaultIntent: IModelConfig,
  ): Promise<ExecutionResult> {
    const session = this.createExecutionSession(title);
    const { tasks } = await this.convertPlanToExecutable(
      plans,
      modelConfigForPlanning,
      modelConfigForDefaultIntent,
    );
    const runner = session.getRunner();
    const result = await session.appendAndRun(tasks);
    const { output } = result ?? {};
    return {
      output,
      runner,
    };
  }

  private getReplanningCycleLimit(isVlmUiTars: boolean) {
    return (
      this.replanningCycleLimit ||
      globalConfigManager.getEnvConfigInNumber(
        MIDSCENE_REPLANNING_CYCLE_LIMIT,
      ) ||
      (isVlmUiTars
        ? defaultVlmUiTarsReplanningCycleLimit
        : defaultReplanningCycleLimit)
    );
  }

  async action(
    userPrompt: string,
    modelConfigForPlanning: IModelConfig,
    modelConfigForDefaultIntent: IModelConfig,
    includeBboxInPlanning: boolean,
    thinkingStrategy: ThinkingStrategy,
    actionContext?: string,
    cacheable?: boolean,
  ): Promise<
    ExecutionResult<
      | {
          yamlFlow?: MidsceneYamlFlowItem[]; // for cache use
        }
      | undefined
    >
  > {
    this.conversationHistory.reset();

    const session = this.createExecutionSession(
      taskTitleStr('Action', userPrompt),
    );
    const runner = session.getRunner();

    let replanCount = 0;
    const yamlFlow: MidsceneYamlFlowItem[] = [];
    const replanningCycleLimit = this.getReplanningCycleLimit(
      modelConfigForPlanning.vlMode === 'vlm-ui-tars',
    );

    // Main planning loop - unified plan/replan logic
    while (true) {
      if (replanCount > replanningCycleLimit) {
        const errorMsg = `Replanning ${replanningCycleLimit} times, which is more than the limit, please split the task into multiple steps`;
        return session.appendErrorPlan(errorMsg);
      }

      // Create planning task (automatically includes execution history if available)
      const planningTask = this.createPlanningTask(
        userPrompt,
        actionContext,
        modelConfigForPlanning,
        modelConfigForDefaultIntent,
        includeBboxInPlanning,
        thinkingStrategy,
      );

      const result = await session.appendAndRun(planningTask);
      const planResult = result?.output as PlanningAIResponse | undefined;

      // Execute planned actions
      const plans = planResult?.actions || [];
      yamlFlow.push(...(planResult?.yamlFlow || []));

      let executables: Awaited<ReturnType<typeof this.convertPlanToExecutable>>;
      try {
        executables = await this.convertPlanToExecutable(
          plans,
          modelConfigForPlanning,
          modelConfigForDefaultIntent,
          {
            cacheable,
            subTask: true,
          },
        );
      } catch (error) {
        return session.appendErrorPlan(
          `Error converting plans to executable tasks: ${error}, plans: ${JSON.stringify(
            plans,
          )}`,
        );
      }
      await session.appendAndRun(executables.tasks);

      // Check if task is complete
      if (!planResult?.more_actions_needed_by_instruction) {
        break;
      }

      // Increment replan count for next iteration
      replanCount++;
    }

    const finalResult = {
      output: {
        yamlFlow,
      },
      runner,
    };
    return finalResult;
  }

  private createTypeQueryTask(
    type: 'Query' | 'Boolean' | 'Number' | 'String' | 'Assert' | 'WaitFor',
    demand: ServiceExtractParam,
    modelConfig: IModelConfig,
    opt?: ServiceExtractOption,
    multimodalPrompt?: TMultimodalPrompt,
  ) {
    const queryTask: ExecutionTaskInsightQueryApply = {
      type: 'Insight',
      subType: type,
      param: {
        dataDemand: multimodalPrompt
          ? ({
              demand,
              multimodalPrompt,
            } as never)
          : demand, // for user param presentation in report right sidebar
      },
      executor: async (param, taskContext) => {
        const { task } = taskContext;
        let queryDump: ServiceDump | undefined;
        const applyDump = (dump: ServiceDump) => {
          queryDump = dump;
          task.log = {
            dump,
          };
        };

        // Get context for query operations
        const uiContext = taskContext.uiContext;
        assert(uiContext, 'uiContext is required for Query task');

        const ifTypeRestricted = type !== 'Query';
        let demandInput = demand;
        let keyOfResult = 'result';
        if (ifTypeRestricted && (type === 'Assert' || type === 'WaitFor')) {
          keyOfResult = 'StatementIsTruthy';
          const booleanPrompt =
            type === 'Assert'
              ? `Boolean, whether the following statement is true: ${demand}`
              : `Boolean, the user wants to do some 'wait for' operation, please check whether the following statement is true: ${demand}`;
          demandInput = {
            [keyOfResult]: booleanPrompt,
          };
        } else if (ifTypeRestricted) {
          demandInput = {
            [keyOfResult]: `${type}, ${demand}`,
          };
        }

        let extractResult;

        let extraPageDescription = '';
        if (opt?.domIncluded && this.interface.getElementsNodeTree) {
          debug('appending tree info for page');
          const tree = await this.interface.getElementsNodeTree();
          extraPageDescription = await descriptionOfTree(
            tree,
            200,
            false,
            opt?.domIncluded === 'visible-only',
          );
        }

        try {
          extractResult = await this.service.extract<any>(
            demandInput,
            modelConfig,
            opt,
            extraPageDescription,
            multimodalPrompt,
          );
        } catch (error) {
          if (error instanceof ServiceError) {
            applyDump(error.dump);
          }
          throw error;
        }

        const { data, usage, thought, dump } = extractResult;
        applyDump(dump);

        let outputResult = data;
        if (ifTypeRestricted) {
          // If AI returned a plain string instead of structured format, use it directly
          if (typeof data === 'string') {
            outputResult = data;
          } else if (type === 'WaitFor') {
            if (data === null || data === undefined) {
              outputResult = false;
            } else {
              outputResult = (data as any)[keyOfResult];
            }
          } else if (data === null || data === undefined) {
            outputResult = null;
          } else {
            assert(
              data?.[keyOfResult] !== undefined,
              'No result in query data',
            );
            outputResult = (data as any)[keyOfResult];
          }
        }

        if (type === 'Assert' && !outputResult) {
          task.usage = usage;
          task.thought = thought;
          throw new Error(`Assertion failed: ${thought}`);
        }

        return {
          output: outputResult,
          log: queryDump,
          usage,
          thought,
        };
      },
    };

    return queryTask;
  }
  async createTypeQueryExecution<T>(
    type: 'Query' | 'Boolean' | 'Number' | 'String' | 'Assert',
    demand: ServiceExtractParam,
    modelConfig: IModelConfig,
    opt?: ServiceExtractOption,
    multimodalPrompt?: TMultimodalPrompt,
  ): Promise<ExecutionResult<T>> {
    const session = this.createExecutionSession(
      taskTitleStr(
        type,
        typeof demand === 'string' ? demand : JSON.stringify(demand),
      ),
    );

    const queryTask = await this.createTypeQueryTask(
      type,
      demand,
      modelConfig,
      opt,
      multimodalPrompt,
    );

    const runner = session.getRunner();
    const result = await session.appendAndRun(queryTask);

    if (!result) {
      throw new Error(
        'result of taskExecutor.flush() is undefined in function createTypeQueryTask',
      );
    }

    const { output, thought } = result;

    return {
      output,
      thought,
      runner,
    };
  }

  private sleepPlan(timeMs: number): PlanningAction<PlanningActionParamSleep> {
    return {
      type: 'Sleep',
      param: {
        timeMs,
      },
    };
  }

  async taskForSleep(timeMs: number, _modelConfig: IModelConfig) {
    return this.taskBuilder.createSleepTask({
      timeMs,
    });
  }

  async waitFor(
    assertion: TUserPrompt,
    opt: PlanningActionParamWaitFor,
    modelConfig: IModelConfig,
  ): Promise<ExecutionResult<void>> {
    const { textPrompt, multimodalPrompt } = parsePrompt(assertion);

    const description = `waitFor: ${textPrompt}`;
    const session = this.createExecutionSession(
      taskTitleStr('WaitFor', description),
    );
    const runner = session.getRunner();
    const { timeoutMs, checkIntervalMs } = opt;

    assert(assertion, 'No assertion for waitFor');
    assert(timeoutMs, 'No timeoutMs for waitFor');
    assert(checkIntervalMs, 'No checkIntervalMs for waitFor');

    assert(
      checkIntervalMs <= timeoutMs,
      `wrong config for waitFor: checkIntervalMs must be less than timeoutMs, config: {checkIntervalMs: ${checkIntervalMs}, timeoutMs: ${timeoutMs}}`,
    );

    const overallStartTime = Date.now();
    let lastCheckStart = overallStartTime;
    let errorThought = '';
    // Continue checking as long as the previous iteration began within the timeout window.
    while (lastCheckStart - overallStartTime <= timeoutMs) {
      const currentCheckStart = Date.now();
      lastCheckStart = currentCheckStart;
      const queryTask = await this.createTypeQueryTask(
        'WaitFor',
        textPrompt,
        modelConfig,
        undefined,
        multimodalPrompt,
      );

      const result = (await session.appendAndRun(queryTask)) as
        | {
            output: boolean;
            thought?: string;
          }
        | undefined;

      if (result?.output) {
        return {
          output: undefined,
          runner,
        };
      }

      errorThought =
        result?.thought ||
        (!result && `No result from assertion: ${textPrompt}`) ||
        `unknown error when waiting for assertion: ${textPrompt}`;
      const now = Date.now();
      if (now - currentCheckStart < checkIntervalMs) {
        const timeRemaining = checkIntervalMs - (now - currentCheckStart);
        const sleepTask = this.taskBuilder.createSleepTask({
          timeMs: timeRemaining,
        });
        await session.append(sleepTask);
      }
    }

    return session.appendErrorPlan(`waitFor timeout: ${errorThought}`);
  }
}<|MERGE_RESOLUTION|>--- conflicted
+++ resolved
@@ -125,429 +125,11 @@
       subTask?: boolean;
     },
   ) {
-<<<<<<< HEAD
-    const tasks: ExecutionTaskApply[] = [];
-
-    const taskForLocatePlan = (
-      plan: PlanningAction<PlanningLocateParam>,
-      detailedLocateParam: DetailedLocateParam | string,
-      onResult?: (result: LocateResultElement) => void,
-    ): ExecutionTaskInsightLocateApply => {
-      if (typeof detailedLocateParam === 'string') {
-        detailedLocateParam = {
-          prompt: detailedLocateParam,
-        };
-      }
-      // Apply cacheable option from convertPlanToExecutable if it was explicitly set
-      if (cacheable !== undefined) {
-        detailedLocateParam = {
-          ...detailedLocateParam,
-          cacheable,
-        };
-      }
-      const taskFind: ExecutionTaskInsightLocateApply = {
-        type: 'Insight',
-        subType: 'Locate',
-        param: detailedLocateParam,
-        thought: plan.thought,
-        executor: async (param, taskContext) => {
-          const { task } = taskContext;
-          assert(
-            param?.prompt || param?.id || param?.bbox,
-            `No prompt or id or position or bbox to locate, param=${JSON.stringify(
-              param,
-            )}`,
-          );
-          let insightDump: InsightDump | undefined;
-          let usage: AIUsageInfo | undefined;
-          const dumpCollector: DumpSubscriber = (dump) => {
-            insightDump = dump;
-            usage = dump?.taskInfo?.usage;
-
-            task.log = {
-              dump: insightDump,
-            };
-
-            task.usage = usage;
-
-            // Store searchAreaUsage in task metadata
-            if (dump?.taskInfo?.searchAreaUsage) {
-              task.searchAreaUsage = dump.taskInfo.searchAreaUsage;
-            }
-          };
-          this.insight.onceDumpUpdatedFn = dumpCollector;
-          const shotTime = Date.now();
-
-          // Get context through contextRetrieverFn which handles frozen context
-          const uiContext = await this.insight.contextRetrieverFn('locate');
-          task.uiContext = uiContext;
-
-          const recordItem: ExecutionRecorderItem = {
-            type: 'screenshot',
-            ts: shotTime,
-            screenshot: uiContext.screenshotBase64,
-            timing: 'before Insight',
-          };
-          task.recorder = [recordItem];
-
-          // try matching xpath
-          const elementFromXpath =
-            param.xpath && (this.interface as any).getElementInfoByXpath
-              ? await (this.interface as any).getElementInfoByXpath(param.xpath)
-              : undefined;
-          const userExpectedPathHitFlag = !!elementFromXpath;
-
-          // try matching cache
-          const cachePrompt = param.prompt;
-          const locateCacheRecord =
-            this.taskCache?.matchLocateCache(cachePrompt);
-          const cacheEntry = locateCacheRecord?.cacheContent?.cache;
-          const elementFromCache = userExpectedPathHitFlag
-            ? null
-            : await matchElementFromCache(
-                this,
-                cacheEntry,
-                cachePrompt,
-                param.cacheable,
-              );
-          const cacheHitFlag = !!elementFromCache;
-
-          // try matching plan
-          const elementFromPlan =
-            !userExpectedPathHitFlag && !cacheHitFlag
-              ? matchElementFromPlan(param, uiContext.tree)
-              : undefined;
-          const planHitFlag = !!elementFromPlan;
-
-          // try ai locate
-          const elementFromAiLocate =
-            !userExpectedPathHitFlag && !cacheHitFlag && !planHitFlag
-              ? (
-                  await this.insight.locate(
-                    param,
-                    {
-                      // fallback to ai locate
-                      context: uiContext,
-                    },
-                    modelConfig,
-                  )
-                ).element
-              : undefined;
-          const aiLocateHitFlag = !!elementFromAiLocate;
-
-          const element =
-            elementFromXpath || // highest priority
-            elementFromCache || // second priority
-            elementFromPlan || // third priority
-            elementFromAiLocate;
-
-          // update cache
-          let currentCacheEntry: ElementCacheFeature | undefined;
-          if (
-            element &&
-            this.taskCache &&
-            !cacheHitFlag &&
-            param?.cacheable !== false
-          ) {
-            if (this.interface.cacheFeatureForRect) {
-              try {
-                const feature = await this.interface.cacheFeatureForRect(
-                  element.rect,
-                  element.isOrderSensitive !== undefined
-                    ? { _orderSensitive: element.isOrderSensitive }
-                    : undefined,
-                );
-                if (feature && Object.keys(feature).length > 0) {
-                  debug(
-                    'update cache, prompt: %s, cache: %o',
-                    cachePrompt,
-                    feature,
-                  );
-                  currentCacheEntry = feature;
-                  this.taskCache.updateOrAppendCacheRecord(
-                    {
-                      type: 'locate',
-                      prompt: cachePrompt,
-                      cache: feature,
-                    },
-                    locateCacheRecord,
-                  );
-                } else {
-                  debug(
-                    'no cache data returned, skip cache update, prompt: %s',
-                    cachePrompt,
-                  );
-                }
-              } catch (error) {
-                debug('cacheFeatureForRect failed: %s', error);
-              }
-            } else {
-              debug('cacheFeatureForRect is not supported, skip cache update');
-            }
-          }
-          if (!element) {
-            throw new Error(`Element not found: ${param.prompt}`);
-          }
-
-          let hitBy: ExecutionTaskHitBy | undefined;
-
-          if (userExpectedPathHitFlag) {
-            hitBy = {
-              from: 'User expected path',
-              context: {
-                xpath: param.xpath,
-              },
-            };
-          } else if (cacheHitFlag) {
-            hitBy = {
-              from: 'Cache',
-              context: {
-                cacheEntry,
-                cacheToSave: currentCacheEntry,
-              },
-            };
-          } else if (planHitFlag) {
-            hitBy = {
-              from: 'Planning',
-              context: {
-                id: elementFromPlan?.id,
-                bbox: elementFromPlan?.bbox,
-              },
-            };
-          } else if (aiLocateHitFlag) {
-            hitBy = {
-              from: 'AI model',
-              context: {
-                prompt: param.prompt,
-              },
-            };
-          }
-
-          onResult?.(element);
-
-          return {
-            output: {
-              element,
-            },
-            uiContext,
-            hitBy,
-          };
-        },
-      };
-      return taskFind;
-    };
-
-    for (const plan of plans) {
-      if (plan.type === 'Locate') {
-        if (
-          !plan.locate ||
-          plan.locate === null ||
-          plan.locate?.id === null ||
-          plan.locate?.id === 'null'
-        ) {
-          debug('Locate action with id is null, will be ignored', plan);
-          continue;
-        }
-        const taskLocate = taskForLocatePlan(plan, plan.locate);
-
-        tasks.push(taskLocate);
-      } else if (plan.type === 'Error') {
-        const taskActionError: ExecutionTaskActionApply<PlanningActionParamError> =
-          {
-            type: 'Action',
-            subType: 'Error',
-            param: plan.param,
-            thought: plan.thought || plan.param?.thought,
-            locate: plan.locate,
-            executor: async () => {
-              throw new Error(
-                plan?.thought || plan.param?.thought || 'error without thought',
-              );
-            },
-          };
-        tasks.push(taskActionError);
-      } else if (plan.type === 'Finished') {
-        const taskActionFinished: ExecutionTaskActionApply<null> = {
-          type: 'Action',
-          subType: 'Finished',
-          param: null,
-          thought: plan.thought,
-          locate: plan.locate,
-          executor: async (param) => {},
-        };
-        tasks.push(taskActionFinished);
-      } else if (plan.type === 'Sleep') {
-        const taskActionSleep: ExecutionTaskActionApply<PlanningActionParamSleep> =
-          {
-            type: 'Action',
-            subType: 'Sleep',
-            param: plan.param,
-            thought: plan.thought,
-            locate: plan.locate,
-            executor: async (taskParam) => {
-              await sleep(taskParam?.timeMs || 3000);
-            },
-          };
-        tasks.push(taskActionSleep);
-      } else {
-        // action in action space
-        const planType = plan.type;
-        const actionSpace = await this.interface.actionSpace();
-        const action = actionSpace.find((action) => action.name === planType);
-        const param = plan.param;
-
-        if (!action) {
-          throw new Error(`Action type '${planType}' not found`);
-        }
-
-        // find all params that needs location
-        const locateFields = action
-          ? findAllMidsceneLocatorField(action.paramSchema)
-          : [];
-
-        const requiredLocateFields = action
-          ? findAllMidsceneLocatorField(action.paramSchema, true)
-          : [];
-
-        locateFields.forEach((field) => {
-          if (param[field]) {
-            const locatePlan = locatePlanForLocate(param[field]);
-            debug(
-              'will prepend locate param for field',
-              `action.type=${planType}`,
-              `param=${JSON.stringify(param[field])}`,
-              `locatePlan=${JSON.stringify(locatePlan)}`,
-            );
-            const locateTask = taskForLocatePlan(
-              locatePlan,
-              param[field],
-              (result) => {
-                param[field] = result;
-              },
-            );
-            tasks.push(locateTask);
-          } else {
-            assert(
-              !requiredLocateFields.includes(field),
-              `Required locate field '${field}' is not provided for action ${planType}`,
-            );
-            debug(`field '${field}' is not provided for action ${planType}`);
-          }
-        });
-
-        const task: ExecutionTaskApply<
-          'Action',
-          any,
-          { success: boolean; action: string; param: any },
-          void
-        > = {
-          type: 'Action',
-          subType: planType,
-          thought: plan.thought,
-          param: plan.param,
-          executor: async (param, context) => {
-            debug(
-              'executing action',
-              planType,
-              param,
-              `context.element.center: ${context.element?.center}`,
-            );
-
-            // Get context for actionSpace operations to ensure size info is available
-            const uiContext = await this.insight.contextRetrieverFn('locate');
-            context.task.uiContext = uiContext;
-
-            requiredLocateFields.forEach((field) => {
-              assert(
-                param[field],
-                `field '${field}' is required for action ${planType} but not provided. Cannot execute action ${planType}.`,
-              );
-            });
-
-            try {
-              await Promise.all([
-                (async () => {
-                  if (this.interface.beforeInvokeAction) {
-                    debug('will call "beforeInvokeAction" for interface');
-                    await this.interface.beforeInvokeAction(action.name, param);
-                    debug('called "beforeInvokeAction" for interface');
-                  }
-                })(),
-                sleep(200),
-              ]);
-            } catch (originalError: any) {
-              const originalMessage =
-                originalError?.message || String(originalError);
-              throw new Error(
-                `error in running beforeInvokeAction for ${action.name}: ${originalMessage}`,
-                { cause: originalError },
-              );
-            }
-
-            // Validate and parse parameters with defaults
-            if (action.paramSchema) {
-              try {
-                param = parseActionParam(param, action.paramSchema);
-              } catch (error: any) {
-                throw new Error(
-                  `Invalid parameters for action ${action.name}: ${error.message}\nParameters: ${JSON.stringify(param)}`,
-                  { cause: error },
-                );
-              }
-            }
-
-            debug('calling action', action.name);
-            const actionFn = action.call.bind(this.interface);
-            await actionFn(param, context);
-            debug('called action', action.name);
-
-            await sleep(300); // wait for the action to complete
-
-            try {
-              if (this.interface.afterInvokeAction) {
-                debug('will call "afterInvokeAction" for interface');
-                await this.interface.afterInvokeAction(action.name, param);
-                debug('called "afterInvokeAction" for interface');
-              }
-            } catch (originalError: any) {
-              const originalMessage =
-                originalError?.message || String(originalError);
-              throw new Error(
-                `error in running afterInvokeAction for ${action.name}: ${originalMessage}`,
-                { cause: originalError },
-              );
-            }
-            // Return a proper result for report generation
-            return {
-              output: {
-                success: true,
-                action: planType,
-                param: param,
-              },
-            };
-          },
-        };
-        tasks.push(task);
-      }
-    }
-
-    const wrappedTasks = tasks.map(
-      (task: ExecutionTaskApply, index: number) => {
-        if (task.type === 'Action') {
-          return this.prependExecutorWithScreenshot(
-            task,
-            index === tasks.length - 1,
-          );
-        }
-        return task;
-      },
-=======
     return this.taskBuilder.build(
       plans,
       modelConfigForPlanning,
       modelConfigForDefaultIntent,
       options,
->>>>>>> dd5de4d5
     );
   }
 
