import {
  ConversationHistory,
  findAllMidsceneLocatorField,
  parseActionParam,
  plan,
  uiTarsPlanning,
} from '@/ai-model';
import type { TMultimodalPrompt, TUserPrompt } from '@/ai-model/common';
import type { AbstractInterface } from '@/device';
import { Executor } from '@/executor';
import type Insight from '@/insight';
import type {
  DetailedLocateParam,
  ElementCacheFeature,
  ExecutionTaskActionApply,
  ExecutionTaskApply,
  ExecutionTaskHitBy,
  ExecutionTaskInsightLocateApply,
  ExecutionTaskInsightQueryApply,
  ExecutionTaskPlanningApply,
  ExecutionTaskProgressOptions,
  ExecutorContext,
  InsightDump,
  InsightExtractOption,
  InsightExtractParam,
  LocateResultWithDump,
  InterfaceType,
  LocateResultElement,
  MidsceneYamlFlowItem,
  PlanningAIResponse,
  PlanningAction,
  PlanningActionParamError,
  PlanningActionParamSleep,
  PlanningActionParamWaitFor,
  PlanningLocateParam,
} from '@/types';
import { InsightError } from '@/types';
import { sleep } from '@/utils';
import {
  type IModelConfig,
  MIDSCENE_REPLANNING_CYCLE_LIMIT,
  globalConfigManager,
} from '@midscene/shared/env';
import { getDebug } from '@midscene/shared/logger';
import { assert } from '@midscene/shared/utils';
import type { TaskCache } from './task-cache';
import { taskTitleStr } from './ui-utils';
import {
  matchElementFromCache,
  matchElementFromPlan,
  parsePrompt,
} from './utils';

interface ExecutionResult<OutputType = any> {
  output: OutputType;
  thought?: string;
  executor: Executor;
}

const debug = getDebug('device-task-executor');
const defaultReplanningCycleLimit = 10;
const defaultVlmUiTarsReplanningCycleLimit = 40;

export function locatePlanForLocate(param: string | DetailedLocateParam) {
  const locate = typeof param === 'string' ? { prompt: param } : param;
  const locatePlan: PlanningAction<PlanningLocateParam> = {
    type: 'Locate',
    locate,
    param: locate,
    thought: '',
  };
  return locatePlan;
}

export class TaskExecutor {
  interface: AbstractInterface;

  insight: Insight;

  taskCache?: TaskCache;

  private conversationHistory: ConversationHistory;

  onTaskStartCallback?: ExecutionTaskProgressOptions['onTaskStart'];

  replanningCycleLimit?: number;

  // @deprecated use .interface instead
  get page() {
    return this.interface;
  }

  constructor(
    interfaceInstance: AbstractInterface,
    insight: Insight,
    opts: {
      taskCache?: TaskCache;
      onTaskStart?: ExecutionTaskProgressOptions['onTaskStart'];
      replanningCycleLimit?: number;
    },
  ) {
    this.interface = interfaceInstance;
    this.insight = insight;
    this.taskCache = opts.taskCache;
    this.onTaskStartCallback = opts?.onTaskStart;
    this.replanningCycleLimit = opts.replanningCycleLimit;
    this.conversationHistory = new ConversationHistory();
  }

  public async convertPlanToExecutable(
    plans: PlanningAction[],
    modelConfig: IModelConfig,
    cacheable?: boolean,
  ) {
    const tasks: ExecutionTaskApply[] = [];

    const taskForLocatePlan = (
      plan: PlanningAction<PlanningLocateParam>,
      detailedLocateParam: DetailedLocateParam | string,
      onResult?: (result: LocateResultElement) => void,
    ): ExecutionTaskInsightLocateApply => {
      if (typeof detailedLocateParam === 'string') {
        detailedLocateParam = {
          prompt: detailedLocateParam,
        };
      }
      // Apply cacheable option from convertPlanToExecutable if it was explicitly set
      if (cacheable !== undefined) {
        detailedLocateParam = {
          ...detailedLocateParam,
          cacheable,
        };
      }
      const taskFind: ExecutionTaskInsightLocateApply = {
        type: 'Insight',
        subType: 'Locate',
        param: detailedLocateParam,
        thought: plan.thought,
        executor: async (param, taskContext) => {
          const { task } = taskContext;
          assert(
            param?.prompt || param?.id || param?.bbox,
            `No prompt or id or position or bbox to locate, param=${JSON.stringify(
              param,
            )}`,
          );
          let locateDump: InsightDump | undefined;
          let locateResult: LocateResultWithDump | undefined;
          const applyDump = (dump: InsightDump) => {
            locateDump = dump;
            task.log = {
              dump,
            };
            task.usage = dump.taskInfo?.usage;
            if (dump.taskInfo?.searchAreaUsage) {
              task.searchAreaUsage = dump.taskInfo.searchAreaUsage;
            }
          };
<<<<<<< HEAD
          const shotTime = Date.now();

=======
          this.insight.onceDumpUpdatedFn = dumpCollector;
>>>>>>> 23c49d37
          // Get context through contextRetrieverFn which handles frozen context
          const { uiContext } = taskContext;
          assert(uiContext, 'uiContext is required for Insight task');

          // try matching xpath
          const elementFromXpath =
            param.xpath && (this.interface as any).getElementInfoByXpath
              ? await (this.interface as any).getElementInfoByXpath(param.xpath)
              : undefined;
          const userExpectedPathHitFlag = !!elementFromXpath;

          // try matching cache
          const cachePrompt = param.prompt;
          const locateCacheRecord =
            this.taskCache?.matchLocateCache(cachePrompt);
          const cacheEntry = locateCacheRecord?.cacheContent?.cache;
          const elementFromCache = userExpectedPathHitFlag
            ? null
            : await matchElementFromCache(
                this,
                cacheEntry,
                cachePrompt,
                param.cacheable,
              );
          const cacheHitFlag = !!elementFromCache;

          // try matching plan
          const elementFromPlan =
            !userExpectedPathHitFlag && !cacheHitFlag
              ? matchElementFromPlan(param, uiContext.tree)
              : undefined;
          const planHitFlag = !!elementFromPlan;

          // try ai locate
          let elementFromAiLocate: LocateResultElement | null | undefined;
          if (!userExpectedPathHitFlag && !cacheHitFlag && !planHitFlag) {
            try {
              locateResult = await this.insight.locate(
                param,
                {
                  // fallback to ai locate
                  context: uiContext,
                },
                modelConfig,
              );
              applyDump(locateResult.dump);
              elementFromAiLocate = locateResult.element;
            } catch (error) {
              if (error instanceof InsightError) {
                applyDump(error.dump);
              }
              throw error;
            }
          }
          const aiLocateHitFlag = !!elementFromAiLocate;

          const element =
            elementFromXpath || // highest priority
            elementFromCache || // second priority
            elementFromPlan || // third priority
            elementFromAiLocate;

          // update cache
          let currentCacheEntry: ElementCacheFeature | undefined;
          if (
            element &&
            this.taskCache &&
            !cacheHitFlag &&
            param?.cacheable !== false
          ) {
            if (this.interface.cacheFeatureForRect) {
              try {
                const feature = await this.interface.cacheFeatureForRect(
                  element.rect,
                  element.isOrderSensitive !== undefined
                    ? { _orderSensitive: element.isOrderSensitive }
                    : undefined,
                );
                if (feature && Object.keys(feature).length > 0) {
                  debug(
                    'update cache, prompt: %s, cache: %o',
                    cachePrompt,
                    feature,
                  );
                  currentCacheEntry = feature;
                  this.taskCache.updateOrAppendCacheRecord(
                    {
                      type: 'locate',
                      prompt: cachePrompt,
                      cache: feature,
                    },
                    locateCacheRecord,
                  );
                } else {
                  debug(
                    'no cache data returned, skip cache update, prompt: %s',
                    cachePrompt,
                  );
                }
              } catch (error) {
                debug('cacheFeatureForRect failed: %s', error);
              }
            } else {
              debug('cacheFeatureForRect is not supported, skip cache update');
            }
          }
          if (!element) {
            if (locateDump) {
              throw new InsightError(
                `Element not found: ${param.prompt}`,
                locateDump,
              );
            }
            throw new Error(`Element not found: ${param.prompt}`);
          }

          let hitBy: ExecutionTaskHitBy | undefined;

          if (userExpectedPathHitFlag) {
            hitBy = {
              from: 'User expected path',
              context: {
                xpath: param.xpath,
              },
            };
          } else if (cacheHitFlag) {
            hitBy = {
              from: 'Cache',
              context: {
                cacheEntry,
                cacheToSave: currentCacheEntry,
              },
            };
          } else if (planHitFlag) {
            hitBy = {
              from: 'Planning',
              context: {
                id: elementFromPlan?.id,
                bbox: elementFromPlan?.bbox,
              },
            };
          } else if (aiLocateHitFlag) {
            hitBy = {
              from: 'AI model',
              context: {
                prompt: param.prompt,
              },
            };
          }

          onResult?.(element);

          return {
            output: {
              element,
            },
            uiContext,
            hitBy,
          };
        },
      };
      return taskFind;
    };

    for (const plan of plans) {
      if (plan.type === 'Locate') {
        if (
          !plan.locate ||
          plan.locate === null ||
          plan.locate?.id === null ||
          plan.locate?.id === 'null'
        ) {
          debug('Locate action with id is null, will be ignored', plan);
          continue;
        }
        const taskLocate = taskForLocatePlan(plan, plan.locate);

        tasks.push(taskLocate);
      } else if (plan.type === 'Error') {
        const taskActionError: ExecutionTaskActionApply<PlanningActionParamError> =
          {
            type: 'Action',
            subType: 'Error',
            param: plan.param,
            thought: plan.thought || plan.param?.thought,
            locate: plan.locate,
            executor: async () => {
              throw new Error(
                plan?.thought || plan.param?.thought || 'error without thought',
              );
            },
          };
        tasks.push(taskActionError);
      } else if (plan.type === 'Finished') {
        const taskActionFinished: ExecutionTaskActionApply<null> = {
          type: 'Action',
          subType: 'Finished',
          param: null,
          thought: plan.thought,
          locate: plan.locate,
          executor: async (param) => {},
        };
        tasks.push(taskActionFinished);
      } else if (plan.type === 'Sleep') {
        const taskActionSleep: ExecutionTaskActionApply<PlanningActionParamSleep> =
          {
            type: 'Action',
            subType: 'Sleep',
            param: plan.param,
            thought: plan.thought,
            locate: plan.locate,
            executor: async (taskParam) => {
              await sleep(taskParam?.timeMs || 3000);
            },
          };
        tasks.push(taskActionSleep);
      } else {
        // action in action space
        const planType = plan.type;
        const actionSpace = await this.interface.actionSpace();
        const action = actionSpace.find((action) => action.name === planType);
        const param = plan.param;

        if (!action) {
          throw new Error(`Action type '${planType}' not found`);
        }

        // find all params that needs location
        const locateFields = action
          ? findAllMidsceneLocatorField(action.paramSchema)
          : [];

        const requiredLocateFields = action
          ? findAllMidsceneLocatorField(action.paramSchema, true)
          : [];

        locateFields.forEach((field) => {
          if (param[field]) {
            const locatePlan = locatePlanForLocate(param[field]);
            debug(
              'will prepend locate param for field',
              `action.type=${planType}`,
              `param=${JSON.stringify(param[field])}`,
              `locatePlan=${JSON.stringify(locatePlan)}`,
            );
            const locateTask = taskForLocatePlan(
              locatePlan,
              param[field],
              (result) => {
                param[field] = result;
              },
            );
            tasks.push(locateTask);
          } else {
            assert(
              !requiredLocateFields.includes(field),
              `Required locate field '${field}' is not provided for action ${planType}`,
            );
            debug(`field '${field}' is not provided for action ${planType}`);
          }
        });

        const task: ExecutionTaskApply<
          'Action',
          any,
          { success: boolean; action: string; param: any },
          void
        > = {
          type: 'Action',
          subType: planType,
          thought: plan.thought,
          param: plan.param,
          executor: async (param, taskContext) => {
            debug(
              'executing action',
              planType,
              param,
              `taskContext.element.center: ${taskContext.element?.center}`,
            );

            // Get context for actionSpace operations to ensure size info is available
            const uiContext = taskContext.uiContext;
            assert(uiContext, 'uiContext is required for Action task');

            requiredLocateFields.forEach((field) => {
              assert(
                param[field],
                `field '${field}' is required for action ${planType} but not provided. Cannot execute action ${planType}.`,
              );
            });

            try {
              await Promise.all([
                (async () => {
                  if (this.interface.beforeInvokeAction) {
                    debug('will call "beforeInvokeAction" for interface');
                    await this.interface.beforeInvokeAction(action.name, param);
                    debug('called "beforeInvokeAction" for interface');
                  }
                })(),
                sleep(200),
              ]);
            } catch (originalError: any) {
              const originalMessage =
                originalError?.message || String(originalError);
              throw new Error(
                `error in running beforeInvokeAction for ${action.name}: ${originalMessage}`,
                { cause: originalError },
              );
            }

            // Validate and parse parameters with defaults
            if (action.paramSchema) {
              try {
                param = parseActionParam(param, action.paramSchema);
              } catch (error: any) {
                throw new Error(
                  `Invalid parameters for action ${action.name}: ${error.message}\nParameters: ${JSON.stringify(param)}`,
                  { cause: error },
                );
              }
            }

            debug('calling action', action.name);
            const actionFn = action.call.bind(this.interface);
            await actionFn(param, taskContext);
            debug('called action', action.name);

            try {
              if (this.interface.afterInvokeAction) {
                debug('will call "afterInvokeAction" for interface');
                await this.interface.afterInvokeAction(action.name, param);
                debug('called "afterInvokeAction" for interface');
              }
            } catch (originalError: any) {
              const originalMessage =
                originalError?.message || String(originalError);
              throw new Error(
                `error in running afterInvokeAction for ${action.name}: ${originalMessage}`,
                { cause: originalError },
              );
            }
            // Return a proper result for report generation
            return {
              output: {
                success: true,
                action: planType,
                param: param,
              },
            };
          },
        };
        tasks.push(task);
      }
    }

    return {
      tasks,
    };
  }

  private async setupPlanningContext(executorContext: ExecutorContext) {
    const uiContext = executorContext.uiContext;
    assert(uiContext, 'uiContext is required for Planning task');

    return {
      uiContext,
    };
  }

  async loadYamlFlowAsPlanning(userInstruction: string, yamlString: string) {
    const taskExecutor = new Executor(
      taskTitleStr('Action', userInstruction),
      () => Promise.resolve(this.insight.contextRetrieverFn()),
      {
        onTaskStart: this.onTaskStartCallback,
      },
    );

    const task: ExecutionTaskPlanningApply = {
      type: 'Planning',
      subType: 'LoadYaml',
      locate: null,
      param: {
        userInstruction,
      },
      executor: async (param, executorContext) => {
        await this.setupPlanningContext(executorContext);
        return {
          output: {
            actions: [],
            more_actions_needed_by_instruction: false,
            log: '',
            yamlString,
          },
          cache: {
            hit: true,
          },
          hitBy: {
            from: 'Cache',
            context: {
              yamlString,
            },
          },
        };
      },
    };

    await taskExecutor.append(task);
    await taskExecutor.flush();

    return {
      executor: taskExecutor,
    };
  }

  private createPlanningTask(
    userInstruction: string,
    actionContext: string | undefined,
    modelConfig: IModelConfig,
  ): ExecutionTaskPlanningApply {
    const task: ExecutionTaskPlanningApply = {
      type: 'Planning',
      subType: 'Plan',
      locate: null,
      param: {
        userInstruction,
      },
      executor: async (param, executorContext) => {
        const startTime = Date.now();
        const { uiContext } = await this.setupPlanningContext(executorContext);
        const { vlMode } = modelConfig;
        const uiTarsModelVersion =
          vlMode === 'vlm-ui-tars' ? modelConfig.uiTarsModelVersion : undefined;

        assert(
          this.interface.actionSpace,
          'actionSpace for device is not implemented',
        );
        const actionSpace = await this.interface.actionSpace();
        debug(
          'actionSpace for this interface is:',
          actionSpace.map((action) => action.name).join(', '),
        );
        assert(Array.isArray(actionSpace), 'actionSpace must be an array');
        if (actionSpace.length === 0) {
          console.warn(
            `ActionSpace for ${this.interface.interfaceType} is empty. This may lead to unexpected behavior.`,
          );
        }

        const planResult = await (uiTarsModelVersion ? uiTarsPlanning : plan)(
          param.userInstruction,
          {
            context: uiContext,
            actionContext,
            interfaceType: this.interface.interfaceType as InterfaceType,
            actionSpace,
            modelConfig,
            conversationHistory: this.conversationHistory,
          },
        );
        debug('planResult', JSON.stringify(planResult, null, 2));

        const {
          actions,
          log,
          more_actions_needed_by_instruction,
          error,
          usage,
          rawResponse,
          sleep,
        } = planResult;

        executorContext.task.log = {
          ...(executorContext.task.log || {}),
          rawResponse,
        };
        executorContext.task.usage = usage;

        const finalActions = actions || [];

        if (sleep) {
          const timeNow = Date.now();
          const timeRemaining = sleep - (timeNow - startTime);
          if (timeRemaining > 0) {
            finalActions.push({
              type: 'Sleep',
              param: {
                timeMs: timeRemaining,
              },
              locate: null,
            } as PlanningAction<PlanningActionParamSleep>);
          }
        }

        if (finalActions.length === 0) {
          assert(
            !more_actions_needed_by_instruction || sleep,
            error ? `Failed to plan: ${error}` : 'No plan found',
          );
        }

        return {
          output: {
            actions: finalActions,
            more_actions_needed_by_instruction,
            log,
            yamlFlow: planResult.yamlFlow,
          },
          cache: {
            hit: false,
          },
          uiContext,
        };
      },
    };

    return task;
  }

  async runPlans(
    title: string,
    plans: PlanningAction[],
    modelConfig: IModelConfig,
  ): Promise<ExecutionResult> {
    const taskExecutor = new Executor(
      title,
      () => Promise.resolve(this.insight.contextRetrieverFn()),
      {
        onTaskStart: this.onTaskStartCallback,
      },
    );
    const { tasks } = await this.convertPlanToExecutable(plans, modelConfig);
    await taskExecutor.append(tasks);
    const result = await taskExecutor.flush();
    const { output } = result!;
    return {
      output,
      executor: taskExecutor,
    };
  }

  private getReplanningCycleLimit(isVlmUiTars: boolean) {
    return (
      this.replanningCycleLimit ||
      globalConfigManager.getEnvConfigInNumber(
        MIDSCENE_REPLANNING_CYCLE_LIMIT,
      ) ||
      (isVlmUiTars
        ? defaultVlmUiTarsReplanningCycleLimit
        : defaultReplanningCycleLimit)
    );
  }

  async action(
    userPrompt: string,
    modelConfig: IModelConfig,
    actionContext?: string,
    cacheable?: boolean,
  ): Promise<
    ExecutionResult<
      | {
          yamlFlow?: MidsceneYamlFlowItem[]; // for cache use
        }
      | undefined
    >
  > {
    this.conversationHistory.reset();

    const taskExecutor = new Executor(
      taskTitleStr('Action', userPrompt),
      () => Promise.resolve(this.insight.contextRetrieverFn()),
      {
        onTaskStart: this.onTaskStartCallback,
      },
    );

    let replanCount = 0;
    const yamlFlow: MidsceneYamlFlowItem[] = [];
    const replanningCycleLimit = this.getReplanningCycleLimit(
      modelConfig.vlMode === 'vlm-ui-tars',
    );

    // Main planning loop - unified plan/replan logic
    while (true) {
      if (replanCount > replanningCycleLimit) {
        const errorMsg = `Replanning ${replanningCycleLimit} times, which is more than the limit, please split the task into multiple steps`;

        return this.appendErrorPlan(taskExecutor, errorMsg, modelConfig);
      }

      // Create planning task (automatically includes execution history if available)
      const planningTask = this.createPlanningTask(
        userPrompt,
        actionContext,
        modelConfig,
      );

      await taskExecutor.append(planningTask);
      const result = await taskExecutor.flush();
      const planResult: PlanningAIResponse = result?.output;
      if (taskExecutor.isInErrorState()) {
        return {
          output: planResult,
          executor: taskExecutor,
        };
      }

      // Execute planned actions
      const plans = planResult.actions || [];
      yamlFlow.push(...(planResult.yamlFlow || []));

      let executables: Awaited<ReturnType<typeof this.convertPlanToExecutable>>;
      try {
        executables = await this.convertPlanToExecutable(
          plans,
          modelConfig,
          cacheable,
        );
        taskExecutor.append(executables.tasks);
      } catch (error) {
        return this.appendErrorPlan(
          taskExecutor,
          `Error converting plans to executable tasks: ${error}, plans: ${JSON.stringify(
            plans,
          )}`,
          modelConfig,
        );
      }

      await taskExecutor.flush();
      if (taskExecutor.isInErrorState()) {
        return {
          output: undefined,
          executor: taskExecutor,
        };
      }

      // Check if task is complete
      if (!planResult.more_actions_needed_by_instruction) {
        break;
      }

      // Increment replan count for next iteration
      replanCount++;
    }

    return {
      output: {
        yamlFlow,
      },
      executor: taskExecutor,
    };
  }

  private createTypeQueryTask(
    type: 'Query' | 'Boolean' | 'Number' | 'String' | 'Assert' | 'WaitFor',
    demand: InsightExtractParam,
    modelConfig: IModelConfig,
    opt?: InsightExtractOption,
    multimodalPrompt?: TMultimodalPrompt,
  ) {
    const queryTask: ExecutionTaskInsightQueryApply = {
      type: 'Insight',
      subType: type,
      locate: null,
      param: {
        dataDemand: multimodalPrompt
          ? ({
              demand,
              multimodalPrompt,
            } as never)
          : demand, // for user param presentation in report right sidebar
      },
      executor: async (param, taskContext) => {
        const { task } = taskContext;
        let queryDump: InsightDump | undefined;
        const applyDump = (dump: InsightDump) => {
          queryDump = dump;
          task.log = {
            dump,
          };
        };

        // Get context for query operations
        const uiContext = taskContext.uiContext;
        assert(uiContext, 'uiContext is required for Query task');

        const ifTypeRestricted = type !== 'Query';
        let demandInput = demand;
        let keyOfResult = 'result';
        if (ifTypeRestricted && (type === 'Assert' || type === 'WaitFor')) {
          keyOfResult = 'StatementIsTruthy';
          const booleanPrompt =
            type === 'Assert'
              ? `Boolean, whether the following statement is true: ${demand}`
              : `Boolean, the user wants to do some 'wait for' operation, please check whether the following statement is true: ${demand}`;
          demandInput = {
            [keyOfResult]: booleanPrompt,
          };
        } else if (ifTypeRestricted) {
          demandInput = {
            [keyOfResult]: `${type}, ${demand}`,
          };
        }

        let extractResult;
        try {
          extractResult = await this.insight.extract<any>(
            demandInput,
            modelConfig,
            opt,
            multimodalPrompt,
          );
        } catch (error) {
          if (error instanceof InsightError) {
            applyDump(error.dump);
          }
          throw error;
        }

        const { data, usage, thought, dump } = extractResult;
        applyDump(dump);

        let outputResult = data;
        if (ifTypeRestricted) {
          // If AI returned a plain string instead of structured format, use it directly
          if (typeof data === 'string') {
            outputResult = data;
          } else {
            assert(
              type !== 'WaitFor' ? data?.[keyOfResult] !== undefined : true,
              'No result in query data',
            );
            outputResult = (data as any)[keyOfResult];
          }
        }

        return {
          output: outputResult,
          log: queryDump,
          usage,
          thought,
        };
      },
    };

    return queryTask;
  }
  async createTypeQueryExecution<T>(
    type: 'Query' | 'Boolean' | 'Number' | 'String' | 'Assert',
    demand: InsightExtractParam,
    modelConfig: IModelConfig,
    opt?: InsightExtractOption,
    multimodalPrompt?: TMultimodalPrompt,
  ): Promise<ExecutionResult<T>> {
    const taskExecutor = new Executor(
      taskTitleStr(
        type,
        typeof demand === 'string' ? demand : JSON.stringify(demand),
      ),
      () => Promise.resolve(this.insight.contextRetrieverFn()),
      {
        onTaskStart: this.onTaskStartCallback,
      },
    );

    const queryTask = await this.createTypeQueryTask(
      type,
      demand,
      modelConfig,
      opt,
      multimodalPrompt,
    );

    await taskExecutor.append(queryTask);
    const result = await taskExecutor.flush();

    if (!result) {
      throw new Error(
        'result of taskExecutor.flush() is undefined in function createTypeQueryTask',
      );
    }

    const { output, thought } = result;

    return {
      output,
      thought,
      executor: taskExecutor,
    };
  }

  private async appendErrorPlan(
    taskExecutor: Executor,
    errorMsg: string,
    modelConfig: IModelConfig,
  ) {
    const errorPlan: PlanningAction<PlanningActionParamError> = {
      type: 'Error',
      param: {
        thought: errorMsg,
      },
      locate: null,
    };
    const { tasks } = await this.convertPlanToExecutable(
      [errorPlan],
      modelConfig,
    );
    await taskExecutor.append(tasks[0]);
    await taskExecutor.flush();

    return {
      output: undefined,
      executor: taskExecutor,
    };
  }

  async taskForSleep(timeMs: number, modelConfig: IModelConfig) {
    const sleepPlan: PlanningAction<PlanningActionParamSleep> = {
      type: 'Sleep',
      param: {
        timeMs,
      },
      locate: null,
    };
    // The convertPlanToExecutable requires modelConfig as a parameter but will not consume it when type is Sleep
    const { tasks: sleepTasks } = await this.convertPlanToExecutable(
      [sleepPlan],
      modelConfig,
    );

    return sleepTasks[0];
  }

  async waitFor(
    assertion: TUserPrompt,
    opt: PlanningActionParamWaitFor,
    modelConfig: IModelConfig,
  ): Promise<ExecutionResult<void>> {
    const { textPrompt, multimodalPrompt } = parsePrompt(assertion);

    const description = `waitFor: ${textPrompt}`;
    const taskExecutor = new Executor(
      taskTitleStr('WaitFor', description),
      () => Promise.resolve(this.insight.contextRetrieverFn()),
      {
        onTaskStart: this.onTaskStartCallback,
      },
    );
    const { timeoutMs, checkIntervalMs } = opt;

    assert(assertion, 'No assertion for waitFor');
    assert(timeoutMs, 'No timeoutMs for waitFor');
    assert(checkIntervalMs, 'No checkIntervalMs for waitFor');

    assert(
      checkIntervalMs <= timeoutMs,
      `wrong config for waitFor: checkIntervalMs must be less than timeoutMs, config: {checkIntervalMs: ${checkIntervalMs}, timeoutMs: ${timeoutMs}}`,
    );

    const overallStartTime = Date.now();
    let startTime = Date.now();
    let errorThought = '';
    while (Date.now() - overallStartTime < timeoutMs) {
      startTime = Date.now();
      const queryTask = await this.createTypeQueryTask(
        'WaitFor',
        textPrompt,
        modelConfig,
        {
          doNotThrowError: true,
        },
        multimodalPrompt,
      );

      await taskExecutor.append(queryTask);
      const result = (await taskExecutor.flush()) as
        | {
            output: boolean;
            thought?: string;
          }
        | undefined;

      if (result?.output) {
        return {
          output: undefined,
          executor: taskExecutor,
        };
      }

      errorThought =
        result?.thought ||
        (!result && `No result from assertion: ${textPrompt}`) ||
        `unknown error when waiting for assertion: ${textPrompt}`;
      const now = Date.now();
      if (now - startTime < checkIntervalMs) {
        const timeRemaining = checkIntervalMs - (now - startTime);
        const sleepTask = await this.taskForSleep(timeRemaining, modelConfig);
        await taskExecutor.append(sleepTask);
      }
    }

    return this.appendErrorPlan(
      taskExecutor,
      `waitFor timeout: ${errorThought}`,
      modelConfig,
    );
  }
}<|MERGE_RESOLUTION|>--- conflicted
+++ resolved
@@ -23,9 +23,9 @@
   InsightDump,
   InsightExtractOption,
   InsightExtractParam,
-  LocateResultWithDump,
   InterfaceType,
   LocateResultElement,
+  LocateResultWithDump,
   MidsceneYamlFlowItem,
   PlanningAIResponse,
   PlanningAction,
@@ -156,12 +156,7 @@
               task.searchAreaUsage = dump.taskInfo.searchAreaUsage;
             }
           };
-<<<<<<< HEAD
-          const shotTime = Date.now();
-
-=======
-          this.insight.onceDumpUpdatedFn = dumpCollector;
->>>>>>> 23c49d37
+
           // Get context through contextRetrieverFn which handles frozen context
           const { uiContext } = taskContext;
           assert(uiContext, 'uiContext is required for Insight task');
