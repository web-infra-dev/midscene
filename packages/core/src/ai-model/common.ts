import type { AIUsageInfo, Rect, Size } from '@/types';
import { assert } from '@midscene/shared/utils';

import type {
  ChatCompletionSystemMessageParam,
  ChatCompletionUserMessageParam,
} from 'openai/resources';
import {
  callToGetJSONObject,
  checkAIConfig,
  getModelName,
} from './service-caller/index';

import { vlLocateMode } from '@/env';
import type { PlanningLocateParam } from '@/types';
import { getDebug } from '@midscene/shared/logger';

export type AIArgs = [
  ChatCompletionSystemMessageParam,
  ChatCompletionUserMessageParam,
];

export enum AIActionType {
  ASSERT = 0,
  INSPECT_ELEMENT = 1,
  EXTRACT_DATA = 2,
  PLAN = 3,
}

export async function callAiFn<T>(
  msgs: AIArgs,
  AIActionTypeValue: AIActionType,
): Promise<{ content: T; usage?: AIUsageInfo }> {
  assert(
    checkAIConfig(),
    'Cannot find config for AI model service. If you are using a self-hosted model without validating the API key, please set `OPENAI_API_KEY` to any non-null value. https://midscenejs.com/model-provider.html',
  );

  const { content, usage } = await callToGetJSONObject<T>(
    msgs,
    AIActionTypeValue,
  );
  return { content, usage };
}

const defaultBboxSize = 20; // must be even number
const debugInspectUtils = getDebug('ai:common');

// transform the param of locate from qwen mode
export function fillLocateParam(
  locate: PlanningLocateParam,
  width: number,
  height: number,
) {
  // The Qwen model might have hallucinations of naming bbox as bbox_2d.
  if ((locate as any).bbox_2d && !locate?.bbox) {
    locate.bbox = (locate as any).bbox_2d;
    // biome-ignore lint/performance/noDelete: <explanation>
    delete (locate as any).bbox_2d;
  }

  if (locate?.bbox) {
    locate.bbox = adaptBbox(locate.bbox, width, height);
  }

  return locate;
}

export function adaptQwenBbox(
  bbox: number[],
): [number, number, number, number] {
  if (bbox.length < 2) {
    const msg = `invalid bbox data for qwen-vl mode: ${JSON.stringify(bbox)} `;
    throw new Error(msg);
  }

  const result: [number, number, number, number] = [
    Math.round(bbox[0]),
    Math.round(bbox[1]),
    typeof bbox[2] === 'number'
      ? Math.round(bbox[2])
      : Math.round(bbox[0] + defaultBboxSize),
    typeof bbox[3] === 'number'
      ? Math.round(bbox[3])
      : Math.round(bbox[1] + defaultBboxSize),
  ];
  return result;
}

export function adaptDoubaoBbox(
  bbox: number[] | string,
  width: number,
  height: number,
): [number, number, number, number] {
  assert(
    width > 0 && height > 0,
    'width and height must be greater than 0 in doubao mode',
  );

  if (typeof bbox === 'string') {
    assert(
      /^(\d+)\s(\d+)\s(\d+)\s(\d+)$/.test(bbox.trim()),
      `invalid bbox data string for doubao-vision mode: ${bbox}`,
    );
    const splitted = bbox.split(' ');
    if (splitted.length === 4) {
      return [
        Math.round((Number(splitted[0]) * width) / 1000),
        Math.round((Number(splitted[1]) * height) / 1000),
        Math.round((Number(splitted[2]) * width) / 1000),
        Math.round((Number(splitted[3]) * height) / 1000),
      ];
    }
    throw new Error(`invalid bbox data string for doubao-vision mode: ${bbox}`);
  }

  if (bbox.length === 4 || bbox.length === 5) {
    return [
      Math.round((bbox[0] * width) / 1000),
      Math.round((bbox[1] * height) / 1000),
      Math.round((bbox[2] * width) / 1000),
      Math.round((bbox[3] * height) / 1000),
    ];
  }

  // treat the bbox as a center point
  if (
    bbox.length === 6 ||
    bbox.length === 2 ||
    bbox.length === 3 ||
    bbox.length === 7
  ) {
    return [
      Math.max(0, Math.round((bbox[0] * width) / 1000) - defaultBboxSize / 2),
      Math.max(0, Math.round((bbox[1] * height) / 1000) - defaultBboxSize / 2),
      Math.min(
        width,
        Math.round((bbox[0] * width) / 1000) + defaultBboxSize / 2,
      ),
      Math.min(
        height,
        Math.round((bbox[1] * height) / 1000) + defaultBboxSize / 2,
      ),
    ];
  }

  if (bbox.length === 8) {
    return [
      Math.round((bbox[0] * width) / 1000),
      Math.round((bbox[1] * height) / 1000),
      Math.round((bbox[4] * width) / 1000),
      Math.round((bbox[5] * height) / 1000),
    ];
  }

  const msg = `invalid bbox data for doubao-vision mode: ${JSON.stringify(bbox)} `;
  throw new Error(msg);
}

export function adaptBbox(
  bbox: number[],
  width: number,
  height: number,
): [number, number, number, number] {
  if (vlLocateMode() === 'doubao-vision' || vlLocateMode() === 'vlm-ui-tars') {
    return adaptDoubaoBbox(bbox, width, height);
  }

<<<<<<< HEAD
  if (vlLocateMode() === 'gemini') {
    return adaptGeminiBbox(bbox, width, height, errorMsg);
  }

  return adaptQwenBbox(bbox, errorMsg);
=======
  return adaptQwenBbox(bbox);
>>>>>>> 86bd9615
}

export function adaptGeminiBbox(
  bbox: number[],
  width: number,
  height: number,
  errorMsg?: string,
): [number, number, number, number] {
  const left = Math.round((bbox[1] * width) / 1000);
  const top = Math.round((bbox[0] * height) / 1000);
  const right = Math.round((bbox[3] * width) / 1000);
  const bottom = Math.round((bbox[2] * height) / 1000);
  return [left, top, right, bottom];
}

export function adaptBboxToRect(
  bbox: number[],
  width: number,
  height: number,
  offsetX = 0,
  offsetY = 0,
): Rect {
  debugInspectUtils('adaptBboxToRect', bbox, width, height, offsetX, offsetY);
  const [left, top, right, bottom] = adaptBbox(bbox, width, height);
  return {
    left: left + offsetX,
    top: top + offsetY,
    width: right - left,
    height: bottom - top,
  };
}

let warned = false;
export function warnGPT4oSizeLimit(size: Size) {
  if (warned) return;
  if (getModelName()?.toLowerCase().includes('gpt-4o')) {
    const warningMsg = `GPT-4o has a maximum image input size of 2000x768 or 768x2000, but got ${size.width}x${size.height}. Please set your page to a smaller resolution. Otherwise, the result may be inaccurate.`;

    if (
      Math.max(size.width, size.height) > 2000 ||
      Math.min(size.width, size.height) > 768
    ) {
      console.warn(warningMsg);
      warned = true;
    }
  } else if (size.width > 1800 || size.height > 1800) {
    console.warn(
      `The image size seems too large (${size.width}x${size.height}). It may lead to more token usage, slower response, and inaccurate result.`,
    );
    warned = true;
  }
}

export function mergeRects(rects: Rect[]) {
  const minLeft = Math.min(...rects.map((r) => r.left));
  const minTop = Math.min(...rects.map((r) => r.top));
  const maxRight = Math.max(...rects.map((r) => r.left + r.width));
  const maxBottom = Math.max(...rects.map((r) => r.top + r.height));
  return {
    left: minLeft,
    top: minTop,
    width: maxRight - minLeft,
    height: maxBottom - minTop,
  };
}

// expand the search area to at least 300 x 300, or add a default padding
export function expandSearchArea(rect: Rect, screenSize: Size) {
  const minEdgeSize = 300;
  const defaultPadding = 160;

  const paddingSizeHorizontal =
    rect.width < minEdgeSize
      ? Math.ceil((minEdgeSize - rect.width) / 2)
      : defaultPadding;
  const paddingSizeVertical =
    rect.height < minEdgeSize
      ? Math.ceil((minEdgeSize - rect.height) / 2)
      : defaultPadding;
  rect.left = Math.max(0, rect.left - paddingSizeHorizontal);
  rect.width = Math.min(
    rect.width + paddingSizeHorizontal * 2,
    screenSize.width - rect.left,
  );
  rect.top = Math.max(0, rect.top - paddingSizeVertical);
  rect.height = Math.min(
    rect.height + paddingSizeVertical * 2,
    screenSize.height - rect.top,
  );
  return rect;
}<|MERGE_RESOLUTION|>--- conflicted
+++ resolved
@@ -166,22 +166,17 @@
     return adaptDoubaoBbox(bbox, width, height);
   }
 
-<<<<<<< HEAD
   if (vlLocateMode() === 'gemini') {
-    return adaptGeminiBbox(bbox, width, height, errorMsg);
-  }
-
-  return adaptQwenBbox(bbox, errorMsg);
-=======
+    return adaptGeminiBbox(bbox, width, height);
+  }
+
   return adaptQwenBbox(bbox);
->>>>>>> 86bd9615
 }
 
 export function adaptGeminiBbox(
   bbox: number[],
   width: number,
   height: number,
-  errorMsg?: string,
 ): [number, number, number, number] {
   const left = Math.round((bbox[1] * width) / 1000);
   const top = Math.round((bbox[0] * height) / 1000);
