--- conflicted
+++ resolved
@@ -69,7 +69,7 @@
   if (debugConfig) {
     debugConfig = 'ai:*';
   } else {
-    debugConfig = 'ai:response';
+    debugConfig = 'ai:call';
   }
 }
 if (debugConfig) {
@@ -248,16 +248,12 @@
     } as any);
 
     debugProfile(
-<<<<<<< HEAD
-      `model: ${model}, ${getAIConfig(MIDSCENE_USE_QWEN_VL) ? 'MIDSCENE_USE_QWEN_VL' : ''}, usage: ${JSON.stringify(result.usage)}, cost: ${Date.now() - startTime}ms, requestId: ${result._request_id || ''}`,
-=======
       'model %s, %s, usage %s, cost %s ms, requestId %s',
       model,
       getAIConfig(MIDSCENE_USE_QWEN_VL) ? 'MIDSCENE_USE_QWEN_VL' : '',
       JSON.stringify(result.usage),
       Date.now() - startTime,
       result._request_id,
->>>>>>> 65afa009
     );
 
     assert(
