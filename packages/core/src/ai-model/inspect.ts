import type {
  AIDataExtractionResponse,
  AIElementResponse,
  AISectionLocatorResponse,
  AIUsageInfo,
  Rect,
  ReferenceImage,
  ServiceExtractOption,
  UIContext,
} from '@/types';
import type { IModelConfig } from '@midscene/shared/env';
import { generateElementByPosition } from '@midscene/shared/extractor/dom-util';
import {
  cropByRect,
  paddingToMatchBlockByBase64,
  preProcessImageUrl,
} from '@midscene/shared/img';
import { getDebug } from '@midscene/shared/logger';
import type { LocateResultElement } from '@midscene/shared/types';
import { assert } from '@midscene/shared/utils';
import type {
  ChatCompletionSystemMessageParam,
  ChatCompletionUserMessageParam,
} from 'openai/resources/index';
import type { TMultimodalPrompt, TUserPrompt } from '../common';
import {
  AIActionType,
  adaptBboxToRect,
  expandSearchArea,
  mergeRects,
} from '../common';
import {
  extractDataQueryPrompt,
  systemPromptToExtract,
} from './prompt/extraction';
import {
  findElementPrompt,
  systemPromptToLocateElement,
} from './prompt/llm-locator';
import {
  sectionLocatorInstruction,
  systemPromptToLocateSection,
} from './prompt/llm-section-locator';
import {
  orderSensitiveJudgePrompt,
  systemPromptToJudgeOrderSensitive,
} from './prompt/order-sensitive-judge';
import { callAIWithObjectResponse } from './service-caller/index';

export type AIArgs = [
  ChatCompletionSystemMessageParam,
  ...ChatCompletionUserMessageParam[],
];

const debugInspect = getDebug('ai:inspect');
const debugSection = getDebug('ai:section');

const extraTextFromUserPrompt = (prompt: TUserPrompt): string => {
  if (typeof prompt === 'string') {
    return prompt;
  } else {
    return prompt.prompt;
  }
};

const promptsToChatParam = async (
  multimodalPrompt: TMultimodalPrompt,
): Promise<ChatCompletionUserMessageParam[]> => {
  const msgs: ChatCompletionUserMessageParam[] = [];
  if (multimodalPrompt?.images?.length) {
    msgs.push({
      role: 'user',
      content: [
        {
          type: 'text',
          text: 'Next, I will provide all the reference images.',
        },
      ],
    });

    for (const item of multimodalPrompt.images) {
      const base64 = await preProcessImageUrl(
        item.url,
        !!multimodalPrompt.convertHttpImage2Base64,
      );

      msgs.push({
        role: 'user',
        content: [
          {
            type: 'text',
            text: `this is the reference image named '${item.name}':`,
          },
        ],
      });

      msgs.push({
        role: 'user',
        content: [
          {
            type: 'image_url',
            image_url: {
              url: base64,
              detail: 'high',
            },
          },
        ],
      });
    }
  }
  return msgs;
};

export async function AiLocateElement(options: {
  context: UIContext;
  targetElementDescription: TUserPrompt;
  referenceImage?: ReferenceImage;
  callAIFn: typeof callAIWithObjectResponse<
    AIElementResponse | [number, number]
  >;
  searchConfig?: Awaited<ReturnType<typeof AiLocateSection>>;
  modelConfig: IModelConfig;
}): Promise<{
  parseResult: {
    elements: LocateResultElement[];
    errors?: string[];
  };
  rect?: Rect;
  rawResponse: string;
  usage?: AIUsageInfo;
}> {
  const { context, targetElementDescription, callAIFn, modelConfig } = options;
  const { vlMode } = modelConfig;
  const { screenshotBase64 } = context;

  assert(
    targetElementDescription,
    'cannot find the target element description',
  );
<<<<<<< HEAD
  const userInstructionPrompt = findElementPrompt({
    pageDescription: description,
    targetElementDescription: extraTextFromUserPrompt(targetElementDescription),
=======
  const targetElementDescriptionText = extraTextFromUserPrompt(
    targetElementDescription,
  );
  const userInstructionPrompt = await findElementPrompt.format({
    targetElementDescription: targetElementDescriptionText,
>>>>>>> dd5de4d5
  });
  const systemPrompt = systemPromptToLocateElement(vlMode);

  let imagePayload = screenshotBase64;
  let imageWidth = context.size.width;
  let imageHeight = context.size.height;
  let originalImageWidth = imageWidth;
  let originalImageHeight = imageHeight;

  if (options.searchConfig) {
    assert(
      options.searchConfig.rect,
      'searchArea is provided but its rect cannot be found. Failed to locate element',
    );
    assert(
      options.searchConfig.imageBase64,
      'searchArea is provided but its imageBase64 cannot be found. Failed to locate element',
    );

    imagePayload = options.searchConfig.imageBase64;
    imageWidth = options.searchConfig.rect?.width;
    imageHeight = options.searchConfig.rect?.height;
    originalImageWidth = imageWidth;
    originalImageHeight = imageHeight;
  } else if (vlMode === 'qwen2.5-vl') {
    const paddedResult = await paddingToMatchBlockByBase64(imagePayload);
    imageWidth = paddedResult.width;
    imageHeight = paddedResult.height;
    imagePayload = paddedResult.imageBase64;
  }

  const msgs: AIArgs = [
    { role: 'system', content: systemPrompt },
    {
      role: 'user',
      content: [
        {
          type: 'image_url',
          image_url: {
            url: imagePayload,
            detail: 'high',
          },
        },
        {
          type: 'text',
          text: userInstructionPrompt,
        },
      ],
    },
  ];

  if (typeof targetElementDescription !== 'string') {
    const addOns = await promptsToChatParam({
      images: targetElementDescription.images,
      convertHttpImage2Base64: targetElementDescription.convertHttpImage2Base64,
    });
    msgs.push(...addOns);
  }

  const res = await callAIFn(msgs, AIActionType.INSPECT_ELEMENT, modelConfig);

  const rawResponse = JSON.stringify(res.content);

  let resRect: Rect | undefined;
  let matchedElements = 'elements' in res.content ? res.content.elements : [];
  let errors: string[] | undefined =
    'errors' in res.content ? res.content.errors : [];
  try {
    if (
      'bbox' in res.content &&
      Array.isArray(res.content.bbox) &&
      res.content.bbox.length >= 1
    ) {
      resRect = adaptBboxToRect(
        res.content.bbox,
        imageWidth,
        imageHeight,
        options.searchConfig?.rect?.left,
        options.searchConfig?.rect?.top,
        originalImageWidth,
        originalImageHeight,
        vlMode,
      );

      debugInspect('resRect', resRect);

      const rectCenter = {
        x: resRect.left + resRect.width / 2,
        y: resRect.top + resRect.height / 2,
      };

      const element: LocateResultElement = generateElementByPosition(
        rectCenter,
        targetElementDescriptionText as string,
      );
      errors = [];

      if (element) {
        matchedElements = [element];
      }
    }
  } catch (e) {
    const msg =
      e instanceof Error
        ? `Failed to parse bbox: ${e.message}`
        : 'unknown error in locate';
    if (!errors || errors?.length === 0) {
      errors = [msg];
    } else {
      errors.push(`(${msg})`);
    }
  }

  return {
    rect: resRect,
    parseResult: {
      elements: matchedElements as LocateResultElement[],
      errors: errors as string[],
    },
    rawResponse,
    usage: res.usage,
  };
}

export async function AiLocateSection(options: {
  context: UIContext;
  sectionDescription: TUserPrompt;
  modelConfig: IModelConfig;
}): Promise<{
  rect?: Rect;
  imageBase64?: string;
  error?: string;
  rawResponse: string;
  usage?: AIUsageInfo;
}> {
  const { context, sectionDescription, modelConfig } = options;
  const { vlMode } = modelConfig;
  const { screenshotBase64 } = context;

  const systemPrompt = systemPromptToLocateSection(vlMode);
  const sectionLocatorInstructionText = sectionLocatorInstruction({
    sectionDescription: extraTextFromUserPrompt(sectionDescription),
  });
  const msgs: AIArgs = [
    { role: 'system', content: systemPrompt },
    {
      role: 'user',
      content: [
        {
          type: 'image_url',
          image_url: {
            url: screenshotBase64,
            detail: 'high',
          },
        },
        {
          type: 'text',
          text: sectionLocatorInstructionText,
        },
      ],
    },
  ];

  if (typeof sectionDescription !== 'string') {
    const addOns = await promptsToChatParam({
      images: sectionDescription.images,
      convertHttpImage2Base64: sectionDescription.convertHttpImage2Base64,
    });
    msgs.push(...addOns);
  }

  const result = await callAIWithObjectResponse<AISectionLocatorResponse>(
    msgs,
    AIActionType.EXTRACT_DATA,
    modelConfig,
  );

  let sectionRect: Rect | undefined;
  const sectionBbox = result.content.bbox;
  if (sectionBbox) {
    const targetRect = adaptBboxToRect(
      sectionBbox,
      context.size.width,
      context.size.height,
      0,
      0,
      context.size.width,
      context.size.height,
      vlMode,
    );
    debugSection('original targetRect %j', targetRect);

    const referenceBboxList = result.content.references_bbox || [];
    debugSection('referenceBboxList %j', referenceBboxList);

    const referenceRects = referenceBboxList
      .filter((bbox) => Array.isArray(bbox))
      .map((bbox) => {
        return adaptBboxToRect(
          bbox,
          context.size.width,
          context.size.height,
          0,
          0,
          context.size.width,
          context.size.height,
          vlMode,
        );
      });
    debugSection('referenceRects %j', referenceRects);

    // merge the sectionRect and referenceRects
    const mergedRect = mergeRects([targetRect, ...referenceRects]);
    debugSection('mergedRect %j', mergedRect);

    // expand search area to at least 200 x 200
    sectionRect = expandSearchArea(mergedRect, context.size, vlMode);
    debugSection('expanded sectionRect %j', sectionRect);
  }

  let imageBase64 = screenshotBase64;
  if (sectionRect) {
    const croppedResult = await cropByRect(
      screenshotBase64,
      sectionRect,
      vlMode === 'qwen2.5-vl',
    );
    imageBase64 = croppedResult.imageBase64;
    sectionRect.width = croppedResult.width;
    sectionRect.height = croppedResult.height;
  }

  return {
    rect: sectionRect,
    imageBase64,
    error: result.content.error,
    rawResponse: JSON.stringify(result.content),
    usage: result.usage,
  };
}

export async function AiExtractElementInfo<T>(options: {
  dataQuery: string | Record<string, string>;
  multimodalPrompt?: TMultimodalPrompt;
  context: UIContext;
  pageDescription?: string;
  extractOption?: ServiceExtractOption;
  modelConfig: IModelConfig;
}) {
  const { dataQuery, context, extractOption, multimodalPrompt, modelConfig } =
    options;
  const systemPrompt = systemPromptToExtract();
  const { screenshotBase64 } = context;

<<<<<<< HEAD
  const { description, elementById } = await describeUserPage(context, {
    truncateTextLength: 200,
    filterNonTextContent: false,
    visibleOnly: false,
    domIncluded: extractOption?.domIncluded,
    vlMode,
  });

  const extractDataPromptText = extractDataQueryPrompt(description, dataQuery);
=======
  const extractDataPromptText = await extractDataQueryPrompt(
    options.pageDescription || '',
    dataQuery,
  );
>>>>>>> dd5de4d5

  const userContent: ChatCompletionUserMessageParam['content'] = [];

  if (extractOption?.screenshotIncluded !== false) {
    userContent.push({
      type: 'image_url',
      image_url: {
        url: screenshotBase64,
        detail: 'high',
      },
    });
  }

  userContent.push({
    type: 'text',
    text: extractDataPromptText,
  });

  const msgs: AIArgs = [
    { role: 'system', content: systemPrompt },
    {
      role: 'user',
      content: userContent,
    },
  ];

  if (multimodalPrompt) {
    const addOns = await promptsToChatParam({
      images: multimodalPrompt.images,
      convertHttpImage2Base64: multimodalPrompt.convertHttpImage2Base64,
    });
    msgs.push(...addOns);
  }

  const result = await callAIWithObjectResponse<AIDataExtractionResponse<T>>(
    msgs,
    AIActionType.EXTRACT_DATA,
    modelConfig,
  );
  return {
    parseResult: result.content,
    usage: result.usage,
  };
}

export async function AiJudgeOrderSensitive(
  description: string,
  callAIFn: typeof callAIWithObjectResponse<{ isOrderSensitive: boolean }>,
  modelConfig: IModelConfig,
): Promise<{
  isOrderSensitive: boolean;
  usage?: AIUsageInfo;
}> {
  const systemPrompt = systemPromptToJudgeOrderSensitive();
  const userPrompt = orderSensitiveJudgePrompt(description);

  const msgs: AIArgs = [
    { role: 'system', content: systemPrompt },
    {
      role: 'user',
      content: userPrompt,
    },
  ];

  const result = await callAIFn(
    msgs,
    AIActionType.INSPECT_ELEMENT, // Reuse existing action type for now
    modelConfig,
  );

  return {
    isOrderSensitive: result.content.isOrderSensitive ?? false,
    usage: result.usage,
  };
}<|MERGE_RESOLUTION|>--- conflicted
+++ resolved
@@ -137,17 +137,11 @@
     targetElementDescription,
     'cannot find the target element description',
   );
-<<<<<<< HEAD
-  const userInstructionPrompt = findElementPrompt({
-    pageDescription: description,
-    targetElementDescription: extraTextFromUserPrompt(targetElementDescription),
-=======
   const targetElementDescriptionText = extraTextFromUserPrompt(
     targetElementDescription,
   );
   const userInstructionPrompt = await findElementPrompt.format({
     targetElementDescription: targetElementDescriptionText,
->>>>>>> dd5de4d5
   });
   const systemPrompt = systemPromptToLocateElement(vlMode);
 
@@ -288,7 +282,7 @@
   const { screenshotBase64 } = context;
 
   const systemPrompt = systemPromptToLocateSection(vlMode);
-  const sectionLocatorInstructionText = sectionLocatorInstruction({
+  const sectionLocatorInstructionText = await sectionLocatorInstruction.format({
     sectionDescription: extraTextFromUserPrompt(sectionDescription),
   });
   const msgs: AIArgs = [
@@ -402,22 +396,10 @@
   const systemPrompt = systemPromptToExtract();
   const { screenshotBase64 } = context;
 
-<<<<<<< HEAD
-  const { description, elementById } = await describeUserPage(context, {
-    truncateTextLength: 200,
-    filterNonTextContent: false,
-    visibleOnly: false,
-    domIncluded: extractOption?.domIncluded,
-    vlMode,
-  });
-
-  const extractDataPromptText = extractDataQueryPrompt(description, dataQuery);
-=======
   const extractDataPromptText = await extractDataQueryPrompt(
     options.pageDescription || '',
     dataQuery,
   );
->>>>>>> dd5de4d5
 
   const userContent: ChatCompletionUserMessageParam['content'] = [];
 
