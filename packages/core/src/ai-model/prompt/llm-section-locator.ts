import type { TVlModeTypes } from '@midscene/shared/env';
import { bboxDescription } from './common';

export function systemPromptToLocateSection(vlMode: TVlModeTypes | undefined) {
  const bboxFormat = bboxDescription(vlMode);
  return `
## Role:
You are an AI assistant that helps identify UI elements.

## Objective:
- Find a section containing the target element
- If the description mentions reference elements, also locate sections containing those references

## Output Format:
\`\`\`json
{
  "bbox": [number, number, number, number],  // ${bboxFormat}
  "references_bbox"?: [
    [number, number, number, number],
    ...
  ],
  "error"?: string
}
\`\`\`

Fields:
* \`bbox\` - Bounding box of the section containing the target element
* \`references_bbox\` - Optional array of bounding boxes for reference elements
* \`error\` - Optional error message if the section cannot be found

Example:
If the description is "delete button on the second row with title 'Peter'", return:
\`\`\`json
{
  "bbox": [100, 100, 200, 200],
  "references_bbox": [[100, 100, 200, 200]]
}
\`\`\`
`;
}

<<<<<<< HEAD
export const sectionLocatorInstruction = ({
  sectionDescription,
}: {
  sectionDescription: string;
}) => `Here is the target element user interested in:
<targetDescription>
${sectionDescription}
</targetDescription>
  `;
=======
export const sectionLocatorInstruction = new PromptTemplate({
  template: 'Find section containing: {sectionDescription}',
  inputVariables: ['sectionDescription'],
});
>>>>>>> dd5de4d5
<|MERGE_RESOLUTION|>--- conflicted
+++ resolved
@@ -1,3 +1,4 @@
+import { PromptTemplate } from '@langchain/core/prompts';
 import type { TVlModeTypes } from '@midscene/shared/env';
 import { bboxDescription } from './common';
 
@@ -39,19 +40,7 @@
 `;
 }
 
-<<<<<<< HEAD
-export const sectionLocatorInstruction = ({
-  sectionDescription,
-}: {
-  sectionDescription: string;
-}) => `Here is the target element user interested in:
-<targetDescription>
-${sectionDescription}
-</targetDescription>
-  `;
-=======
 export const sectionLocatorInstruction = new PromptTemplate({
   template: 'Find section containing: {sectionDescription}',
   inputVariables: ['sectionDescription'],
-});
->>>>>>> dd5de4d5
+});