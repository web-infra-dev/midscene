import type { TVlModeTypes } from '@midscene/shared/env';
import { bboxDescription } from './common';
export function systemPromptToLocateElement(vlMode: TVlModeTypes | undefined) {
  const bboxComment = bboxDescription(vlMode);
  return `
## Role:
You are an AI assistant that helps identify UI elements.

## Objective:
- Identify elements in screenshots that match the user's description.
- Provide the coordinates of the element that matches the user's description.

## Output Format:
\`\`\`json
{
  "bbox": [number, number, number, number],  // ${bboxComment}
  "errors"?: string[]
}
\`\`\`

Fields:
* \`bbox\` is the bounding box of the element that matches the user's description
* \`errors\` is an optional array of error messages (if any)

For example, when an element is found:
\`\`\`json
{
  "bbox": [100, 100, 200, 200],
  "errors": []
}
\`\`\`

When no element is found:
\`\`\`json
{
  "bbox": [],
  "errors": ["I can see ..., but {some element} is not found"]
}
\`\`\`
`;
}

<<<<<<< HEAD
export const locatorSchema: ResponseFormatJSONSchema = {
  type: 'json_schema',
  json_schema: {
    name: 'find_elements',
    strict: true,
    schema: {
      type: 'object',
      properties: {
        elements: {
          type: 'array',
          items: {
            type: 'object',
            properties: {
              reason: {
                type: 'string',
                description: 'Reason for finding this element',
              },
              text: {
                type: 'string',
                description: 'Text content of the element',
              },
              id: {
                type: 'string',
                description: 'ID of this element',
              },
            },
            required: ['reason', 'text', 'id'],
            additionalProperties: false,
          },
          description: 'List of found elements',
        },
        isOrderSensitive: {
          type: 'boolean',
          description:
            'Whether the targetElementDescription is order-sensitive (true/false)',
        },
        errors: {
          type: 'array',
          items: {
            type: 'string',
          },
          description: 'List of error messages, if any',
        },
      },
      required: ['elements', 'isOrderSensitive', 'errors'],
      additionalProperties: false,
    },
  },
};

export const findElementPrompt = ({
  pageDescription,
  targetElementDescription,
}: {
  pageDescription: string;
  targetElementDescription: string;
}) => `
Here is the item user want to find:
=====================================
${targetElementDescription}
=====================================

${pageDescription}
  `;
=======
export const findElementPrompt = new PromptTemplate({
  template: 'Find: {targetElementDescription}',
  inputVariables: ['targetElementDescription'],
});
>>>>>>> dd5de4d5
<|MERGE_RESOLUTION|>--- conflicted
+++ resolved
@@ -1,3 +1,4 @@
+import { PromptTemplate } from '@langchain/core/prompts';
 import type { TVlModeTypes } from '@midscene/shared/env';
 import { bboxDescription } from './common';
 export function systemPromptToLocateElement(vlMode: TVlModeTypes | undefined) {
@@ -40,74 +41,7 @@
 `;
 }
 
-<<<<<<< HEAD
-export const locatorSchema: ResponseFormatJSONSchema = {
-  type: 'json_schema',
-  json_schema: {
-    name: 'find_elements',
-    strict: true,
-    schema: {
-      type: 'object',
-      properties: {
-        elements: {
-          type: 'array',
-          items: {
-            type: 'object',
-            properties: {
-              reason: {
-                type: 'string',
-                description: 'Reason for finding this element',
-              },
-              text: {
-                type: 'string',
-                description: 'Text content of the element',
-              },
-              id: {
-                type: 'string',
-                description: 'ID of this element',
-              },
-            },
-            required: ['reason', 'text', 'id'],
-            additionalProperties: false,
-          },
-          description: 'List of found elements',
-        },
-        isOrderSensitive: {
-          type: 'boolean',
-          description:
-            'Whether the targetElementDescription is order-sensitive (true/false)',
-        },
-        errors: {
-          type: 'array',
-          items: {
-            type: 'string',
-          },
-          description: 'List of error messages, if any',
-        },
-      },
-      required: ['elements', 'isOrderSensitive', 'errors'],
-      additionalProperties: false,
-    },
-  },
-};
-
-export const findElementPrompt = ({
-  pageDescription,
-  targetElementDescription,
-}: {
-  pageDescription: string;
-  targetElementDescription: string;
-}) => `
-Here is the item user want to find:
-=====================================
-${targetElementDescription}
-=====================================
-
-${pageDescription}
-  `;
-=======
 export const findElementPrompt = new PromptTemplate({
   template: 'Find: {targetElementDescription}',
   inputVariables: ['targetElementDescription'],
-});
->>>>>>> dd5de4d5
+});