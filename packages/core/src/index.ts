--- conflicted
+++ resolved
@@ -32,12 +32,9 @@
   MidsceneYamlTask,
   MidsceneYamlFlowItem,
   MidsceneYamlFlowItemAIRightClick,
-<<<<<<< HEAD
   MidsceneYamlFlowItemAILongPress,
   MidsceneYamlFlowItemAISwipe,
-=======
   MidsceneYamlFlowItemAIDoubleClick,
->>>>>>> 2b2bcb72
   MidsceneYamlConfigResult,
   LocateOption,
   DetailedLocateParam,
