import { callAiFn, expandSearchArea } from '@/ai-model/common';
import { AiExtractElementInfo, AiLocateElement } from '@/ai-model/index';
import { AiAssert, AiLocateSection } from '@/ai-model/inspect';
import {
  MIDSCENE_FORCE_DEEP_THINK,
  getAIConfigInBoolean,
  vlLocateMode,
} from '@/env';
import type {
  AIElementResponse,
  AISingleElementResponse,
  AIUsageInfo,
  BaseElement,
  DetailedLocateParam,
  DumpSubscriber,
  InsightAction,
  InsightAssertionResponse,
  InsightExtractParam,
  InsightOptions,
  InsightTaskInfo,
  LocateResult,
  PartialInsightDumpFromSDK,
  Rect,
  UIContext,
} from '@/types';
import { getDebug } from '@midscene/shared/logger';
import { assert } from '@midscene/shared/utils';
import { emitInsightDump } from './utils';

export interface LocateOpts {
  callAI?: typeof callAiFn<AIElementResponse>;
  quickAnswer?: Partial<AISingleElementResponse>;
}

export type AnyValue<T> = {
  [K in keyof T]: unknown extends T[K] ? any : T[K];
};

const debug = getDebug('ai:insight');
export default class Insight<
  ElementType extends BaseElement = BaseElement,
  ContextType extends UIContext<ElementType> = UIContext<ElementType>,
> {
  contextRetrieverFn: (
    action: InsightAction,
  ) => Promise<ContextType> | ContextType;

  aiVendorFn: (...args: Array<any>) => Promise<any> = callAiFn;

  onceDumpUpdatedFn?: DumpSubscriber;

  taskInfo?: Omit<InsightTaskInfo, 'durationMs'>;

  constructor(
    context:
      | ContextType
      | ((action: InsightAction) => Promise<ContextType> | ContextType),
    opt?: InsightOptions,
  ) {
    assert(context, 'context is required for Insight');
    if (typeof context === 'function') {
      this.contextRetrieverFn = context;
    } else {
      this.contextRetrieverFn = () => Promise.resolve(context);
    }

    if (typeof opt?.aiVendorFn !== 'undefined') {
      this.aiVendorFn = opt.aiVendorFn;
    }
    if (typeof opt?.taskInfo !== 'undefined') {
      this.taskInfo = opt.taskInfo;
    }
  }

  async locate(
    query: DetailedLocateParam,
    opt?: LocateOpts,
  ): Promise<LocateResult> {
    const { callAI } = opt || {};
    const queryPrompt = typeof query === 'string' ? query : query.prompt;
    assert(
      queryPrompt || opt?.quickAnswer,
      'query or quickAnswer is required for locate',
    );
    const dumpSubscriber = this.onceDumpUpdatedFn;
    this.onceDumpUpdatedFn = undefined;
    let searchAreaPrompt = undefined;

<<<<<<< HEAD
    if (typeof query === 'object' && query.deepThink) {
      searchAreaPrompt = query.prompt;
=======
    assert(typeof query === 'object', 'query should be an object for locate');
    searchAreaPrompt = query.searchArea;

    const globalDeepThinkSwitch = getAIConfigInBoolean(
      MIDSCENE_FORCE_DEEP_THINK,
    );
    if (globalDeepThinkSwitch) {
      debug('globalDeepThinkSwitch', globalDeepThinkSwitch);
    }
    if (!searchAreaPrompt && (query.deepThink || globalDeepThinkSwitch)) {
      searchAreaPrompt = query.prompt;
    }

    if (searchAreaPrompt && !vlLocateMode()) {
      console.warn(
        'The "deepThink" feature is not supported with general purposed LLM. Please config VL model for Midscene. https://midscenejs.com/choose-a-model',
      );
      searchAreaPrompt = undefined;
>>>>>>> ca28ae0b
    }

    const context = await this.contextRetrieverFn('locate');

    let searchArea: Rect | undefined = undefined;
    let searchAreaRawResponse: string | undefined = undefined;
    let searchAreaUsage: AIUsageInfo | undefined = undefined;
    let searchAreaResponse:
      | Awaited<ReturnType<typeof AiLocateSection>>
      | undefined = undefined;
    if (searchAreaPrompt) {
      searchAreaResponse = await AiLocateSection({
        context,
        sectionDescription: searchAreaPrompt,
      });
      assert(
        searchAreaResponse.rect,
        `cannot find search area for "${searchAreaPrompt}"${
          searchAreaResponse.error ? `: ${searchAreaResponse.error}` : ''
        }`,
      );
      searchAreaRawResponse = searchAreaResponse.rawResponse;
      searchAreaUsage = searchAreaResponse.usage;
      searchArea = searchAreaResponse.rect;
    }

    const startTime = Date.now();
    const { parseResult, rect, elementById, rawResponse, usage } =
      await AiLocateElement({
        callAI: callAI || this.aiVendorFn,
        context,
        targetElementDescription: queryPrompt,
        quickAnswer: opt?.quickAnswer,
        searchConfig: searchAreaResponse,
      });
    // const parseResult = await this.aiVendorFn<AIElementParseResponse>(msgs);
    const timeCost = Date.now() - startTime;
    const taskInfo: InsightTaskInfo = {
      ...(this.taskInfo ? this.taskInfo : {}),
      durationMs: timeCost,
      rawResponse: JSON.stringify(rawResponse),
      formatResponse: JSON.stringify(parseResult),
      usage,
      searchArea,
      searchAreaRawResponse,
      searchAreaUsage,
    };

    let errorLog: string | undefined;
    if (parseResult.errors?.length) {
      errorLog = `locate - AI response error: \n${parseResult.errors.join('\n')}`;
    }

    const dumpData: PartialInsightDumpFromSDK = {
      type: 'locate',
      context,
      userQuery: {
        element: queryPrompt,
      },
      quickAnswer: opt?.quickAnswer,
      matchedElement: [],
      matchedRect: rect,
      data: null,
      taskInfo,
      deepThink: !!searchArea,
      error: errorLog,
    };

    const elements: BaseElement[] = [];
    (parseResult.elements || []).forEach((item) => {
      if ('id' in item) {
        const element = elementById(item.id);

        if (!element) {
          console.warn(
            `locate: cannot find element id=${item.id}. Maybe an unstable response from AI model`,
          );
          return;
        }
        elements.push(element);
      }
    });

    emitInsightDump(
      {
        ...dumpData,
        matchedElement: elements,
      },
      dumpSubscriber,
    );

    if (errorLog) {
      throw new Error(errorLog);
    }

    assert(
      elements.length <= 1,
      `locate: multiple elements found, length = ${elements.length}`,
    );

    if (elements.length === 1) {
      return {
        element: {
          id: elements[0]!.id,
          indexId: elements[0]!.indexId,
          center: elements[0]!.center,
          rect: elements[0]!.rect,
        },
        rect,
      };
    }
    return {
      element: null,
      rect,
    };
  }

  async extract<T = any>(input: string): Promise<T>;
  async extract<T extends Record<string, string>>(
    input: T,
  ): Promise<Record<keyof T, any>>;
  async extract<T extends object>(input: Record<keyof T, string>): Promise<T>;

  async extract<T>(dataDemand: InsightExtractParam): Promise<any> {
    assert(
      typeof dataDemand === 'object' || typeof dataDemand === 'string',
      `dataDemand should be object or string, but get ${typeof dataDemand}`,
    );
    const dumpSubscriber = this.onceDumpUpdatedFn;
    this.onceDumpUpdatedFn = undefined;

    const context = await this.contextRetrieverFn('extract');

    const startTime = Date.now();
    const { parseResult, usage } = await AiExtractElementInfo<T>({
      context,
      dataQuery: dataDemand,
    });

    const timeCost = Date.now() - startTime;
    const taskInfo: InsightTaskInfo = {
      ...(this.taskInfo ? this.taskInfo : {}),
      durationMs: timeCost,
      rawResponse: JSON.stringify(parseResult),
    };

    let errorLog: string | undefined;
    if (parseResult.errors?.length) {
      errorLog = `AI response error: \n${parseResult.errors.join('\n')}`;
    }

    const dumpData: PartialInsightDumpFromSDK = {
      type: 'extract',
      context,
      userQuery: {
        dataDemand,
      },
      matchedElement: [],
      data: null,
      taskInfo,
      error: errorLog,
    };

    const { data } = parseResult || {};

    // 4
    emitInsightDump(
      {
        ...dumpData,
        data,
      },
      dumpSubscriber,
    );

    if (errorLog && !data) {
      throw new Error(errorLog);
    }

    return {
      data,
      usage,
    };
  }

  async assert(assertion: string): Promise<InsightAssertionResponse> {
    if (typeof assertion !== 'string') {
      throw new Error(
        'This is the assert method for Midscene, the first argument should be a string. If you want to use the assert method from Node.js, please import it from the Node.js assert module.',
      );
    }

    const dumpSubscriber = this.onceDumpUpdatedFn;
    this.onceDumpUpdatedFn = undefined;

    const context = await this.contextRetrieverFn('assert');
    const startTime = Date.now();
    const assertResult = await AiAssert({
      assertion,
      context,
    });

    const timeCost = Date.now() - startTime;
    const taskInfo: InsightTaskInfo = {
      ...(this.taskInfo ? this.taskInfo : {}),
      durationMs: timeCost,
      rawResponse: JSON.stringify(assertResult.content),
    };

    const { thought, pass } = assertResult.content;
    const dumpData: PartialInsightDumpFromSDK = {
      type: 'assert',
      context,
      userQuery: {
        assertion,
      },
      matchedElement: [],
      data: null,
      taskInfo,
      assertionPass: pass,
      assertionThought: thought,
      error: pass ? undefined : thought,
    };
    emitInsightDump(dumpData, dumpSubscriber);

    return {
      pass,
      thought,
      usage: assertResult.usage,
    };
  }
}<|MERGE_RESOLUTION|>--- conflicted
+++ resolved
@@ -84,14 +84,8 @@
     );
     const dumpSubscriber = this.onceDumpUpdatedFn;
     this.onceDumpUpdatedFn = undefined;
-    let searchAreaPrompt = undefined;
-
-<<<<<<< HEAD
-    if (typeof query === 'object' && query.deepThink) {
-      searchAreaPrompt = query.prompt;
-=======
+
     assert(typeof query === 'object', 'query should be an object for locate');
-    searchAreaPrompt = query.searchArea;
 
     const globalDeepThinkSwitch = getAIConfigInBoolean(
       MIDSCENE_FORCE_DEEP_THINK,
@@ -99,7 +93,8 @@
     if (globalDeepThinkSwitch) {
       debug('globalDeepThinkSwitch', globalDeepThinkSwitch);
     }
-    if (!searchAreaPrompt && (query.deepThink || globalDeepThinkSwitch)) {
+    let searchAreaPrompt;
+    if (query.deepThink || globalDeepThinkSwitch) {
       searchAreaPrompt = query.prompt;
     }
 
@@ -108,7 +103,6 @@
         'The "deepThink" feature is not supported with general purposed LLM. Please config VL model for Midscene. https://midscenejs.com/choose-a-model',
       );
       searchAreaPrompt = undefined;
->>>>>>> ca28ae0b
     }
 
     const context = await this.contextRetrieverFn('locate');
