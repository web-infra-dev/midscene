--- conflicted
+++ resolved
@@ -243,14 +243,7 @@
       typeof dataDemand === 'object' || typeof dataDemand === 'string',
       `dataDemand should be object or string, but get ${typeof dataDemand}`,
     );
-<<<<<<< HEAD
-    const context = await this.contextRetrieverFn('extract');
-=======
-    const dumpSubscriber = this.onceDumpUpdatedFn;
-    this.onceDumpUpdatedFn = undefined;
-
     const context = await this.contextRetrieverFn();
->>>>>>> 23c49d37
 
     const startTime = Date.now();
 
