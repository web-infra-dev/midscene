/* eslint-disable @typescript-eslint/no-explicit-any */

import type { NodeType } from '@midscene/shared/constants';
import type {
  BaseElement,
  ElementTreeNode,
  Rect,
  Size,
} from '@midscene/shared/types';
<<<<<<< HEAD
import type { ChatCompletionMessageParam } from 'openai/resources';
import type { DetailedLocateParam, MidsceneYamlFlowItem } from './yaml';
=======
import type { ChatCompletionMessageParam } from 'openai/resources/index';
import type {
  DetailedLocateParam,
  MidsceneYamlFlowItem,
  scrollParam,
} from './yaml';
>>>>>>> 8dad93a4

export type {
  ElementTreeNode,
  BaseElement,
  Rect,
  Size,
  Point,
} from '@midscene/shared/types';
export * from './yaml';

export type AIUsageInfo = Record<string, any> & {
  prompt_tokens: number | undefined;
  completion_tokens: number | undefined;
  total_tokens: number | undefined;
  time_cost: number | undefined;
};

/**
 * openai
 *
 */
export enum AIResponseFormat {
  JSON = 'json_object',
  TEXT = 'text',
}

export type AISingleElementResponseById = {
  id: string;
  reason?: string;
  text?: string;
  xpaths?: string[];
};

export type AISingleElementResponseByPosition = {
  position?: {
    x: number;
    y: number;
  };
  bbox?: [number, number, number, number];
  reason: string;
  text: string;
};

export type AISingleElementResponse = AISingleElementResponseById;
export interface AIElementLocatorResponse {
  elements: {
    id: string;
    reason?: string;
    text?: string;
    xpaths?: string[];
  }[];
  bbox?: [number, number, number, number];
  isOrderSensitive?: boolean;
  errors?: string[];
}

export interface AIElementCoordinatesResponse {
  bbox: [number, number, number, number];
  isOrderSensitive?: boolean;
  errors?: string[];
}

export type AIElementResponse =
  | AIElementLocatorResponse
  | AIElementCoordinatesResponse;

export interface AIDataExtractionResponse<DataDemand> {
  data: DataDemand;
  errors?: string[];
  thought?: string;
}

export interface AISectionLocatorResponse {
  bbox: [number, number, number, number];
  references_bbox?: [number, number, number, number][];
  error?: string;
}

export interface AIAssertionResponse {
  pass: boolean;
  thought: string;
}

export interface AIDescribeElementResponse {
  description: string;
  error?: string;
}

export interface LocatorValidatorOption {
  centerDistanceThreshold?: number;
}

export interface LocateValidatorResult {
  pass: boolean;
  rect: Rect;
  center: [number, number];
  centerDistance?: number;
}

export interface AgentDescribeElementAtPointResult {
  prompt: string;
  deepThink: boolean;
  verifyResult?: LocateValidatorResult;
}

/**
 * context
 */

export abstract class UIContext<ElementType extends BaseElement = BaseElement> {
  abstract screenshotBase64: string;

  abstract tree: ElementTreeNode<ElementType>;

  abstract size: Size;
}

/**
 * insight
 */

export type CallAIFn = <T>(
  messages: ChatCompletionMessageParam[],
) => Promise<T>;

export interface InsightOptions {
  taskInfo?: Omit<InsightTaskInfo, 'durationMs'>;
  aiVendorFn?: CallAIFn;
}

export type EnsureObject<T> = { [K in keyof T]: any };

export type InsightAction = 'locate' | 'extract' | 'assert' | 'describe';

export type InsightExtractParam = string | Record<string, string>;

export type LocateResultElement = {
  id: string;
  indexId?: number;
  center: [number, number];
  rect: Rect;
  xpaths: string[];
  attributes: {
    nodeType: NodeType;
    [key: string]: string;
  };
  isOrderSensitive?: boolean;
};

export interface LocateResult {
  element: LocateResultElement | null;
  rect?: Rect;
}

export interface InsightTaskInfo {
  durationMs: number;
  formatResponse?: string;
  rawResponse?: string;
  usage?: AIUsageInfo;
  searchArea?: Rect;
  searchAreaRawResponse?: string;
  searchAreaUsage?: AIUsageInfo;
}

export interface DumpMeta {
  sdkVersion: string;
  logTime: number;
  model_name: string;
  model_description?: string;
}

export interface ReportDumpWithAttributes {
  dumpString: string;
  attributes?: Record<string, any>;
}

export interface InsightDump extends DumpMeta {
  type: 'locate' | 'extract' | 'assert';
  logId: string;
  userQuery: {
    element?: TUserPrompt;
    dataDemand?: InsightExtractParam;
    assertion?: TUserPrompt;
  };
  matchedElement: BaseElement[];
  matchedRect?: Rect;
  deepThink?: boolean;
  data: any;
  assertionPass?: boolean;
  assertionThought?: string;
  taskInfo: InsightTaskInfo;
  error?: string;
  output?: any;
}

export type PartialInsightDumpFromSDK = Omit<
  InsightDump,
  'sdkVersion' | 'logTime' | 'logId' | 'model_name'
>;

export type DumpSubscriber = (dump: InsightDump) => Promise<void> | void;

// intermediate variables to optimize the return value by AI
export interface LiteUISection {
  name: string;
  description: string;
  sectionCharacteristics: string;
  textIds: string[];
}

export type ElementById = (id: string) => BaseElement | null;

export type InsightAssertionResponse = AIAssertionResponse & {
  usage?: AIUsageInfo;
};

/**
 * agent
 */

export type OnTaskStartTip = (tip: string) => Promise<void> | void;

export interface AgentWaitForOpt {
  checkIntervalMs?: number;
  timeoutMs?: number;
}

export interface AgentAssertOpt {
  keepRawResponse?: boolean;
}

/**
 * planning
 *
 */

export interface PlanningLocateParam extends DetailedLocateParam {
  id?: string;
  bbox?: [number, number, number, number];
}

export interface PlanningAction<ParamType = any> {
  thought?: string;
  type:
    | 'Locate'
    | 'Tap'
    | 'RightClick'
    | 'Hover'
    | 'Drag'
    | 'Input'
    | 'KeyboardPress'
    | 'Scroll'
    | 'Error'
    | 'Assert'
    | 'AssertWithoutThrow'
    | 'Sleep'
    | 'Finished'
    | 'AndroidBackButton'
    | 'AndroidHomeButton'
    | 'AndroidRecentAppsButton'
    | 'AndroidLongPress'
    | 'AndroidPull';
  param: ParamType;
  locate?: PlanningLocateParam | null;
}

export interface PlanningAIResponse {
  action?: PlanningAction; // this is the qwen mode
  actions?: PlanningAction[];
  more_actions_needed_by_instruction: boolean;
  log: string;
  sleep?: number;
  error?: string;
  usage?: AIUsageInfo;
  rawResponse?: string;
  yamlFlow?: MidsceneYamlFlowItem[];
  yamlString?: string;
}

export type PlanningActionParamTap = null;
export type PlanningActionParamHover = null;
export type PlanningActionParamRightClick = null;

export interface PlanningActionParamInputOrKeyPress {
  value: string;
  autoDismissKeyboard?: boolean;
}

export interface PlanningActionParamAssert {
  assertion: TUserPrompt;
}

export interface PlanningActionParamSleep {
  timeMs: number;
}

export interface PlanningActionParamError {
  thought: string;
}

export type PlanningActionParamWaitFor = AgentWaitForOpt & {
  assertion: string;
};

export interface AndroidLongPressParam {
  duration?: number;
}

export interface AndroidPullParam {
  direction: 'up' | 'down';
  distance?: number;
  duration?: number;
}
/**
 * misc
 */

export interface Color {
  name: string;
  hex: string;
}

export interface BaseAgentParserOpt {
  selector?: string;
  ignoreMarker?: boolean;
}
// eslint-disable-next-line @typescript-eslint/no-empty-interface
export interface PuppeteerParserOpt extends BaseAgentParserOpt {}

// eslint-disable-next-line @typescript-eslint/no-empty-interface
export interface PlaywrightParserOpt extends BaseAgentParserOpt {}

/*
action
*/
export interface ExecutionTaskProgressOptions {
  onTaskStart?: (task: ExecutionTask) => Promise<void> | void;
}

export interface ExecutionRecorderItem {
  type: 'screenshot';
  ts: number;
  screenshot?: string;
  timing?: string;
}

export type ExecutionTaskType =
  | 'Planning'
  | 'Insight'
  | 'Action'
  | 'Assertion'
  | 'Log';

export interface ExecutorContext {
  task: ExecutionTask;
  element?: LocateResultElement | null;
}

export interface ExecutionTaskApply<
  Type extends ExecutionTaskType = any,
  TaskParam = any,
  TaskOutput = any,
  TaskLog = any,
> {
  type: Type;
  subType?: string;
  param?: TaskParam;
  thought?: string;
  locate?: PlanningLocateParam | null;
  pageContext?: UIContext;
  executor: (
    param: TaskParam,
    context: ExecutorContext,
  ) => // biome-ignore lint/suspicious/noConfusingVoidType: <explanation>
    | Promise<ExecutionTaskReturn<TaskOutput, TaskLog> | undefined | void>
    | undefined
    | void;
}

export interface ExecutionTaskHitBy {
  from: string;
  context: Record<string, any>;
}

export interface ExecutionTaskReturn<TaskOutput = unknown, TaskLog = unknown> {
  output?: TaskOutput;
  log?: TaskLog;
  recorder?: ExecutionRecorderItem[];
  hitBy?: ExecutionTaskHitBy;
}

export type ExecutionTask<
  E extends ExecutionTaskApply<any, any, any> = ExecutionTaskApply<
    any,
    any,
    any
  >,
> = E &
  ExecutionTaskReturn<
    E extends ExecutionTaskApply<any, any, infer TaskOutput, any>
      ? TaskOutput
      : unknown,
    E extends ExecutionTaskApply<any, any, any, infer TaskLog>
      ? TaskLog
      : unknown
  > & {
    status: 'pending' | 'running' | 'finished' | 'failed' | 'cancelled';
    error?: Error;
    errorMessage?: string;
    errorStack?: string;
    timing?: {
      start: number;
      end?: number;
      cost?: number;
    };
    usage?: AIUsageInfo;
  };

export interface ExecutionDump extends DumpMeta {
  name: string;
  description?: string;
  tasks: ExecutionTask[];
}

/*
task - insight-locate
*/
export type ExecutionTaskInsightLocateParam = PlanningLocateParam;

export interface ExecutionTaskInsightLocateOutput {
  element: LocateResultElement | null;
}

export interface ExecutionTaskInsightDumpLog {
  dump?: InsightDump;
}

export type ExecutionTaskInsightLocateApply = ExecutionTaskApply<
  'Insight',
  ExecutionTaskInsightLocateParam,
  ExecutionTaskInsightLocateOutput,
  ExecutionTaskInsightDumpLog
>;

export type ExecutionTaskInsightLocate =
  ExecutionTask<ExecutionTaskInsightLocateApply>;

/*
task - insight-query
*/
export interface ExecutionTaskInsightQueryParam {
  dataDemand: InsightExtractParam;
}

export interface ExecutionTaskInsightQueryOutput {
  data: any;
}

export type ExecutionTaskInsightQueryApply = ExecutionTaskApply<
  'Insight',
  ExecutionTaskInsightQueryParam,
  any,
  ExecutionTaskInsightDumpLog
>;

export type ExecutionTaskInsightQuery =
  ExecutionTask<ExecutionTaskInsightQueryApply>;

/*
task - assertion
*/
export interface ExecutionTaskInsightAssertionParam {
  assertion: string;
}

export type ExecutionTaskInsightAssertionApply = ExecutionTaskApply<
  'Insight',
  ExecutionTaskInsightAssertionParam,
  InsightAssertionResponse,
  ExecutionTaskInsightDumpLog
>;

export type ExecutionTaskInsightAssertion =
  ExecutionTask<ExecutionTaskInsightAssertionApply>;

/*
task - action (i.e. interact) 
*/
export type ExecutionTaskActionApply<ActionParam = any> = ExecutionTaskApply<
  'Action',
  ActionParam,
  void,
  void
>;

export type ExecutionTaskAction = ExecutionTask<ExecutionTaskActionApply>;

/*
task - Log
*/

export type ExecutionTaskLogApply<
  LogParam = {
    content: string;
  },
> = ExecutionTaskApply<'Log', LogParam, void, void>;

export type ExecutionTaskLog = ExecutionTask<ExecutionTaskLogApply>;

/*
task - planning
*/

export type ExecutionTaskPlanningApply = ExecutionTaskApply<
  'Planning',
  {
    userInstruction: string;
    log?: string;
  },
  PlanningAIResponse
>;

export type ExecutionTaskPlanning = ExecutionTask<ExecutionTaskPlanningApply>;

/*
Grouped dump
*/
export interface GroupedActionDump {
  groupName: string;
  groupDescription?: string;
  executions: ExecutionDump[];
}

export type PageType =
  | 'puppeteer'
  | 'playwright'
  | 'static'
  | 'chrome-extension-proxy'
  | 'android';

export interface StreamingCodeGenerationOptions {
  /** Whether to enable streaming output */
  stream?: boolean;
  /** Callback function to handle streaming chunks */
  onChunk?: StreamingCallback;
  /** Callback function to handle streaming completion */
  onComplete?: (finalCode: string) => void;
  /** Callback function to handle streaming errors */
  onError?: (error: Error) => void;
}

export type StreamingCallback = (chunk: CodeGenerationChunk) => void;

export interface CodeGenerationChunk {
  /** The incremental content chunk */
  content: string;
  /** The reasoning content */
  reasoning_content: string;
  /** The accumulated content so far */
  accumulated: string;
  /** Whether this is the final chunk */
  isComplete: boolean;
  /** Token usage information if available */
  usage?: AIUsageInfo;
}

export interface StreamingAIResponse {
  /** The final accumulated content */
  content: string;
  /** Token usage information */
  usage?: AIUsageInfo;
  /** Whether the response was streamed */
  isStreamed: boolean;
}

export type TMultimodalPrompt = {
  /**
   * Support use image to inspect elements.
   * The "images" field is an object that uses image name as key and image url as value.
   * The image url can be a local path, a http link , or a base64 string.
   */
  images?: {
    name: string;
    url: string;
  }[];
  /**
   * By default, the image url in the "images" filed starts with `https://` or `http://` will be directly sent to the LLM.
   * In case the images are not accessible to the LLM (One common case is that image url is internal network only.), you can enable this option.
   * Then image will be download and convert to base64 format.
   */
  convertHttpImage2Base64?: boolean;
};

export type TUserPrompt =
  | string
  | ({
      prompt: string;
    } & Partial<TMultimodalPrompt>);

export interface DeviceAction<ParamType = any> {
  name: string;
  description?: string;
  paramSchema?: string;
  paramDescription?: string;
  location?: 'required' | 'optional' | false;
  whatToLocate?: string; // what to locate if location is required or optional
  call: (context: ExecutorContext, param: ParamType) => Promise<void> | void;
}<|MERGE_RESOLUTION|>--- conflicted
+++ resolved
@@ -7,17 +7,8 @@
   Rect,
   Size,
 } from '@midscene/shared/types';
-<<<<<<< HEAD
-import type { ChatCompletionMessageParam } from 'openai/resources';
+import type { ChatCompletionMessageParam } from 'openai/resources/index';
 import type { DetailedLocateParam, MidsceneYamlFlowItem } from './yaml';
-=======
-import type { ChatCompletionMessageParam } from 'openai/resources/index';
-import type {
-  DetailedLocateParam,
-  MidsceneYamlFlowItem,
-  scrollParam,
-} from './yaml';
->>>>>>> 8dad93a4
 
 export type {
   ElementTreeNode,
