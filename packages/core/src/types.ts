/* eslint-disable @typescript-eslint/no-explicit-any */

import type { NodeType } from '@midscene/shared/constants';
import type {
  BaseElement,
  ElementTreeNode,
  Rect,
  Size,
} from '@midscene/shared/types';
import type { ChatCompletionMessageParam } from 'openai/resources/index';
import type { z } from 'zod';
import type { TUserPrompt } from './ai-model/common';
import type { DetailedLocateParam, MidsceneYamlFlowItem } from './yaml';

export type {
  ElementTreeNode,
  BaseElement,
  Rect,
  Size,
  Point,
} from '@midscene/shared/types';
export * from './yaml';

export type AIUsageInfo = Record<string, any> & {
  prompt_tokens: number | undefined;
  completion_tokens: number | undefined;
  total_tokens: number | undefined;
  time_cost: number | undefined;
  model_name: string | undefined;
  model_description: string | undefined;
  intent: string | undefined;
};

/**
 * openai
 *
 */
export enum AIResponseFormat {
  JSON = 'json_object',
  TEXT = 'text',
}

export type AISingleElementResponseById = {
  id: string;
  reason?: string;
  text?: string;
  xpaths?: string[];
};

export type AISingleElementResponseByPosition = {
  position?: {
    x: number;
    y: number;
  };
  bbox?: [number, number, number, number];
  reason: string;
  text: string;
};

export type AISingleElementResponse = AISingleElementResponseById;
export interface AIElementLocatorResponse {
  elements: {
    id: string;
    reason?: string;
    text?: string;
    xpaths?: string[];
  }[];
  bbox?: [number, number, number, number];
  isOrderSensitive?: boolean;
  errors?: string[];
}

export interface AIElementCoordinatesResponse {
  bbox: [number, number, number, number];
  isOrderSensitive?: boolean;
  errors?: string[];
}

export type AIElementResponse =
  | AIElementLocatorResponse
  | AIElementCoordinatesResponse;

export interface AIDataExtractionResponse<DataDemand> {
  data: DataDemand;
  errors?: string[];
  thought?: string;
}

export interface AISectionLocatorResponse {
  bbox: [number, number, number, number];
  references_bbox?: [number, number, number, number][];
  error?: string;
}

export interface AIAssertionResponse {
  pass: boolean;
  thought: string;
}

export interface AIDescribeElementResponse {
  description: string;
  error?: string;
}

export interface LocatorValidatorOption {
  centerDistanceThreshold?: number;
}

export interface LocateValidatorResult {
  pass: boolean;
  rect: Rect;
  center: [number, number];
  centerDistance?: number;
}

export interface AgentDescribeElementAtPointResult {
  prompt: string;
  deepThink: boolean;
  verifyResult?: LocateValidatorResult;
}

/**
 * context
 */

export abstract class UIContext<ElementType extends BaseElement = BaseElement> {
  abstract screenshotBase64: string;

  abstract tree: ElementTreeNode<ElementType>;

  abstract size: Size;

  abstract _isFrozen?: boolean;
}

/**
 * insight
 */

export type CallAIFn = <T>(
  messages: ChatCompletionMessageParam[],
) => Promise<T>;

export interface InsightOptions {
  taskInfo?: Omit<InsightTaskInfo, 'durationMs'>;
  aiVendorFn?: CallAIFn;
}

export type EnsureObject<T> = { [K in keyof T]: any };

export type InsightAction = 'locate' | 'extract' | 'assert' | 'describe';

export type InsightExtractParam = string | Record<string, string>;

export type LocateResultElement = {
  center: [number, number];
  rect: Rect;
  id: string;
  indexId?: number;
  xpaths: string[];
  attributes: {
    nodeType: NodeType;
    [key: string]: string;
  };
  isOrderSensitive?: boolean;
};

export interface LocateResult {
  element: LocateResultElement | null;
  rect?: Rect;
}

export interface InsightTaskInfo {
  durationMs: number;
  formatResponse?: string;
  rawResponse?: string;
  usage?: AIUsageInfo;
  searchArea?: Rect;
  searchAreaRawResponse?: string;
  searchAreaUsage?: AIUsageInfo;
}

export interface DumpMeta {
  sdkVersion: string;
  logTime: number;
}

export interface ReportDumpWithAttributes {
  dumpString: string;
  attributes?: Record<string, any>;
}

export interface InsightDump extends DumpMeta {
  type: 'locate' | 'extract' | 'assert';
  logId: string;
  userQuery: {
    element?: TUserPrompt;
    dataDemand?: InsightExtractParam;
    assertion?: TUserPrompt;
  };
  matchedElement: BaseElement[];
  matchedRect?: Rect;
  deepThink?: boolean;
  data: any;
  assertionPass?: boolean;
  assertionThought?: string;
  taskInfo: InsightTaskInfo;
  error?: string;
  output?: any;
}

export type PartialInsightDumpFromSDK = Omit<
  InsightDump,
  'sdkVersion' | 'logTime' | 'logId' | 'model_name'
>;

export type DumpSubscriber = (dump: InsightDump) => Promise<void> | void;

// intermediate variables to optimize the return value by AI
export interface LiteUISection {
  name: string;
  description: string;
  sectionCharacteristics: string;
  textIds: string[];
}

export type ElementById = (id: string) => BaseElement | null;

export type InsightAssertionResponse = AIAssertionResponse & {
  usage?: AIUsageInfo;
};

/**
 * agent
 */

export type OnTaskStartTip = (tip: string) => Promise<void> | void;

export interface AgentWaitForOpt {
  checkIntervalMs?: number;
  timeoutMs?: number;
}

export interface AgentAssertOpt {
  keepRawResponse?: boolean;
}

/**
 * planning
 *
 */

export interface PlanningLocateParam extends DetailedLocateParam {
  id?: string;
  bbox?: [number, number, number, number];
}

export interface PlanningAction<ParamType = any> {
  thought?: string;
  type: string;
  param: ParamType;
  locate?: PlanningLocateParam | null;
}

export interface PlanningAIResponse {
  action?: PlanningAction; // this is the qwen mode
  actions?: PlanningAction[];
  more_actions_needed_by_instruction: boolean;
  log: string;
  sleep?: number;
  error?: string;
  usage?: AIUsageInfo;
  rawResponse?: string;
  yamlFlow?: MidsceneYamlFlowItem[];
  yamlString?: string;
}

export type PlanningActionParamTap = null;
export type PlanningActionParamHover = null;
export type PlanningActionParamRightClick = null;

export interface PlanningActionParamInputOrKeyPress {
  value: string;
  autoDismissKeyboard?: boolean;
}

export interface PlanningActionParamSleep {
  timeMs: number;
}

export interface PlanningActionParamError {
  thought: string;
}

export type PlanningActionParamWaitFor = AgentWaitForOpt & {};

export interface AndroidLongPressParam {
  duration?: number;
}

export interface AndroidPullParam {
  direction: 'up' | 'down';
  distance?: number;
  duration?: number;
}
/**
 * misc
 */

export interface Color {
  name: string;
  hex: string;
}

export interface BaseAgentParserOpt {
  selector?: string;
}
// eslint-disable-next-line @typescript-eslint/no-empty-interface
export interface PuppeteerParserOpt extends BaseAgentParserOpt {}

// eslint-disable-next-line @typescript-eslint/no-empty-interface
export interface PlaywrightParserOpt extends BaseAgentParserOpt {}

/*
action
*/
export interface ExecutionTaskProgressOptions {
  onTaskStart?: (task: ExecutionTask) => Promise<void> | void;
}

export interface ExecutionRecorderItem {
  type: 'screenshot';
  ts: number;
  screenshot?: string;
  timing?: string;
}

export type ExecutionTaskType =
  | 'Planning'
  | 'Insight'
  | 'Action'
  | 'Assertion'
  | 'Log';

export interface ExecutorContext {
  task: ExecutionTask;
  element?: LocateResultElement | null;
}

export interface ExecutionTaskApply<
  Type extends ExecutionTaskType = any,
  TaskParam = any,
  TaskOutput = any,
  TaskLog = any,
> {
  type: Type;
  subType?: string;
  param?: TaskParam;
  thought?: string;
  locate?: PlanningLocateParam | null;
  uiContext?: UIContext;
  executor: (
    param: TaskParam,
    context: ExecutorContext,
  ) => // biome-ignore lint/suspicious/noConfusingVoidType: <explanation>
    | Promise<ExecutionTaskReturn<TaskOutput, TaskLog> | undefined | void>
    | undefined
    | void;
}

export interface ExecutionTaskHitBy {
  from: string;
  context: Record<string, any>;
}

export interface ExecutionTaskReturn<TaskOutput = unknown, TaskLog = unknown> {
  output?: TaskOutput;
  log?: TaskLog;
  recorder?: ExecutionRecorderItem[];
  hitBy?: ExecutionTaskHitBy;
}

export type ExecutionTask<
  E extends ExecutionTaskApply<any, any, any> = ExecutionTaskApply<
    any,
    any,
    any
  >,
> = E &
  ExecutionTaskReturn<
    E extends ExecutionTaskApply<any, any, infer TaskOutput, any>
      ? TaskOutput
      : unknown,
    E extends ExecutionTaskApply<any, any, any, infer TaskLog>
      ? TaskLog
      : unknown
  > & {
    status: 'pending' | 'running' | 'finished' | 'failed' | 'cancelled';
    error?: Error;
    errorMessage?: string;
    errorStack?: string;
    timing?: {
      start: number;
      end?: number;
      cost?: number;
    };
    usage?: AIUsageInfo;
  };

export interface ExecutionDump extends DumpMeta {
  name: string;
  description?: string;
  tasks: ExecutionTask[];
}

/*
task - insight-locate
*/
export type ExecutionTaskInsightLocateParam = PlanningLocateParam;

export interface ExecutionTaskInsightLocateOutput {
  element: LocateResultElement | null;
}

export interface ExecutionTaskInsightDumpLog {
  dump?: InsightDump;
}

export type ExecutionTaskInsightLocateApply = ExecutionTaskApply<
  'Insight',
  ExecutionTaskInsightLocateParam,
  ExecutionTaskInsightLocateOutput,
  ExecutionTaskInsightDumpLog
>;

export type ExecutionTaskInsightLocate =
  ExecutionTask<ExecutionTaskInsightLocateApply>;

/*
task - insight-query
*/
export interface ExecutionTaskInsightQueryParam {
  dataDemand: InsightExtractParam;
}

export interface ExecutionTaskInsightQueryOutput {
  data: any;
}

export type ExecutionTaskInsightQueryApply = ExecutionTaskApply<
  'Insight',
  ExecutionTaskInsightQueryParam,
  any,
  ExecutionTaskInsightDumpLog
>;

export type ExecutionTaskInsightQuery =
  ExecutionTask<ExecutionTaskInsightQueryApply>;

/*
task - assertion
*/
export interface ExecutionTaskInsightAssertionParam {
  assertion: string;
}

export type ExecutionTaskInsightAssertionApply = ExecutionTaskApply<
  'Insight',
  ExecutionTaskInsightAssertionParam,
  InsightAssertionResponse,
  ExecutionTaskInsightDumpLog
>;

export type ExecutionTaskInsightAssertion =
  ExecutionTask<ExecutionTaskInsightAssertionApply>;

/*
task - action (i.e. interact) 
*/
export type ExecutionTaskActionApply<ActionParam = any> = ExecutionTaskApply<
  'Action',
  ActionParam,
  void,
  void
>;

export type ExecutionTaskAction = ExecutionTask<ExecutionTaskActionApply>;

/*
task - Log
*/

export type ExecutionTaskLogApply<
  LogParam = {
    content: string;
  },
> = ExecutionTaskApply<'Log', LogParam, void, void>;

export type ExecutionTaskLog = ExecutionTask<ExecutionTaskLogApply>;

/*
task - planning
*/

export type ExecutionTaskPlanningApply = ExecutionTaskApply<
  'Planning',
  {
    userInstruction: string;
    log?: string;
  },
  PlanningAIResponse
>;

export type ExecutionTaskPlanning = ExecutionTask<ExecutionTaskPlanningApply>;

/*
Grouped dump
*/
export interface GroupedActionDump {
  groupName: string;
  groupDescription?: string;
  modelBriefs: string[];
  executions: ExecutionDump[];
}

export type InterfaceType =
  | 'puppeteer'
  | 'playwright'
  | 'static'
  | 'chrome-extension-proxy'
  | 'android'
<<<<<<< HEAD
  | 'ios';
=======
  | string;
>>>>>>> ad4ea594

export interface StreamingCodeGenerationOptions {
  /** Whether to enable streaming output */
  stream?: boolean;
  /** Callback function to handle streaming chunks */
  onChunk?: StreamingCallback;
  /** Callback function to handle streaming completion */
  onComplete?: (finalCode: string) => void;
  /** Callback function to handle streaming errors */
  onError?: (error: Error) => void;
}

export type StreamingCallback = (chunk: CodeGenerationChunk) => void;

export interface CodeGenerationChunk {
  /** The incremental content chunk */
  content: string;
  /** The reasoning content */
  reasoning_content: string;
  /** The accumulated content so far */
  accumulated: string;
  /** Whether this is the final chunk */
  isComplete: boolean;
  /** Token usage information if available */
  usage?: AIUsageInfo;
}

export interface StreamingAIResponse {
  /** The final accumulated content */
  content: string;
  /** Token usage information */
  usage?: AIUsageInfo;
  /** Whether the response was streamed */
  isStreamed: boolean;
}

export interface DeviceAction<T = any> {
  name: string;
  description?: string;
  interfaceAlias?: string;
  paramSchema?: z.ZodType<T>;
  call: (param: T, context: ExecutorContext) => Promise<void> | void;
}

/**
 * Web-specific types
 */
export interface WebElementInfo extends BaseElement {
  id: string;
  attributes: {
    nodeType: NodeType;
    [key: string]: string;
  };
}

export type WebUIContext = UIContext<WebElementInfo>;<|MERGE_RESOLUTION|>--- conflicted
+++ resolved
@@ -529,11 +529,7 @@
   | 'static'
   | 'chrome-extension-proxy'
   | 'android'
-<<<<<<< HEAD
-  | 'ios';
-=======
   | string;
->>>>>>> ad4ea594
 
 export interface StreamingCodeGenerationOptions {
   /** Whether to enable streaming output */
