--- conflicted
+++ resolved
@@ -1,11 +1,7 @@
 {
   "name": "@midscene/core",
   "description": "Automate browser actions, extract data, and perform assertions using AI. It offers JavaScript SDK, Chrome extension, and support for scripting in YAML. See https://midscenejs.com/ for details.",
-<<<<<<< HEAD
-  "version": "0.30.10",
-=======
   "version": "1.0.0",
->>>>>>> dd5de4d5
   "repository": "https://github.com/web-infra-dev/midscene",
   "homepage": "https://midscenejs.com/",
   "main": "./dist/lib/index.js",
@@ -76,13 +72,7 @@
     "test:parse-action": "npm run test:ai -- tests/ai/parse-action.test.ts"
   },
   "dependencies": {
-<<<<<<< HEAD
-    "@anthropic-ai/sdk": "0.33.1",
-    "@azure/identity": "4.5.0",
-    "@midscene/recorder": "workspace:*",
-=======
     "@langchain/core": "0.3.26",
->>>>>>> dd5de4d5
     "@midscene/shared": "workspace:*",
     "@ui-tars/action-parser": "1.2.3",
     "dayjs": "^1.11.11",
