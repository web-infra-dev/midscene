import { appendFileSync } from 'node:fs';
import {
  MIDSCENE_MCP_USE_PUPPETEER_MODE,
  getAIConfigInBoolean,
} from '@midscene/shared/env';
import {
  AgentOverChromeBridge,
  allConfigFromEnv,
  overrideAIConfig,
} from '@midscene/web/bridge-mode';
<<<<<<< HEAD
// Add Android-related imports
=======
// 添加Android相关导入  
>>>>>>> 147d1fda
import { AndroidAgent, AndroidDevice, getConnectedDevices } from '@midscene/android';
import type { McpServer } from '@modelcontextprotocol/sdk/server/mcp.js';
import type {
  ImageContent,
  TextContent,
} from '@modelcontextprotocol/sdk/types.js';
import { z } from 'zod';
import { PuppeteerBrowserAgent, ensureBrowser } from './puppeteer';
import { tools } from './tools';

declare global {
  interface Window {
    mcpHelper?: {
      logs: string[];
      originalConsole: Partial<typeof console>;
    };
  }
}

export class MidsceneManager {
  private consoleLogs: string[] = [];
  private screenshots = new Map<string, string>();
  private mcpServer: McpServer; // Add server instance
  private agent?: AgentOverChromeBridge | PuppeteerBrowserAgent | AndroidAgent;
  private puppeteerMode = getAIConfigInBoolean(MIDSCENE_MCP_USE_PUPPETEER_MODE);
<<<<<<< HEAD
  private androidMode = getAIConfigInBoolean('MIDSCENE_MCP_USE_ANDROID_MODE'); // Add Android mode flag
  private androidDeviceId?: string; // Add device ID storage
=======
  private androidMode = getAIConfigInBoolean('MIDSCENE_MCP_USE_ANDROID_MODE'); // 添加Android模式标志  
  private androidDeviceId?: string; // 添加设备ID存储
>>>>>>> 147d1fda
  constructor(server: McpServer) {
    this.mcpServer = server;
    this.initEnv();
    this.registerTools();
  }

  private initEnv() {
    const keys = Object.keys(allConfigFromEnv());
    const envOverrides: { [key: string]: string } = {};
    for (const key of keys) {
      const value = process.env[key];
      if (value !== undefined) {
        envOverrides[key] = value;
      }
    }
    overrideAIConfig(envOverrides);
  }

  // initializes or re-initializes the browser agent.
  private async initAgent(openNewTabWithUrl?: string) {
    // re-init the agent if url is provided
    if (this.agent && openNewTabWithUrl) {
      try {
        await this.agent.destroy();
      } catch (e) {
        // console.error('failed to destroy agent', e);
      }
      this.agent = undefined;
    }

    if (this.agent) return this.agent;

<<<<<<< HEAD
    // Check if running in Android mode or bridge mode 
=======
    // Check if running in bridge mode (connecting to an existing Chrome instance).
    // 添加Android模式检查  
>>>>>>> 147d1fda
    if (this.androidMode) {  
      this.agent = await this.initAndroidAgent(openNewTabWithUrl);  
    } else if (!this.puppeteerMode) {  
      this.agent = await this.initAgentByBridgeMode(openNewTabWithUrl);  
    } else {  
      this.agent = await this.initPuppeteerAgent(openNewTabWithUrl);  
    }
    
    return this.agent;
  }

  private async initAgentByBridgeMode(
    openNewTabWithUrl?: string,
  ): Promise<AgentOverChromeBridge> {
    let agent: AgentOverChromeBridge;
    try {
      // Create a new agent instance designed for bridge mode.
      agent = new AgentOverChromeBridge({
        closeConflictServer: true,
      });
      // If this is the first initialization (not re-init),
      if (!openNewTabWithUrl) {
        // Connect the agent to the currently active tab in the browser.
        await agent.connectCurrentTab();
        const tabsInfo = await agent.getBrowserTabList();
        // Send active tab information in a well-structured format
        this.sendActiveTabInfo(tabsInfo);
      } else {
        await agent.connectNewTabWithUrl(openNewTabWithUrl);
      }
      return agent;
    } catch (err) {
      //@ts-ignore
      if (agent) {
        await agent.destroy();
      }
      console.error('Bridge mode connection failed', err);
      // Check if we've exceeded the maximum retry attempts
      throw new Error(
        'Unable to establish Bridge mode connection. Please check the following issues:\n' +
          '1. Confirm Chrome browser is running\n' +
          '2. Midscene extension is properly installed in Chrome\n' +
          '3. Bridge mode is enabled in the extension settings\n' +
          '4. No other MCP clients are using the Midscene MCP server',
      );
    }
  }

  private async initPuppeteerAgent(openNewTabWithUrl?: string) {
    // If not in bridge mode, use Puppeteer to control a browser instance.
    // Ensure a Puppeteer browser instance is running and get its details.
    const { browser } = await ensureBrowser({});
    // Create a new, blank page (tab) in the browser.
    const newPage = await browser.newPage();
    // Navigate the new page to Google as a starting point.
    if (openNewTabWithUrl) {
      await newPage.goto(openNewTabWithUrl);
    } else {
      await newPage.goto('https://google.com');
    }
    // Create a new Puppeteer-specific agent instance, controlling the browser and the new page.
    const agent = new PuppeteerBrowserAgent(browser, newPage);
    return agent;
  }

  private async initAndroidAgent(uri?: string): Promise<AndroidAgent> {  
  try {  
    let deviceId = this.androidDeviceId;  
      
    // 如果没有指定设备ID，获取第一个连接的设备  
    if (!deviceId) {  
      const devices = await getConnectedDevices();  
      if (devices.length === 0) {  
        throw new Error('No Android devices connected. Please connect a device via ADB.');  
      }  
      deviceId = devices[0].udid;  
      this.androidDeviceId = deviceId;  
    }  
  
    // 创建Android设备实例  
    const androidDevice = new AndroidDevice(deviceId, {  
      autoDismissKeyboard: true,  
      imeStrategy: 'yadb-for-non-ascii'  
    });  
  
    // 连接设备  
    await androidDevice.connect();  
  
    // 如果提供了URI，启动应用或网页  
    if (uri) {  
      await androidDevice.launch(uri);  
    }  
  
    // 创建Android Agent  
    const agent = new AndroidAgent(androidDevice, {  
      aiActionContext: 'If any permission dialog appears, click Allow. If login page appears, close it.'  
    });  
  
    return agent;  
    } catch (err) {  
      console.error('Android mode connection failed', err);  
      throw new Error(  
        'Unable to establish Android connection. Please check the following:\n' +  
        '1. Android device is connected via ADB\n' +  
        '2. USB debugging is enabled on the device\n' +  
        '3. Device is unlocked and authorized for debugging\n' +  
        '4. ADB is properly installed and accessible'  
      );  
    }  
  }

  private registerTools() {
    if (!this.androidMode) {
      this.mcpServer.tool(
        tools.midscene_navigate.name,
        tools.midscene_navigate.description,
        {
          url: z.string().describe('URL to navigate to'),
        },
        async ({ url }) => {
          await this.initAgent(url);
          return {
            content: [
              {
                type: 'text',
                text: `Navigated to ${url}`,
              },
            ],
            isError: false,
          };
        },
      );
    }

<<<<<<< HEAD
    if (!this.androidMode) {
      this.mcpServer.tool(
        tools.midscene_get_tabs.name,
        tools.midscene_get_tabs.description,
        {},
        async () => {
          const agent = await this.initAgent();
          if ('getBrowserTabList' in agent) {
            const tabsInfo = await agent.getBrowserTabList();
            return {
              content: [
                {
                  type: 'text',
                  text: `Current Tabs:\n${JSON.stringify(tabsInfo, null, 2)}`,
                },
              ],
              isError: false,
            };
          } else {
            // Tab management is not supported in Android mode
            throw new Error('Tab management is not supported in Android mode');
          }
        },
      );
    }

    if (!this.androidMode) {
      this.mcpServer.tool(
        tools.midscene_set_active_tab.name,
        tools.midscene_set_active_tab.description,
        { tabId: z.string().describe('The ID of the tab to set as active.') },
        async ({ tabId }) => {
          const agent = await this.initAgent();
          // Add type checking
          if ('setActiveTabId' in agent) {
            await agent.setActiveTabId(tabId);
            return {
              content: [{ type: 'text', text: `Set active tab to ${tabId}` }],
              isError: false,
            };
          } else {
            // Tab switching is not supported in Android mode
            throw new Error('Tab switching is not supported in Android mode');
          }
        },
      );
    }
=======
    this.mcpServer.tool(
      tools.midscene_get_tabs.name,
      tools.midscene_get_tabs.description,
      {},
      async () => {
        const agent = await this.initAgent();
        if ('getBrowserTabList' in agent) {
          const tabsInfo = await agent.getBrowserTabList();
          return {
            content: [
              {
                type: 'text',
                text: `Current Tabs:\n${JSON.stringify(tabsInfo, null, 2)}`,
              },
            ],
            isError: false,
          };
        } else {
          // Android 模式下不支持标签页管理  
          throw new Error('Tab management is not supported in Android mode');  
        }
      },
    );

    this.mcpServer.tool(
      tools.midscene_set_active_tab.name,
      tools.midscene_set_active_tab.description,
      { tabId: z.string().describe('The ID of the tab to set as active.') },
      async ({ tabId }) => {
        const agent = await this.initAgent();
        // 添加类型检查  
        if ('setActiveTabId' in agent) {
          await agent.setActiveTabId(tabId);
          return {
            content: [{ type: 'text', text: `Set active tab to ${tabId}` }],
            isError: false,
          };
        } else {
          // Android 模式下不支持标签页切换  
          throw new Error('Tab switching is not supported in Android mode');  
        }
      },
    );
>>>>>>> 147d1fda

    this.mcpServer.tool(
      tools.midscene_aiWaitFor.name,
      tools.midscene_aiWaitFor.description,
      {
        assertion: z
          .string()
          .describe(
            'Condition to monitor on the page, described in natural language.',
          ),
        timeoutMs: z
          .number()
          .optional()
          .default(15000)
          .describe('Maximum time to wait (ms).\nDefault: 15000'),
        checkIntervalMs: z
          .number()
          .optional()
          .default(3000)
          .describe('How often to check the condition (ms).\nDefault: 3000'),
      },
      async ({ assertion, timeoutMs, checkIntervalMs }) => {
        const agent = await this.initAgent();
        await agent.aiWaitFor(assertion, {
          timeoutMs,
          checkIntervalMs,
        });
        return {
          content: [
            { type: 'text', text: `Wait condition met: "${assertion}"` },
          ],
        };
      },
    );

    this.mcpServer.tool(
      tools.midscene_aiAssert.name,
      tools.midscene_aiAssert.description,
      {
        assertion: z
          .string()
          .describe(
            'Condition to monitor on the page, described in natural language.',
          ),
      },
      async ({ assertion }) => {
        const agent = await this.initAgent();
        await agent.aiAssert(assertion);
        return {
          content: [
            { type: 'text', text: `Assert condition : "${assertion}"` },
          ],
        };
      },
    );

    this.mcpServer.tool(
      tools.midscene_aiKeyboardPress.name,
      tools.midscene_aiKeyboardPress.description,
      {
        key: z
          .string()
          .describe(
            "The web key to press, e.g. 'Enter', 'Tab', 'Escape', etc.",
          ),
        locate: z
          .string()
          .optional()
          .describe(
            'Optional: natural language description of the element to press the key on',
          ),
        deepThink: z
          .boolean()
          .optional()
          .default(false)
          .describe(
            'If true, uses a two-step AI call to precisely locate the element',
          ),
      },
      async ({ key, locate, deepThink }) => {
        const agent = await this.initAgent();
        const options = deepThink ? { deepThink } : undefined;
        await agent.aiKeyboardPress(key, locate, options);

        const targetDesc = locate ? ` on element "${locate}"` : '';

        return {
          content: [
            { type: 'text', text: `Pressed key '${key}'${targetDesc}` },
            { type: 'text', text: `report file: ${agent.reportFile}` },
          ],
          isError: false,
        };
      },
    );

    this.mcpServer.tool(
      tools.midscene_screenshot.name,
      tools.midscene_screenshot.description,
      {
        name: z.string().describe('Name for the screenshot'),
      },
      async ({ name }) => {
        const agent = await this.initAgent();
        const screenshot = await agent.page.screenshotBase64();
        // Remove the data URL prefix if present
        const base64Data = screenshot.replace(/^data:image\/\w+;base64,/, '');

        this.screenshots.set(name, screenshot as string);

        return {
          content: [
            {
              type: 'text',
              text: `Screenshot '${name}' taken at 1200x800`,
            } as TextContent,
            {
              type: 'image',
              data: base64Data,
              mimeType: 'image/jpeg',
            } as ImageContent,
          ],
          isError: false,
        };
      },
    );

    this.mcpServer.tool(
      tools.midscene_aiTap.name,
      tools.midscene_aiTap.description,
      {
        locate: z
          .string()
          .describe('Use natural language describe the element to click'),
      },
      async ({ locate }) => {
        const agent = await this.initAgent();
        await agent.aiTap(locate);
        return {
          content: [
            { type: 'text', text: `Clicked on ${locate}` },
            { type: 'text', text: `report file: ${agent.reportFile}` },
          ],
          isError: false,
        };
      },
    );

    this.mcpServer.tool(
      tools.midscene_aiScroll.name,
      tools.midscene_aiScroll.description,
      {
        direction: z
          .enum(['up', 'down', 'left', 'right'])
          .describe('The direction to scroll.'),
        scrollType: z
          .enum(['once', 'untilBottom', 'untilTop', 'untilLeft', 'untilRight'])
          .optional()
          .default('once')
          .describe(
            "Type of scroll: 'once' for a fixed distance, or until reaching an edge.",
          ),
        distance: z
          .number()
          .optional()
          .describe(
            "The distance to scroll in pixels (used with scrollType 'once').",
          ),
        locate: z
          .string()
          .optional()
          .describe(
            'Optional natural language description of the element to scroll. If not provided, scrolls based on current mouse position.',
          ),
        deepThink: z
          .boolean()
          .optional()
          .default(false)
          .describe(
            "If true and 'locate' is provided, uses a two-step AI call to precisely locate the element.",
          ),
      },
      async ({ direction, scrollType, distance, locate, deepThink }) => {
        const agent = await this.initAgent();
        const scrollParam = { direction, scrollType, distance };
        await agent.aiScroll(scrollParam, locate, { deepThink });
        const targetDesc = locate
          ? ` element described by: "${locate}"`
          : ' the page';
        return {
          content: [
            { type: 'text', text: `Scrolled${targetDesc} ${direction}.` },
            { type: 'text', text: `report file: ${agent.reportFile}` },
          ],
        };
      },
    );

    this.mcpServer.tool(
      tools.midscene_aiInput.name,
      tools.midscene_aiInput.description,
      {
        value: z.string().describe('The text to input'),
        locate: z
          .string()
          .describe(
            'Describe the element to input text into, use natural language',
          ),
      },
      async ({ value, locate }) => {
        const agent = await this.initAgent();
        await agent.aiInput(value, locate);
        return {
          content: [
            { type: 'text', text: `Inputted ${value} into ${locate}` },
            { type: 'text', text: `report file: ${agent.reportFile}` },
          ],
          isError: false,
        };
      },
    );

<<<<<<< HEAD
    if (!this.androidMode) {
      this.mcpServer.tool(
        tools.midscene_aiHover.name,
        tools.midscene_aiHover.description,
        {
          locate: z
            .string()
            .describe('Use natural language describe the element to hover over'),
        },
        async ({ locate }) => {
          const agent = await this.initAgent();
          await agent.aiHover(locate);
          return {
            content: [
              { type: 'text', text: `Hovered over ${locate}` },
              { type: 'text', text: `report file: ${agent.reportFile}` },
            ],
            isError: false,
          };
        },
      );
    }

    if (this.androidMode) {
      // Android device connection tool
      this.mcpServer.tool(
        'midscene_android_connect',
        'Connect to an Android device via ADB',
        {
          deviceId: z.string().optional().describe('Device ID to connect to. If not provided, uses the first available device.'),
        },
        async ({ deviceId }) => {
          this.androidDeviceId = deviceId;
          this.agent = undefined; // 重置agent以强制重新初始化
          const agent = await this.initAgent();
          
          return {
            content: [
              { type: 'text', text: `Connected to Android device: ${this.androidDeviceId}` },
            ],
            isError: false,
          };
        },
      );
    }  
      
    if (this.androidMode) {
      // Android app launch tool
      this.mcpServer.tool(
        'midscene_android_launch',
        'Launch an app or navigate to a URL on Android device',
        {
          uri: z.string().describe('Package name, activity name, or URL to launch'),
        },
        async ({ uri }) => {
          const agent = await this.initAgent();
          if (agent instanceof AndroidAgent) {
            try {
              await agent.launch(uri);
              return {
                content: [
                  { type: 'text', text: `Launched: ${uri}` },
                ],
                isError: false,
              };
            } catch (error: any) {
              // 捕获并返回更友好的错误信息
              return {
                content: [
                  { type: 'text', text: `Failed to launch: ${uri}: ${error.message}` },
                ],
                isError: true,
              };
            }
          } else {
            throw new Error('Android mode is not enabled. Set MIDSCENE_MCP_USE_ANDROID_MODE=true');
          }
        },
      );
    }  
      
    if (this.androidMode) {
      // Android device list tool
      this.mcpServer.tool(
        'midscene_android_list_devices',
        'List all connected Android devices',
        {},
        async () => {
          const devices = await getConnectedDevices();
          return {
            content: [
              {
                type: 'text',
                text: `Connected Android devices:\n${JSON.stringify(devices, null, 2)}`,
              },
            ],
            isError: false,
          };
        },
      );
    }  
      
    if (this.androidMode) {
      // Android back button tool
      this.mcpServer.tool(
        'midscene_android_back',
        'Press the back button on Android device',
        {},
        async () => {
          const agent = await this.initAgent();
          if (agent instanceof AndroidAgent) {
            await agent.page.back();
            return {
              content: [
                { type: 'text', text: 'Pressed back button' },
              ],
              isError: false,
            };
          } else {
            throw new Error('Android mode is not enabled');
          }
        },
      );
    }  
      
    if (this.androidMode) {
      // Android Home button tool
      this.mcpServer.tool(
        'midscene_android_home',  
        'Press the home button on Android device',
        {},
        async () => {
          const agent = await this.initAgent();
          if (agent instanceof AndroidAgent) {
            await agent.page.home();
            return {
              content: [
                { type: 'text', text: 'Pressed home button' },
              ],
              isError: false,
            };
          } else {
            throw new Error('Android mode is not enabled');
          }
        },
      );
    }
=======
    this.mcpServer.tool(
      tools.midscene_aiHover.name,
      tools.midscene_aiHover.description,
      {
        locate: z
          .string()
          .describe('Use natural language describe the element to hover over'),
      },
      async ({ locate }) => {
        const agent = await this.initAgent();
        await agent.aiHover(locate);
        return {
          content: [
            { type: 'text', text: `Hovered over ${locate}` },
            { type: 'text', text: `report file: ${agent.reportFile}` },
          ],
          isError: false,
        };
      },
    );

    // Android设备连接工具  
    this.mcpServer.tool(  
      'midscene_android_connect',  
      'Connect to an Android device via ADB',  
      {  
        deviceId: z.string().optional().describe('Device ID to connect to. If not provided, uses the first available device.'),  
      },  
      async ({ deviceId }) => {  
        this.androidDeviceId = deviceId;  
        this.agent = undefined; // 重置agent以强制重新初始化  
        const agent = await this.initAgent();  
          
        return {  
          content: [  
            { type: 'text', text: `Connected to Android device: ${this.androidDeviceId}` },  
          ],  
          isError: false,  
        };  
      },  
    );  
      
    // Android应用启动工具  
    this.mcpServer.tool(  
      'midscene_android_launch',  
      'Launch an app or navigate to a URL on Android device',  
      {  
        uri: z.string().describe('Package name, activity name, or URL to launch'),  
      },  
      async ({ uri }) => {  
        const agent = await this.initAgent();  
        if (agent instanceof AndroidAgent) {  
          try {  
            await agent.launch(uri);  
            return {  
              content: [  
                { type: 'text', text: `Launched: ${uri}` },  
              ],  
              isError: false,  
            };  
          } catch (error: any) {  
            // 捕获并返回更友好的错误信息
            return {  
              content: [  
                { type: 'text', text: `Failed to launch: ${uri}: ${error.message}` },  
              ],  
              isError: true,  
            };  
          }  
        } else {  
          throw new Error('Android mode is not enabled. Set MIDSCENE_MCP_USE_ANDROID_MODE=true');  
        }  
      },  
    );  
      
    // Android设备列表工具  
    this.mcpServer.tool(  
      'midscene_android_list_devices',  
      'List all connected Android devices',  
      {},  
      async () => {  
        const devices = await getConnectedDevices();  
        return {  
          content: [  
            {  
              type: 'text',  
              text: `Connected Android devices:\n${JSON.stringify(devices, null, 2)}`,  
            },  
          ],  
          isError: false,  
        };  
      },  
    );  
      
    // Android返回键工具  
    this.mcpServer.tool(  
      'midscene_android_back',  
      'Press the back button on Android device',  
      {},  
      async () => {  
        const agent = await this.initAgent();  
        if (agent instanceof AndroidAgent) {  
          await agent.page.back();  
          return {  
            content: [  
              { type: 'text', text: 'Pressed back button' },  
            ],  
            isError: false,  
          };  
        } else {  
          throw new Error('Android mode is not enabled');  
        }  
      },  
    );  
      
    // Android Home键工具  
    this.mcpServer.tool(  
      'midscene_android_home',  
      'Press the home button on Android device',  
      {},  
      async () => {  
        const agent = await this.initAgent();  
        if (agent instanceof AndroidAgent) {  
          await agent.page.home();  
          return {  
            content: [  
              { type: 'text', text: 'Pressed home button' },  
            ],  
            isError: false,  
          };  
        } else {  
          throw new Error('Android mode is not enabled');  
        }  
      },  
    );
>>>>>>> 147d1fda
  }

  public getConsoleLogs(): string {
    return this.consoleLogs.join('\n');
  }

  public getScreenshot(name: string): string | undefined {
    return this.screenshots.get(name);
  }

  public listScreenshotNames(): string[] {
    return Array.from(this.screenshots.keys());
  }

  public async closeBrowser(): Promise<void> {
    await this.agent?.destroy();
  }

  /**
   * Sends active tab information to the LLM in a well-structured format
   * @param tabsInfo Array of browser tabs
   * @returns The active tab if found, otherwise undefined
   */
  private sendActiveTabInfo(
    tabsInfo: Array<{
      id: string;
      title: string;
      url: string;
      currentActiveTab?: boolean;
    }>,
  ): void {
    try {
      // Find the active tab with proper null checking
      const activeTab = tabsInfo?.find((tab) => tab.currentActiveTab === true);

      if (!activeTab) {
        return;
      }

      // Format the tab information for better readability
      const formattedInfo = {
        id: activeTab.id,
        title: activeTab.title,
        url: activeTab.url,
        timestamp: new Date().toISOString(),
      };

      // Send notification with well-formatted active tab info
      this.mcpServer.server.notification({
        method: 'activeTabInfo',
        params: {
          type: 'text',
          text: `Active Tab Information:
ID: ${formattedInfo.id}
Title: ${formattedInfo.title}
URL: ${formattedInfo.url}`,
        },
      });
    } catch (error) {}
  }
}<|MERGE_RESOLUTION|>--- conflicted
+++ resolved
@@ -8,11 +8,7 @@
   allConfigFromEnv,
   overrideAIConfig,
 } from '@midscene/web/bridge-mode';
-<<<<<<< HEAD
 // Add Android-related imports
-=======
-// 添加Android相关导入  
->>>>>>> 147d1fda
 import { AndroidAgent, AndroidDevice, getConnectedDevices } from '@midscene/android';
 import type { McpServer } from '@modelcontextprotocol/sdk/server/mcp.js';
 import type {
@@ -38,13 +34,8 @@
   private mcpServer: McpServer; // Add server instance
   private agent?: AgentOverChromeBridge | PuppeteerBrowserAgent | AndroidAgent;
   private puppeteerMode = getAIConfigInBoolean(MIDSCENE_MCP_USE_PUPPETEER_MODE);
-<<<<<<< HEAD
   private androidMode = getAIConfigInBoolean('MIDSCENE_MCP_USE_ANDROID_MODE'); // Add Android mode flag
   private androidDeviceId?: string; // Add device ID storage
-=======
-  private androidMode = getAIConfigInBoolean('MIDSCENE_MCP_USE_ANDROID_MODE'); // 添加Android模式标志  
-  private androidDeviceId?: string; // 添加设备ID存储
->>>>>>> 147d1fda
   constructor(server: McpServer) {
     this.mcpServer = server;
     this.initEnv();
@@ -77,12 +68,7 @@
 
     if (this.agent) return this.agent;
 
-<<<<<<< HEAD
     // Check if running in Android mode or bridge mode 
-=======
-    // Check if running in bridge mode (connecting to an existing Chrome instance).
-    // 添加Android模式检查  
->>>>>>> 147d1fda
     if (this.androidMode) {  
       this.agent = await this.initAndroidAgent(openNewTabWithUrl);  
     } else if (!this.puppeteerMode) {  
@@ -152,7 +138,7 @@
   try {  
     let deviceId = this.androidDeviceId;  
       
-    // 如果没有指定设备ID，获取第一个连接的设备  
+    // If no device ID is specified, get the first connected device  
     if (!deviceId) {  
       const devices = await getConnectedDevices();  
       if (devices.length === 0) {  
@@ -162,21 +148,21 @@
       this.androidDeviceId = deviceId;  
     }  
   
-    // 创建Android设备实例  
+    // Create an Android device instance  
     const androidDevice = new AndroidDevice(deviceId, {  
       autoDismissKeyboard: true,  
       imeStrategy: 'yadb-for-non-ascii'  
     });  
   
-    // 连接设备  
+    // Connect to the device  
     await androidDevice.connect();  
   
-    // 如果提供了URI，启动应用或网页  
+    // If a URI is provided, launch the app or web page  
     if (uri) {  
       await androidDevice.launch(uri);  
     }  
   
-    // 创建Android Agent  
+    // Create an Android Agent  
     const agent = new AndroidAgent(androidDevice, {  
       aiActionContext: 'If any permission dialog appears, click Allow. If login page appears, close it.'  
     });  
@@ -217,7 +203,6 @@
       );
     }
 
-<<<<<<< HEAD
     if (!this.androidMode) {
       this.mcpServer.tool(
         tools.midscene_get_tabs.name,
@@ -265,51 +250,6 @@
         },
       );
     }
-=======
-    this.mcpServer.tool(
-      tools.midscene_get_tabs.name,
-      tools.midscene_get_tabs.description,
-      {},
-      async () => {
-        const agent = await this.initAgent();
-        if ('getBrowserTabList' in agent) {
-          const tabsInfo = await agent.getBrowserTabList();
-          return {
-            content: [
-              {
-                type: 'text',
-                text: `Current Tabs:\n${JSON.stringify(tabsInfo, null, 2)}`,
-              },
-            ],
-            isError: false,
-          };
-        } else {
-          // Android 模式下不支持标签页管理  
-          throw new Error('Tab management is not supported in Android mode');  
-        }
-      },
-    );
-
-    this.mcpServer.tool(
-      tools.midscene_set_active_tab.name,
-      tools.midscene_set_active_tab.description,
-      { tabId: z.string().describe('The ID of the tab to set as active.') },
-      async ({ tabId }) => {
-        const agent = await this.initAgent();
-        // 添加类型检查  
-        if ('setActiveTabId' in agent) {
-          await agent.setActiveTabId(tabId);
-          return {
-            content: [{ type: 'text', text: `Set active tab to ${tabId}` }],
-            isError: false,
-          };
-        } else {
-          // Android 模式下不支持标签页切换  
-          throw new Error('Tab switching is not supported in Android mode');  
-        }
-      },
-    );
->>>>>>> 147d1fda
 
     this.mcpServer.tool(
       tools.midscene_aiWaitFor.name,
@@ -532,7 +472,6 @@
       },
     );
 
-<<<<<<< HEAD
     if (!this.androidMode) {
       this.mcpServer.tool(
         tools.midscene_aiHover.name,
@@ -566,7 +505,7 @@
         },
         async ({ deviceId }) => {
           this.androidDeviceId = deviceId;
-          this.agent = undefined; // 重置agent以强制重新初始化
+          this.agent = undefined; // Reset the agent to force reinitialization
           const agent = await this.initAgent();
           
           return {
@@ -599,7 +538,7 @@
                 isError: false,
               };
             } catch (error: any) {
-              // 捕获并返回更友好的错误信息
+              // Capture and return a more user-friendly error message
               return {
                 content: [
                   { type: 'text', text: `Failed to launch: ${uri}: ${error.message}` },
@@ -680,143 +619,6 @@
         },
       );
     }
-=======
-    this.mcpServer.tool(
-      tools.midscene_aiHover.name,
-      tools.midscene_aiHover.description,
-      {
-        locate: z
-          .string()
-          .describe('Use natural language describe the element to hover over'),
-      },
-      async ({ locate }) => {
-        const agent = await this.initAgent();
-        await agent.aiHover(locate);
-        return {
-          content: [
-            { type: 'text', text: `Hovered over ${locate}` },
-            { type: 'text', text: `report file: ${agent.reportFile}` },
-          ],
-          isError: false,
-        };
-      },
-    );
-
-    // Android设备连接工具  
-    this.mcpServer.tool(  
-      'midscene_android_connect',  
-      'Connect to an Android device via ADB',  
-      {  
-        deviceId: z.string().optional().describe('Device ID to connect to. If not provided, uses the first available device.'),  
-      },  
-      async ({ deviceId }) => {  
-        this.androidDeviceId = deviceId;  
-        this.agent = undefined; // 重置agent以强制重新初始化  
-        const agent = await this.initAgent();  
-          
-        return {  
-          content: [  
-            { type: 'text', text: `Connected to Android device: ${this.androidDeviceId}` },  
-          ],  
-          isError: false,  
-        };  
-      },  
-    );  
-      
-    // Android应用启动工具  
-    this.mcpServer.tool(  
-      'midscene_android_launch',  
-      'Launch an app or navigate to a URL on Android device',  
-      {  
-        uri: z.string().describe('Package name, activity name, or URL to launch'),  
-      },  
-      async ({ uri }) => {  
-        const agent = await this.initAgent();  
-        if (agent instanceof AndroidAgent) {  
-          try {  
-            await agent.launch(uri);  
-            return {  
-              content: [  
-                { type: 'text', text: `Launched: ${uri}` },  
-              ],  
-              isError: false,  
-            };  
-          } catch (error: any) {  
-            // 捕获并返回更友好的错误信息
-            return {  
-              content: [  
-                { type: 'text', text: `Failed to launch: ${uri}: ${error.message}` },  
-              ],  
-              isError: true,  
-            };  
-          }  
-        } else {  
-          throw new Error('Android mode is not enabled. Set MIDSCENE_MCP_USE_ANDROID_MODE=true');  
-        }  
-      },  
-    );  
-      
-    // Android设备列表工具  
-    this.mcpServer.tool(  
-      'midscene_android_list_devices',  
-      'List all connected Android devices',  
-      {},  
-      async () => {  
-        const devices = await getConnectedDevices();  
-        return {  
-          content: [  
-            {  
-              type: 'text',  
-              text: `Connected Android devices:\n${JSON.stringify(devices, null, 2)}`,  
-            },  
-          ],  
-          isError: false,  
-        };  
-      },  
-    );  
-      
-    // Android返回键工具  
-    this.mcpServer.tool(  
-      'midscene_android_back',  
-      'Press the back button on Android device',  
-      {},  
-      async () => {  
-        const agent = await this.initAgent();  
-        if (agent instanceof AndroidAgent) {  
-          await agent.page.back();  
-          return {  
-            content: [  
-              { type: 'text', text: 'Pressed back button' },  
-            ],  
-            isError: false,  
-          };  
-        } else {  
-          throw new Error('Android mode is not enabled');  
-        }  
-      },  
-    );  
-      
-    // Android Home键工具  
-    this.mcpServer.tool(  
-      'midscene_android_home',  
-      'Press the home button on Android device',  
-      {},  
-      async () => {  
-        const agent = await this.initAgent();  
-        if (agent instanceof AndroidAgent) {  
-          await agent.page.home();  
-          return {  
-            content: [  
-              { type: 'text', text: 'Pressed home button' },  
-            ],  
-            isError: false,  
-          };  
-        } else {  
-          throw new Error('Android mode is not enabled');  
-        }  
-      },  
-    );
->>>>>>> 147d1fda
   }
 
   public getConsoleLogs(): string {
