{
  "name": "@midscene/mcp",
<<<<<<< HEAD
  "version": "0.30.10",
=======
  "version": "1.0.0",
>>>>>>> dd5de4d5
  "bin": "dist/index.js",
  "files": ["dist"],
  "scripts": {
    "build": "rslib build",
    "dev": "npm run build:watch",
    "build:watch": "rslib build --watch",
    "mcp-playground": "npx @modelcontextprotocol/inspector node ./dist/index.js",
    "test": "vitest run",
    "inspect": "node scripts/inspect.mjs"
  },
  "devDependencies": {
    "@midscene/android": "workspace:*",
    "@midscene/core": "workspace:*",
    "@midscene/report": "workspace:*",
    "@midscene/shared": "workspace:*",
    "@midscene/web": "workspace:*",
    "@modelcontextprotocol/inspector": "^0.16.3",
    "@modelcontextprotocol/sdk": "1.10.2",
    "@rslib/core": "^0.11.2",
    "@types/node": "^18.0.0",
    "dotenv": "^16.4.5",
    "puppeteer-core": "24.2.0",
    "typescript": "^5.8.3",
    "vitest": "3.0.5",
    "zod": "3.24.3"
  },
  "dependencies": {
    "@silvia-odwyer/photon": "0.3.3",
    "@silvia-odwyer/photon-node": "0.3.3",
    "bufferutil": "4.0.9",
    "sharp": "^0.34.3",
    "utf-8-validate": "6.0.5"
  },
  "license": "MIT"
}<|MERGE_RESOLUTION|>--- conflicted
+++ resolved
@@ -1,10 +1,6 @@
 {
   "name": "@midscene/mcp",
-<<<<<<< HEAD
-  "version": "0.30.10",
-=======
   "version": "1.0.0",
->>>>>>> dd5de4d5
   "bin": "dist/index.js",
   "files": ["dist"],
   "scripts": {
