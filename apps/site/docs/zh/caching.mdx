# 缓存 AI 规划和定位

Midscene 支持缓存 Plan 的步骤与匹配到的元素位置信息，减少 AI 模型的调用次数，从而大幅提升执行效率。请注意，DOM 元素缓存仅在 Web 自动化任务中支持。

**效果**

当缓存命中时，脚本的执行时间会显著降低。例如在如下案例中，执行耗时从51秒降低到了28秒。

* **before**

![](/cache/no-cache-time.png)

* **after**

![](/cache/use-cache-time.png)

## 缓存文件和存储

Midscene 的缓存机制基于输入的稳定性和输出的可复用性。当相同的任务指令在相似的页面环境下重复执行时，Midscene 会优先使用已缓存的结果，避免重复调用 AI 模型，从而显著提升执行效率。

缓存的核心机制包括：
- **任务指令缓存**：对于规划类操作（如 `ai`、`aiAction`），Midscene 会将 prompt 指令作为缓存键，存储 AI 返回的执行计划
- **元素定位缓存**：对于定位类操作（如 `aiLocate`、`aiTap`），系统会将定位 prompt 作为缓存键，存储元素的 XPath 信息，下次执行时先验证 XPath 是否仍然有效
- **失效机制**：当缓存失效时，系统会自动回退到 AI 模型重新分析
- **永不缓存查询结果**：查询类操作（如 `aiBoolean`、`aiQuery`、`aiAssert`）不会被缓存

缓存内容会保存到 `./midscene_run/cache` 目录下，以 `.cache.yaml` 为扩展名。

如果缓存未命中，Midscene 将会重新调用 AI 模型，并更新缓存文件。


## 缓存策略

通过配置 `cache` 选项，你可以为 Agent 启用缓存。

### 禁用缓存

配置方式：`cache: false` 或不配置 `cache` 选项

完全禁用缓存功能，每次都重新调用 AI 模型。适合需要实时结果或调试时使用。默认情况下，如果不配置 `cache` 选项，缓存是禁用状态。

```javascript
// 直接创建 Agent
const agent = new PuppeteerAgent(page, {
  cache: false,
});
```

```yaml
# YAML 配置
agent:
  cache: false
```

### 读写模式

<<<<<<< HEAD
配置方式：`cache: { strategy: "read-write", id: "my-cache-id" }` 或 `cache: { id: "my-cache-id" }`

自动读取已有缓存，执行过程中自动更新缓存文件。如果只配置 `cache: { id: "my-cache-id" }` 而未指定 `strategy`，默认策略为 `read-write`。
=======
配置方式：`cache: { id: "my-cache-id" }` 或 `cache: { strategy: "read-write", id: "my-cache-id" }`

自动读取已有缓存，执行过程中自动更新缓存文件。`strategy` 的默认值是 `read-write`。
>>>>>>> f99c2201

```javascript
// 使用读写策略的 agent
const agent = new PuppeteerAgent(page, {
  cache: { strategy: "read-write", id: "my-cache-id" },
});

// 显式指定 strategy
const agent = new PuppeteerAgent(page, {
  cache: { strategy: "read-write", id: "my-cache-id" },
});
```

```yaml
# YAML 配置 - 显式设置 cache ID 并使用读写策略
agent:
  cache:
<<<<<<< HEAD
    id: "my-cache-id"
=======
    id: "my-cache-test"

# 显式指定 strategy
agent:
  cache:
    id: "my-cache-test"
>>>>>>> f99c2201
    strategy: "read-write"
```

YAML 模式还支持配置 `cache: true`，自动使用文件名作为 cache ID。

### 只读，手动写入

配置方式：`cache: { strategy: "read-only", id: "my-cache-id" }`

只读取缓存，不自动写入缓存文件，需要手动调用 `agent.flushCache()` 写入缓存文件，适合生产环境，确保缓存的一致性

```javascript
// 直接创建 Agent
const agent = new PuppeteerAgent(page, {
  cache: { strategy: "read-only", id: "my-cache-id" },
});

// 需要手动写入缓存
await agent.flushCache();
```

```yaml
# YAML 配置
agent:
  cache:
    id: "my-cache-id"
    strategy: "read-only"
```

### 兼容方式（不推荐）

通过环境变量 `MIDSCENE_CACHE=1` 配合 cacheId 配置，等同于读写模式。

```javascript
// 旧方式，需要 MIDSCENE_CACHE=1 环境变量和 cacheId
const agent = new PuppeteerAgent(originPage, {
  cacheId: 'puppeteer-swag-sab'
});
```

```bash
MIDSCENE_CACHE=1 tsx demo.ts
```

## 使用 Midscene 的 Playwright AI Fixture

在使用 `@midscene/web/playwright` 中的 `PlaywrightAiFixture` 时，可以通过相同的 `cache` 配置来管理缓存行为。

### 禁用缓存

```typescript
// fixture.ts in sample code
export const test = base.extend<PlayWrightAiFixtureType>(
  PlaywrightAiFixture({
    cache: false,
  }),
);
```

### 读写模式

```typescript
// 对应样例代码中的 fixture.ts  
// 自动生成 cache ID（基于测试信息）
export const test = base.extend<PlayWrightAiFixtureType>(
  PlaywrightAiFixture({
    cache: true,
  }),
);

// 对应样例代码中的 fixture.ts
// 显式指定 cache ID
export const test = base.extend<PlayWrightAiFixtureType>(
  PlaywrightAiFixture({
    cache: { id: "my-fixture-cache" },
  }),
);
```

### 只读，手动写入

```typescript
// 对应样例代码中的 fixture.ts
export const test = base.extend<PlayWrightAiFixtureType>(
  PlaywrightAiFixture({
    cache: { strategy: "read-only", id: "readonly-cache" },
  }),
);
```

在只读模式下，需要在测试步骤完成后手动将缓存写入文件。可以通过 fixture 提供的 `agentForPage` 方法获取底层 agent，然后在需要持久化的时刻调用 `agent.flushCache()`：

```typescript
test.afterEach(async ({ page, agentForPage }, testInfo) => {
  // Only flush cache if the test passed
  if (testInfo.status === 'passed') {
    console.log('Test passed, flushing Midscene cache...');
    const agent = await agentForPage(page);
    await agent.flushCache();
  } else {
    console.log(`Test ${testInfo.status}, skipping Midscene cache flush.`);
  }
});

test('manual cache flush', async ({ agentForPage, page, aiTap, aiWaitFor }) => {
  const agent = await agentForPage(page);

  await aiTap('first highlighted link in the hero section');
  await aiWaitFor('the detail page loads completely');

  await agent.flushCache();
});
```

## FAQ

### 没有生成缓存文件

请确认你已正确配置缓存：

1. **直接创建 Agent**: 在构造函数中设置 `cache: { id: "your-cache-id" }`
2. **Playwright AI Fixture 模式**: 在 fixture 配置中设置 `cache: true` 或 `cache: { id: "your-cache-id" }`
3. **YAML 脚本模式**: 在 YAML 文件中设置 `agent.cache.id`
4. **只读模式**: 确保调用了 `agent.flushCache()` 方法
5. **旧方式**: 设置了 `cacheId` 并启用了 `MIDSCENE_CACHE=1` 环境变量

### 如何检查缓存是否命中？

你可以查看报告文件。如果缓存命中，你将看到 `cache` 提示，并且执行时间大幅降低。

### 为什么在 CI 中无法命中缓存？

你需要在 CI 中将缓存文件提交到仓库中，并再次检查缓存命中的条件。

### 如果有了缓存，是否就不需要 AI 服务了？

不是的。

缓存是加速脚本执行的手段，但它不是确保脚本长期稳定执行的工具。我们注意到，当页面发生变化时，缓存可能会失效（例如当元素 DOM 结构发生变化时）。在缓存失效时，Midscene 仍然需要调用 AI 服务来重新执行任务。

### 如何手动删除缓存？

你可以删除 `./midscene_run/cache` 目录中的缓存文件，或者编辑缓存文件的内容。

### 如果我想禁用单个 API 的缓存，怎么办？

你可以使用 `cacheable` 选项来禁用单个 API 的缓存。

具体用法请参考对应 [API](./api.mdx) 的文档。

### 使用 XPath 缓存元素定位信息的局限性

Midscene 使用 [XPath](https://developer.mozilla.org/en-US/docs/Web/XML/XPath) 来缓存元素定位信息。我们使用相对严格的策略来防止误匹配。在以下情况下，缓存不会命中：

1. 新元素在相同的 XPath 下的文本内容与缓存元素不同。
2. 页面的 DOM 结构与缓存时的结构不同。

当缓存未命中时，Midscene 将回退到继续使用 AI 服务来查找元素。

### 获取缓存相关的调试日志

在环境变量中配置 `DEBUG=midscene:cache:*`，你可以看到缓存相关的调试日志。<|MERGE_RESOLUTION|>--- conflicted
+++ resolved
@@ -54,15 +54,9 @@
 
 ### 读写模式
 
-<<<<<<< HEAD
 配置方式：`cache: { strategy: "read-write", id: "my-cache-id" }` 或 `cache: { id: "my-cache-id" }`
 
 自动读取已有缓存，执行过程中自动更新缓存文件。如果只配置 `cache: { id: "my-cache-id" }` 而未指定 `strategy`，默认策略为 `read-write`。
-=======
-配置方式：`cache: { id: "my-cache-id" }` 或 `cache: { strategy: "read-write", id: "my-cache-id" }`
-
-自动读取已有缓存，执行过程中自动更新缓存文件。`strategy` 的默认值是 `read-write`。
->>>>>>> f99c2201
 
 ```javascript
 // 使用读写策略的 agent
@@ -80,16 +74,7 @@
 # YAML 配置 - 显式设置 cache ID 并使用读写策略
 agent:
   cache:
-<<<<<<< HEAD
     id: "my-cache-id"
-=======
-    id: "my-cache-test"
-
-# 显式指定 strategy
-agent:
-  cache:
-    id: "my-cache-test"
->>>>>>> f99c2201
     strategy: "read-write"
 ```
 
