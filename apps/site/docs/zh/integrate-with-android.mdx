import SetupEnv from './common/setup-env.mdx';

# 与 Android(adb) 集成

在使用 adb 连接 Android 设备后，你可以使用 Midscene javascript SDK 来控制 Android 设备。

import { PackageManagerTabs } from '@theme';

:::info 样例项目
使用 javascript SDK 控制 Android 设备：[https://github.com/web-infra-dev/midscene-example/blob/main/android/javascript-sdk-demo](https://github.com/web-infra-dev/midscene-example/blob/main/android/javascript-sdk-demo)

与 Vitest 集成和测试：[https://github.com/web-infra-dev/midscene-example/tree/main/android/vitest-demo](https://github.com/web-infra-dev/midscene-example/tree/main/android/vitest-demo)
:::

:::info 案例展示

[查看更多案例](./android-introduction)

<p align="center">
  <img src="/android.png" alt="android" width="400" />
</p>

:::

## Preparation

### Prepare an API key

Prepare an API key from a visual-language (VL) model. You will use it later.

You can check the supported models in [Model strategy](./model-strategy)

### Install adb

`adb` is a command-line tool that allows you to communicate with an Android device. There are two ways to install `adb`:

- way 1: use [Android Studio](https://developer.android.com/studio) to install
- way 2: use [Android command-line tools](https://developer.android.com/studio#command-line-tools-only) to install

Verify adb is installed successfully:

```bash
adb --version
```

When you see the following output, adb is installed successfully:

```log
Android Debug Bridge version 1.0.41
Version 34.0.4-10411341
Installed as /usr/local/bin//adb
Running on Darwin 24.3.0 (arm64)
```

### Set environment variable `ANDROID_HOME`

Reference [Android environment variables](https://developer.android.com/tools/variables), set the environment variable `ANDROID_HOME`.

Verify the `ANDROID_HOME` variable is set successfully:

```bash
echo $ANDROID_HOME
```

When the command has any output, the `ANDROID_HOME` variable is set successfully:

```log
/Users/your_username/Library/Android/sdk
```

### Connect Android device with adb

In the developer options of the system settings, enable the 'USB debugging' of the Android device, if the 'USB debugging (secure settings)' exists, also enable it, then connect the Android device with a USB cable

<p align="center">
  <img src="/android-usb-debug-en.png" alt="android usb debug" width="400"/>
</p>

Verify the connection:

```bash
adb devices -l
```

When you see the following output, the connection is successful:

```log
List of devices attached
s4ey59	device usb:34603008X product:cezanne model:M2006J device:cezan transport_id:3
```

<SetupEnv />

## 集成 Midscene

### 第一步：安装依赖

<PackageManagerTabs command="install @midscene/android --save-dev" />

### 第二步：编写脚本

这里以使用安卓浏览器搜索耳机为例。(当然，你也可以使用设备上的其他任何应用)

编写下方代码，保存为 `./demo.ts`

```typescript title="./demo.ts"
import {
  AndroidAgent,
  AndroidDevice,
  getConnectedDevices,
} from '@midscene/android';

const sleep = (ms) => new Promise((r) => setTimeout(r, ms));
Promise.resolve(
  (async () => {
    const devices = await getConnectedDevices();
    const page = new AndroidDevice(devices[0].udid);

    // 👀 初始化 Midscene agent
    const agent = new AndroidAgent(page, {
      aiActionContext:
        '如果出现位置、权限、用户协议等弹窗，点击同意。如果出现登录页面，关闭它。',
    });
    await page.connect();

    // 👀 打开浏览器并导航到 ebay.com（请确保当前页面有浏览器 App 喔）
    await agent.aiAct('open browser and navigate to ebay.com');

    await sleep(5000);

    // 👀 输入关键词，执行搜索
    await agent.aiAct('在搜索框输入 "Headphones" ，敲回车');

    // 👀 等待加载完成
    await agent.aiWaitFor('页面中至少有一个耳机商品');
    // 或者你也可以使用一个普通的 sleep:
    // await sleep(5000);

    // 👀 理解页面内容，提取数据
    const items = await agent.aiQuery(
      '{itemTitle: string, price: Number}[], 找到列表里的商品标题和价格',
    );
    console.log('耳机商品信息', items);

    // 👀 用 AI 断言
    await agent.aiAssert('界面左侧有类目筛选功能');
  })(),
);
```

### 第三步：运行

使用 `tsx` 来运行

```bash
# run
npx tsx demo.ts
```

稍等片刻，你会看到如下输出：

```log
[
 {
   itemTitle: 'JBL Tour Pro 2 - True wireless Noise Cancelling earbuds with Smart Charging Case',
   price: 551.21
 },
 {
   itemTitle: 'Soundcore Space One无线耳机40H ANC播放时间2XStronger语音还原',
   price: 543.94
 }
]
```

### 第四步：查看运行报告

当上面的命令执行成功后，会在控制台输出：`Midscene - report file updated: /path/to/report/some_id.html`， 通过浏览器打开该文件即可看到报告。

## 构造函数与接口

<a id="androiddevice"></a>

### `AndroidDevice` 的构造函数

AndroidDevice 的构造函数支持以下参数：

- `deviceId: string` - 设备 id
- `opts?: AndroidDeviceOpt` - 可选参数，用于初始化 AndroidDevice 的配置
  - `autoDismissKeyboard?: boolean` - 可选参数，是否在输入文本后自动关闭键盘。默认值为 true。
  - `keyboardDismissStrategy?: 'esc-first' | 'back-first'` - 可选参数，关闭键盘的策略。'esc-first' 优先尝试 ESC 键，如果键盘仍存在则尝试返回键。'back-first' 优先尝试返回键，如果键盘仍存在则尝试 ESC 键。默认值为 'esc-first'。
  - `androidAdbPath?: string` - 可选参数，用于指定 adb 可执行文件的路径。
  - `remoteAdbHost?: string` - 可选参数，用于指定远程 adb 主机。
  - `remoteAdbPort?: number` - 可选参数，用于指定远程 adb 端口。
  - `imeStrategy?: 'always-yadb' | 'yadb-for-non-ascii'` - 可选参数，控制 Midscene 何时调用 [yadb](https://github.com/ysbing/YADB) 来输入文本。`'yadb-for-non-ascii'` 仅在输入非 ASCII 文本时启用 yadb，而 `'always-yadb'` 会在所有输入任务中都使用 yadb。如果默认配置无法正确输入文本，可尝试在这两种策略之间切换。默认值为 'yadb-for-non-ascii'。
  - `displayId?: number` - 可选参数，用于指定要使用的显示器 ID。默认值为 undefined，表示使用当前显示器。
  - `screenshotResizeScale?: number` - 可选参数，控制发送给 AI 模型的截图尺寸。默认值为 `1 / devicePixelRatio`，因此对于分辨率 1200×800、设备像素比（DPR）为 3 的界面，发送到模型的图片约为 400×267。不建议手动修改该参数。
  - `alwaysRefreshScreenInfo?: boolean` - 可选参数，是否每次都重新获取屏幕尺寸和方向信息。默认为 false（使用缓存以提高性能）。如果设备可能会旋转或需要实时屏幕信息，设置为 true。
<<<<<<< HEAD
=======

<a id="androidagent"></a>
>>>>>>> dd5de4d5

### Android Agent 上的更多接口

除了 [API 参考](./api.mdx) 中的通用 Agent 接口，AndroidAgent 还提供了一些其他接口：

#### `agent.launch()`

启动一个网页或原生页面。

- 类型

```typescript
function launch(uri: string): Promise<void>;
```

- 参数：

  - `uri: string` - 要打开的 uri，可以是网页 url 或原生 app 的 package name 或 activity name，如果存在 activity name，则以 / 分隔（例如：com.android.settings/.Settings）

- 返回值：

  - `Promise<void>`

- 示例：

```typescript
import { AndroidAgent, AndroidDevice } from '@midscene/android';

const page = new AndroidDevice('s4ey59');
const agent = new AndroidAgent(page);

await agent.launch('https://www.ebay.com'); // 打开网页
await agent.launch('com.android.settings'); // 打开系统设置 app(package name)
await agent.launch('com.android.settings/.Settings'); // 打开系统设置 app(package name) 的 .Settings(activity name) 页面
```

#### `agent.runAdbShell()`

执行 `adb shell` 命令。

> 注意：该方法本质上是调用 `adb shell` 执行传入的命令。

- 类型

```typescript
function runAdbShell(command: string): Promise<string>;
```

- 参数：

  - `command: string` - 要执行的 adb shell 命令

- 返回值:

  - `Promise<string>` - 命令执行的输出结果

- 示例:

```typescript
import { AndroidAgent, AndroidDevice } from '@midscene/android';

const page = new AndroidDevice('s4ey59');
const agent = new AndroidAgent(page);
await page.connect();

const result = await agent.runAdbShell('dumpsys battery');
// 等同于执行 `adb shell dumpsys battery`
console.log(result);
```

:::info 在 YAML 脚本中使用

除了在 JavaScript/TypeScript 中使用这些方法，你还可以在 YAML 脚本中使用 Android 的平台特定动作。

要了解如何在 YAML 脚本中使用 `runAdbShell` 和 `launch` 动作，请参考 [YAML 脚本中的 Android 平台特定动作](./automate-with-scripts-in-yaml#android-部分)。

:::

#### `agent.back()`

触发系统的返回操作。

- 类型

```typescript
function back(): Promise<void>;
```

- 参数：无
- 返回值：`Promise<void>`

- 示例：

```typescript
import { agentFromAdbDevice } from '@midscene/android';

const agent = await agentFromAdbDevice();

await agent.back(); // 执行返回操作
```

#### `agent.home()`

返回到 Android 主屏幕。

- 类型

```typescript
function home(): Promise<void>;
```

- 参数：无
- 返回值：`Promise<void>`

- 示例：

```typescript
import { agentFromAdbDevice } from '@midscene/android';

const agent = await agentFromAdbDevice();

await agent.home(); // 回到桌面
```

#### `agent.recentApps()`

打开 Android 最近任务界面。

- 类型

```typescript
function recentApps(): Promise<void>;
```

- 参数：无
- 返回值：`Promise<void>`

- 示例：

```typescript
import { agentFromAdbDevice } from '@midscene/android';

const agent = await agentFromAdbDevice();

await agent.recentApps(); // 打开最近任务
```

#### `agentFromAdbDevice()`

从已连接的 adb 设备中，创建一个 AndroidAgent。

- 类型

```typescript
function agentFromAdbDevice(
  deviceId?: string,
  opts?: PageAgentOpt,
): Promise<AndroidAgent>;
```

- 参数：

  - `deviceId?: string` - 可选参数，要连接的 adb 设备 id，如果未传入，则使用第一个连接的设备
  - `opts?: PageAgentOpt & AndroidDeviceOpt` - 可选参数，用于初始化 AndroidAgent 的配置，其中 PageAgentOpt 参考 [构造器](./api.mdx)，AndroidDeviceOpt 的配置值参考 [AndroidDevice 的构造函数](./integrate-with-android#androiddevice-%E7%9A%84%E6%9E%84%E9%80%A0%E5%87%BD%E6%95%B0)

- 返回值：

  - `Promise<AndroidAgent>` 返回一个 AndroidAgent 实例

- 示例：

```typescript
import { agentFromAdbDevice } from '@midscene/android';

const agent = await agentFromAdbDevice('s4ey59'); // 传入 deviceId
const agent = await agentFromAdbDevice(); // 不传入 deviceId，则使用第一个连接的设备
```

#### `getConnectedDevices()`

获取所有连接的 Android 设备。

- 类型

```typescript
function getConnectedDevices(): Promise<Device[]>;
interface Device {
  /**
   * The device udid.
   */
  udid: string;
  /**
   * Current device state, as it is visible in
   * _adb devices -l_ output.
   */
  state: string;
  port?: number;
}
```

- 返回值：

  - `Promise<Device[]>` 返回一个 Device 数组

- 示例：

```typescript
import { agentFromAdbDevice, getConnectedDevices } from '@midscene/android';

const devices = await getConnectedDevices();
console.log(devices);
const agent = await agentFromAdbDevice(devices[0].udid);
```

## 扩展自定义交互动作

使用 `customActions` 选项，结合 `defineAction` 定义的自定义交互动作，可以扩展 Agent 的动作空间。这些动作会追加在内置动作之后，方便 Agent 在规划阶段调用。

```typescript
import { getMidsceneLocationSchema, z } from '@midscene/core';
import { defineAction } from '@midscene/core/device';
import { AndroidAgent, AndroidDevice } from '@midscene/android';

const ContinuousClick = defineAction({
  name: 'continuousClick',
  description: 'Click the same target repeatedly',
  paramSchema: z.object({
    locate: getMidsceneLocationSchema(),
    count: z
      .number()
      .int()
      .positive()
      .describe('How many times to click'),
  }),
  async call(param) {
    const { locate, count } = param;
    console.log('click target center', locate.center);
    console.log('click count', count);
    // 在这里结合 locate + count 实现自定义点击逻辑
  },
});

const page = new AndroidDevice('your-device-id');
const agent = new AndroidAgent(page, {
  customActions: [ContinuousClick],
});

await agent.aiAct('点击红色按钮五次');
```

更多关于自定义动作的细节，请参考 [集成到任意界面](./integrate-with-any-interface)。

## 更多

- 更多 Agent 上的 API 接口请参考 [API 参考](./api.mdx)。
- 更多关于提示词的技巧请参考 [提示词技巧](./prompting-tips)

## FAQ

### 为什么我连接了设备，但是通过 adb 仍然无法控制？

一个典型的错误信息是：
```
Error:
Exception occurred while executing 'tap':
java.lang.SecurityException: Injecting input events requires the caller (or the source of the instrumentation, if any) to have the INJECT_EVENTS permission.
```

请检查是否在系统设置的开发者选项中，如果存在『USB 调试（安全设置）』，也需要开启。

<p align="center">
  <img src="/android-usb-debug.png" alt="android usb debug" width="400" />
</p>

### 如何使用自定义的 adb 路径、远程 adb 主机和端口？

你可以使用 `MIDSCENE_ADB_PATH` 环境变量来指定 adb 可执行文件的路径，`MIDSCENE_ADB_REMOTE_HOST` 环境变量来指定远程 adb 主机，`MIDSCENE_ADB_REMOTE_PORT` 环境变量来指定远程 adb 端口。

```bash
export MIDSCENE_ADB_PATH=/path/to/adb
export MIDSCENE_ADB_REMOTE_HOST=192.168.1.100
export MIDSCENE_ADB_REMOTE_PORT=5037
```

此外，也可以通过 AndroidDevice 的构造函数来指定 adb 可执行文件的路径、远程 adb 主机和端口。

```typescript
const device = new AndroidDevice('s4ey59', {
  androidAdbPath: '/path/to/adb',
  remoteAdbHost: '192.168.1.100',
  remoteAdbPort: 5037,
});
```<|MERGE_RESOLUTION|>--- conflicted
+++ resolved
@@ -195,11 +195,8 @@
   - `displayId?: number` - 可选参数，用于指定要使用的显示器 ID。默认值为 undefined，表示使用当前显示器。
   - `screenshotResizeScale?: number` - 可选参数，控制发送给 AI 模型的截图尺寸。默认值为 `1 / devicePixelRatio`，因此对于分辨率 1200×800、设备像素比（DPR）为 3 的界面，发送到模型的图片约为 400×267。不建议手动修改该参数。
   - `alwaysRefreshScreenInfo?: boolean` - 可选参数，是否每次都重新获取屏幕尺寸和方向信息。默认为 false（使用缓存以提高性能）。如果设备可能会旋转或需要实时屏幕信息，设置为 true。
-<<<<<<< HEAD
-=======
 
 <a id="androidagent"></a>
->>>>>>> dd5de4d5
 
 ### Android Agent 上的更多接口
 
