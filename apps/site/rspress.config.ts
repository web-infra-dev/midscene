--- conflicted
+++ resolved
@@ -1,18 +1,10 @@
 import * as path from 'node:path';
-<<<<<<< HEAD
 import { pluginLlms } from '@rspress/plugin-llms';
-=======
 import sitemap from 'rspress-plugin-sitemap';
->>>>>>> 57f1a7b7
 import { defineConfig } from 'rspress/config';
 
 export default defineConfig({
   root: path.join(__dirname, 'docs'),
-  plugins: [
-    sitemap({
-      domain: 'https://midscenejs.com',
-    }),
-  ],
   title:
     '(AI UI Automation, AI Testing, Computer Use, Browser Use, Android Use)',
   search: {
@@ -337,5 +329,10 @@
     },
   },
   lang: 'en',
-  plugins: [pluginLlms()],
+  plugins: [
+    pluginLlms(),
+    sitemap({
+      domain: 'https://midscenejs.com',
+    }),
+  ],
 });