import * as path from 'node:path';
import { defineConfig } from '@rspress/core';
import { pluginClientRedirects } from '@rspress/plugin-client-redirects';
import { pluginLlms } from '@rspress/plugin-llms';
import { pluginSitemap } from '@rspress/plugin-sitemap';

export default defineConfig({
  root: path.join(__dirname, 'docs'),
  title: 'Midscene - Joyful UI Automation',
  description: 'Driving all platforms UI automation with vision-based model',
  icon: '/midscene-icon.png',
  logo: {
    light: '/midscene_with_text_light.png',
    dark: '/midscene_with_text_dark.png',
  },
  themeConfig: {
    lastUpdated: true,
    socialLinks: [
      {
        icon: 'github',
        mode: 'link',
        content: 'https://github.com/web-infra-dev/midscene',
      },
      {
        icon: 'discord',
        mode: 'link',
        content: 'https://discord.gg/2JyBHxszE4',
      },
      {
        icon: 'x',
        mode: 'link',
        content: 'https://x.com/midscene_ai',
      },
      {
        icon: 'lark',
        mode: 'link',
        content:
          'https://applink.larkoffice.com/client/chat/chatter/add_by_link?link_token=291q2b25-e913-411a-8c51-191e59aab14d',
      },
    ],
    editLink: {
      docRepoBaseUrl:
        'https://github.com/web-infra-dev/midscene/tree/main/apps/site/docs',
    },
    nav: [
      {
        text: 'Versions',
        items: [
          {
            text: 'Changelog',
            link: 'https://midscenejs.com/changelog',
          },
          {
            text: 'Midscene.js v0.x',
            link: 'https://v0.midscenejs.com',
          },
          {
            text: 'Midscene.js v1.x',
            link: 'https://midscenejs.com',
          },
        ],
      },
    ],
    sidebar: {
      '/': [
        {
          sectionHeaderText: 'Getting started',
        },
        {
          text: 'Introduction',
          link: '/introduction',
        },
        {
          text: 'Model strategy',
          link: '/model-strategy',
        },
        {
          text: 'Common model configuration 🔥',
          link: '/model-common-config',
        },
        {
          sectionHeaderText: 'Web browser',
        },
        {
          text: 'Quick experience by Chrome extension',
          link: '/quick-experience',
        },
        {
          text: 'Integrate with Playwright',
          link: '/integrate-with-playwright',
        },
        {
          text: 'Integrate with Puppeteer',
          link: '/integrate-with-puppeteer',
        },
        {
          text: 'Bridge to the desktop Chrome',
          link: '/bridge-mode',
        },
        {
          text: 'API reference (web browser)',
          link: '/web-api-reference',
        },
        {
          sectionHeaderText: 'Android',
        },
        {
          text: 'Introduction',
          link: '/android-introduction',
        },
        {
          text: 'Getting started',
<<<<<<< HEAD
          items: [
            {
              text: 'Introduction',
              link: '/introduction',
            },
            {
              text: 'Model strategy',
              link: '/model-strategy',
            },
            {
              text: 'Common model configuration 🔥',
              link: '/model-common-config',
            },
            {
              text: 'Showcases',
              link: '/showcases',
            },
          ],
        },
        {
          text: 'Web browser',
          items: [
            {
              text: 'Quick experience by Chrome extension',
              link: '/quick-experience',
            },
            {
              text: 'Integrate with Playwright',
              link: '/integrate-with-playwright',
            },
            {
              text: 'Integrate with Puppeteer',
              link: '/integrate-with-puppeteer',
            },
            {
              text: 'Bridge to the desktop Chrome',
              link: '/bridge-mode',
            },
            {
              text: 'API reference (web browser)',
              link: '/web-api-reference',
            },
          ],
        },
        {
          text: 'Android',
          items: [
            {
              text: 'Introduction',
              link: '/android-introduction',
            },
            {
              text: 'Getting started',
              link: '/android-getting-started',
            },
            {
              text: 'API reference (Android)',
              link: '/android-api-reference',
            },
          ],
        },
        {
          text: 'iOS',
          items: [
            {
              text: 'Introduction',
              link: '/ios-introduction',
            },
            {
              text: 'Getting started',
              link: '/ios-getting-started',
            },
            {
              text: 'API reference (iOS)',
              link: '/ios-api-reference',
            },
          ],
        },
        {
          text: 'More features',
          items: [
            {
              text: 'Command line tools',
              link: '/command-line-tools',
            },
            {
              text: 'Workflow in YAML format',
              link: '/automate-with-scripts-in-yaml',
            },
            {
              text: 'Caching AI planning & locate',
              link: '/caching',
            },
            {
              text: 'Integrate Midscene with any interface',
              link: '/integrate-with-any-interface',
            },
            {
              text: 'Expose agent as MCP server',
              link: '/mcp',
            },
          ],
        },
        {
          text: 'API and config',
          items: [
            {
              text: 'API reference (Common)',
              link: '/api',
            },
            {
              text: 'Model configuration',
              link: '/model-config',
            },
          ],
        },
        {
          text: 'Advanced',
          items: [
            {
              text: 'FAQ',
              link: '/faq',
            },
            {
              text: 'Use JavaScript to optimize your workflow',
              link: '/use-javascript-to-optimize-ai-automation-code',
            },
          ],
        },
        {
          text: 'More',
          items: [
            {
              text: 'Changelog',
              link: '/changelog',
            },
            {
              text: 'Awesome Midscene',
              link: '/awesome-midscene',
            },
            {
              text: 'LLMs.txt',
              link: '/llm-txt',
            },
            {
              text: 'Data privacy',
              link: '/data-privacy',
            },
          ],
=======
          link: '/android-getting-started',
        },
        {
          text: 'API reference (Android)',
          link: '/android-api-reference',
        },
        {
          sectionHeaderText: 'iOS',
        },
        {
          text: 'Introduction',
          link: '/ios-introduction',
        },
        {
          text: 'Getting started',
          link: '/ios-getting-started',
        },
        {
          text: 'API reference (iOS)',
          link: '/ios-api-reference',
        },
        {
          sectionHeaderText: 'More features',
        },
        {
          text: 'Command line tools',
          link: '/command-line-tools',
        },
        {
          text: 'Workflow in YAML format',
          link: '/automate-with-scripts-in-yaml',
        },
        {
          text: 'Caching AI planning & locate',
          link: '/caching',
        },
        {
          text: 'Integrate Midscene with any interface',
          link: '/integrate-with-any-interface',
        },
        {
          text: 'Expose agent as MCP server',
          link: '/mcp',
        },
        {
          sectionHeaderText: 'API and config',
        },
        {
          text: 'API reference (Common)',
          link: '/api',
        },
        {
          text: 'Model configuration',
          link: '/model-config',
        },
        {
          sectionHeaderText: 'Advanced',
        },
        {
          text: 'FAQ',
          link: '/faq',
        },
        {
          text: 'Use JavaScript to optimize your workflow',
          link: '/use-javascript-to-optimize-ai-automation-code',
        },
        {
          sectionHeaderText: 'More',
        },
        {
          text: 'Changelog',
          link: '/changelog',
        },
        {
          text: 'Awesome Midscene',
          link: '/awesome-midscene',
        },
        {
          text: 'LLMs.txt',
          link: '/llm-txt',
        },
        {
          text: 'Data privacy',
          link: '/data-privacy',
>>>>>>> 1e95397d
        },
      ],
      '/zh': [
        {
<<<<<<< HEAD
          text: '快速开始',
          items: [
            {
              text: '介绍',
              link: '/zh/introduction',
            },
            {
              text: '模型策略',
              link: '/zh/model-strategy',
            },
            {
              text: '常用模型配置 🔥',
              link: '/zh/model-common-config',
            },
            {
              text: '案例展示',
              link: '/zh/showcases',
            },
          ],
        },
        {
          text: 'Web 浏览器',
          items: [
            {
              text: '通过 Chrome 插件快速体验',
              link: '/zh/quick-experience',
            },
            {
              text: '集成到 Playwright',
              link: '/zh/integrate-with-playwright',
            },
            {
              text: '集成到 Puppeteer',
              link: '/zh/integrate-with-puppeteer',
            },
            {
              text: '桥接到桌面 Chrome',
              link: '/zh/bridge-mode',
            },
            {
              text: 'API 参考（Web 浏览器）',
              link: '/zh/web-api-reference',
            },
          ],
        },
        {
          text: 'Android',
          items: [
            {
              text: '介绍',
              link: '/zh/android-introduction',
            },
            {
              text: '开始使用',
              link: '/zh/android-getting-started',
            },
            {
              text: 'API 参考（Android）',
              link: '/zh/android-api-reference',
            },
          ],
        },
        {
          text: 'iOS',
          items: [
            {
              text: '介绍',
              link: '/zh/ios-introduction',
            },
            {
              text: '开始使用',
              link: '/zh/ios-getting-started',
            },
            {
              text: 'API 参考（iOS）',
              link: '/zh/ios-api-reference',
            },
          ],
        },
        {
          text: '更多特性',
          items: [
            {
              text: '命令行工具',
              link: '/zh/command-line-tools',
            },
            {
              text: 'YAML 格式的工作流',
              link: '/zh/automate-with-scripts-in-yaml',
            },
            {
              text: '缓存 AI 规划和定位',
              link: '/zh/caching',
            },
            {
              text: '将 Midscene 集成到任意界面',
              link: '/zh/integrate-with-any-interface',
            },
            {
              text: '将设备操作暴露为 MCP',
              link: '/zh/mcp',
            },
          ],
        },
        {
          text: 'API 与配置',
          items: [
            {
              text: 'JavaScript API 参考',
              link: '/zh/api',
            },
            {
              text: '模型配置',
              link: '/zh/model-config',
            },
          ],
        },
        {
          text: '进阶',
          items: [
            {
              text: '常见问题 FAQ',
              link: '/zh/faq',
            },
            {
              text: '使用 JavaScript 优化工作流',
              link: '/zh/use-javascript-to-optimize-ai-automation-code',
            },
          ],
        },
        {
          text: '更多',
          items: [
            {
              text: '更新日志',
              link: '/zh/changelog',
            },
            {
              text: 'Awesome Midscene',
              link: '/zh/awesome-midscene',
            },
            {
              text: 'LLMs.txt',
              link: '/zh/llm-txt',
            },
            {
              text: '数据隐私',
              link: '/zh/data-privacy',
            },
          ],
=======
          sectionHeaderText: '快速开始',
        },
        {
          text: '介绍',
          link: '/zh/introduction',
        },
        {
          text: '模型策略',
          link: '/zh/model-strategy',
        },
        {
          text: '常用模型配置 🔥',
          link: '/zh/model-common-config',
        },
        {
          sectionHeaderText: 'Web 浏览器',
        },
        {
          text: '通过 Chrome 插件快速体验',
          link: '/zh/quick-experience',
        },
        {
          text: '集成到 Playwright',
          link: '/zh/integrate-with-playwright',
        },
        {
          text: '集成到 Puppeteer',
          link: '/zh/integrate-with-puppeteer',
        },
        {
          text: '桥接到桌面 Chrome',
          link: '/zh/bridge-mode',
        },
        {
          text: 'API 参考（Web 浏览器）',
          link: '/zh/web-api-reference',
        },
        {
          sectionHeaderText: 'Android',
        },
        {
          text: '介绍',
          link: '/zh/android-introduction',
        },
        {
          text: '开始使用',
          link: '/zh/android-getting-started',
        },
        {
          text: 'API 参考（Android）',
          link: '/zh/android-api-reference',
        },
        {
          sectionHeaderText: 'iOS',
        },
        {
          text: '介绍',
          link: '/zh/ios-introduction',
        },
        {
          text: '开始使用',
          link: '/zh/ios-getting-started',
        },
        {
          text: 'API 参考（iOS）',
          link: '/zh/ios-api-reference',
        },
        {
          sectionHeaderText: '更多特性',
        },
        {
          text: '命令行工具',
          link: '/zh/command-line-tools',
        },
        {
          text: 'YAML 格式的工作流',
          link: '/zh/automate-with-scripts-in-yaml',
        },
        {
          text: '缓存 AI 规划和定位',
          link: '/zh/caching',
        },
        {
          text: '将 Midscene 集成到任意界面',
          link: '/zh/integrate-with-any-interface',
        },
        {
          text: '将设备操作暴露为 MCP',
          link: '/zh/mcp',
        },
        {
          sectionHeaderText: 'API 与配置',
        },
        {
          text: 'JavaScript API 参考',
          link: '/zh/api',
        },
        {
          text: '模型配置',
          link: '/zh/model-config',
        },
        {
          sectionHeaderText: '进阶',
        },
        {
          text: '常见问题 FAQ',
          link: '/zh/faq',
        },
        {
          text: '使用 JavaScript 优化工作流',
          link: '/zh/use-javascript-to-optimize-ai-automation-code',
        },
        {
          sectionHeaderText: '更多',
        },
        {
          text: '更新日志',
          link: '/zh/changelog',
        },
        {
          text: 'Awesome Midscene',
          link: '/zh/awesome-midscene',
        },
        {
          text: 'LLMs.txt',
          link: '/zh/llm-txt',
        },
        {
          text: '数据隐私',
          link: '/zh/data-privacy',
>>>>>>> 1e95397d
        },
      ],
    },
  },
  globalStyles: path.join(__dirname, 'styles/index.css'),
  locales: [
    {
      lang: 'en',
      label: 'English',
      title: 'Midscene.js - (AI UI Automation, AI Testing)',
      description:
        'Midscene.js - (AI driven UI automation framework, Computer Use, Browser Use, Android Use)',
    },
    {
      lang: 'zh',
      label: '简体中文',
      title: 'Midscene.js - (AI UI 自动化，AI 测试)',
      description:
        'Midscene.js - (AI 驱动的 UI 自动化框架，Computer Use, Browser Use, Android Use)',
    },
  ],
  builderConfig: {
    performance: {
      buildCache: false,
    },
    source: {
      preEntry: ['./theme/tailwind.css'],
    },
    html: {
      tags: [
        {
          tag: 'script',
          attrs: {
            type: 'text/javascript',
          },
          children: `(function(c,l,a,r,i,t,y){
        c[a]=c[a]||function(){(c[a].q=c[a].q||[]).push(arguments)};
        t=l.createElement(r);t.async=1;t.src="https://www.clarity.ms/tag/"+i;
        y=l.getElementsByTagName(r)[0];y.parentNode.insertBefore(t,y);
    })(window, document, "clarity", "script", "rg8ztmkti8");`,
        },
      ],
      meta: {
        'google-site-verification':
          'knm1l2oVU9IkHaYjq9q-FnyiEMVkt1b6i2El54Hphdw',
      },
    },
  },
  lang: 'en',
  plugins: [
    pluginLlms([
      {
        llmsTxt: {
          name: 'llms.txt',
        },
        llmsFullTxt: {
          name: 'llms-full.txt',
        },
        include: ({ page }) => page.lang === 'en',
      },
      {
        llmsTxt: {
          name: 'zh/llms.txt',
        },
        llmsFullTxt: {
          name: 'zh/llms-full.txt',
        },
        include: ({ page }) => page.lang === 'zh',
      },
    ]),
    pluginSitemap({
      siteUrl: 'https://midscenejs.com',
    }),
    pluginClientRedirects({
      redirects: [
        {
          from: '^/integrate-with-android(?:\\.html)?/?$',
          to: '/android-getting-started',
        },
        {
          from: '^/android-playground(?:\\.html)?/?$',
          to: '/android-introduction',
        },
        {
          from: '^/ios-playground(?:\\.html)?/?$',
          to: '/ios-getting-started',
        },
        {
          from: '^/choose-a-model(?:\\.html)?/?$',
          to: '/model-strategy',
        },
        {
          from: '^/model-provider(?:\\.html)?/?$',
          to: '/model-common-config.html',
        },
        {
          from: '^/blog-use-javascript-to-optimize-ai-automation-code(?:\\.html)?/?$',
          to: '/use-javascript-to-optimize-ai-automation-code',
        },
        {
          from: '^/bridge-mode-by-chrome-extension(?:\\.html)?/?$',
          to: '/bridge-mode',
        },
        {
          from: '^/web-mcp(?:\\.html)?/?$',
          to: '/mcp',
        },
        {
          from: '^/mcp-android(?:\\.html)?/?$',
          to: '/mcp',
        },
        {
          from: '^/blog-support-android-automation(?:\\.html)?/?$',
          to: '/android-introduction',
        },
        {
          from: '^/blog-support-ios-automation(?:\\.html)?/?$',
          to: '/ios-introduction',
        },
        {
          from: '^/quick-experience-with-android(?:\\.html)?/?$',
          to: '/android-getting-started',
        },
        {
          from: '^/quick-experience-with-ios(?:\\.html)?/?$',
          to: '/ios-getting-started',
        },
        {
          from: '^/zh/web-mcp(?:\\.html)?/?$',
          to: '/zh/mcp',
        },
        {
          from: '^/zh/mcp-android(?:\\.html)?/?$',
          to: '/zh/mcp',
        },
        {
          from: '^/zh/blog-support-android-automation(?:\\.html)?/?$',
          to: '/zh/android-introduction',
        },
        {
          from: '^/zh/blog-support-ios-automation(?:\\.html)?/?$',
          to: '/zh/ios-introduction',
        },
        {
          from: '^/zh/quick-experience-with-android(?:\\.html)?/?$',
          to: '/zh/android-getting-started',
        },
        {
          from: '^/zh/quick-experience-with-ios(?:\\.html)?/?$',
          to: '/zh/ios-getting-started',
        },
        {
          from: '^/zh/choose-a-model(?:\\.html)?/?$',
          to: '/zh/model-strategy',
        },
        {
          from: '^/zh/model-provider(?:\\.html)?/?$',
          to: '/zh/model-common-config.html',
        },
        {
          from: '^/zh/blog-use-javascript-to-optimize-ai-automation-code(?:\\.html)?/?$',
          to: '/zh/use-javascript-to-optimize-ai-automation-code',
        },
        {
          from: '^/zh/bridge-mode-by-chrome-extension(?:\\.html)?/?$',
          to: '/zh/bridge-mode',
        },
        {
          from: '^/zh/android-playground(?:\\.html)?/?$',
          to: '/zh/android-introduction',
        },
        {
          from: '^/zh/ios-playground(?:\\.html)?/?$',
          to: '/zh/ios-getting-started',
        },
      ],
    }),
  ],
});<|MERGE_RESOLUTION|>--- conflicted
+++ resolved
@@ -110,7 +110,6 @@
         },
         {
           text: 'Getting started',
-<<<<<<< HEAD
           items: [
             {
               text: 'Introduction',
@@ -129,138 +128,6 @@
               link: '/showcases',
             },
           ],
-        },
-        {
-          text: 'Web browser',
-          items: [
-            {
-              text: 'Quick experience by Chrome extension',
-              link: '/quick-experience',
-            },
-            {
-              text: 'Integrate with Playwright',
-              link: '/integrate-with-playwright',
-            },
-            {
-              text: 'Integrate with Puppeteer',
-              link: '/integrate-with-puppeteer',
-            },
-            {
-              text: 'Bridge to the desktop Chrome',
-              link: '/bridge-mode',
-            },
-            {
-              text: 'API reference (web browser)',
-              link: '/web-api-reference',
-            },
-          ],
-        },
-        {
-          text: 'Android',
-          items: [
-            {
-              text: 'Introduction',
-              link: '/android-introduction',
-            },
-            {
-              text: 'Getting started',
-              link: '/android-getting-started',
-            },
-            {
-              text: 'API reference (Android)',
-              link: '/android-api-reference',
-            },
-          ],
-        },
-        {
-          text: 'iOS',
-          items: [
-            {
-              text: 'Introduction',
-              link: '/ios-introduction',
-            },
-            {
-              text: 'Getting started',
-              link: '/ios-getting-started',
-            },
-            {
-              text: 'API reference (iOS)',
-              link: '/ios-api-reference',
-            },
-          ],
-        },
-        {
-          text: 'More features',
-          items: [
-            {
-              text: 'Command line tools',
-              link: '/command-line-tools',
-            },
-            {
-              text: 'Workflow in YAML format',
-              link: '/automate-with-scripts-in-yaml',
-            },
-            {
-              text: 'Caching AI planning & locate',
-              link: '/caching',
-            },
-            {
-              text: 'Integrate Midscene with any interface',
-              link: '/integrate-with-any-interface',
-            },
-            {
-              text: 'Expose agent as MCP server',
-              link: '/mcp',
-            },
-          ],
-        },
-        {
-          text: 'API and config',
-          items: [
-            {
-              text: 'API reference (Common)',
-              link: '/api',
-            },
-            {
-              text: 'Model configuration',
-              link: '/model-config',
-            },
-          ],
-        },
-        {
-          text: 'Advanced',
-          items: [
-            {
-              text: 'FAQ',
-              link: '/faq',
-            },
-            {
-              text: 'Use JavaScript to optimize your workflow',
-              link: '/use-javascript-to-optimize-ai-automation-code',
-            },
-          ],
-        },
-        {
-          text: 'More',
-          items: [
-            {
-              text: 'Changelog',
-              link: '/changelog',
-            },
-            {
-              text: 'Awesome Midscene',
-              link: '/awesome-midscene',
-            },
-            {
-              text: 'LLMs.txt',
-              link: '/llm-txt',
-            },
-            {
-              text: 'Data privacy',
-              link: '/data-privacy',
-            },
-          ],
-=======
           link: '/android-getting-started',
         },
         {
@@ -345,12 +212,10 @@
         {
           text: 'Data privacy',
           link: '/data-privacy',
->>>>>>> 1e95397d
         },
       ],
       '/zh': [
         {
-<<<<<<< HEAD
           text: '快速开始',
           items: [
             {
@@ -370,138 +235,6 @@
               link: '/zh/showcases',
             },
           ],
-        },
-        {
-          text: 'Web 浏览器',
-          items: [
-            {
-              text: '通过 Chrome 插件快速体验',
-              link: '/zh/quick-experience',
-            },
-            {
-              text: '集成到 Playwright',
-              link: '/zh/integrate-with-playwright',
-            },
-            {
-              text: '集成到 Puppeteer',
-              link: '/zh/integrate-with-puppeteer',
-            },
-            {
-              text: '桥接到桌面 Chrome',
-              link: '/zh/bridge-mode',
-            },
-            {
-              text: 'API 参考（Web 浏览器）',
-              link: '/zh/web-api-reference',
-            },
-          ],
-        },
-        {
-          text: 'Android',
-          items: [
-            {
-              text: '介绍',
-              link: '/zh/android-introduction',
-            },
-            {
-              text: '开始使用',
-              link: '/zh/android-getting-started',
-            },
-            {
-              text: 'API 参考（Android）',
-              link: '/zh/android-api-reference',
-            },
-          ],
-        },
-        {
-          text: 'iOS',
-          items: [
-            {
-              text: '介绍',
-              link: '/zh/ios-introduction',
-            },
-            {
-              text: '开始使用',
-              link: '/zh/ios-getting-started',
-            },
-            {
-              text: 'API 参考（iOS）',
-              link: '/zh/ios-api-reference',
-            },
-          ],
-        },
-        {
-          text: '更多特性',
-          items: [
-            {
-              text: '命令行工具',
-              link: '/zh/command-line-tools',
-            },
-            {
-              text: 'YAML 格式的工作流',
-              link: '/zh/automate-with-scripts-in-yaml',
-            },
-            {
-              text: '缓存 AI 规划和定位',
-              link: '/zh/caching',
-            },
-            {
-              text: '将 Midscene 集成到任意界面',
-              link: '/zh/integrate-with-any-interface',
-            },
-            {
-              text: '将设备操作暴露为 MCP',
-              link: '/zh/mcp',
-            },
-          ],
-        },
-        {
-          text: 'API 与配置',
-          items: [
-            {
-              text: 'JavaScript API 参考',
-              link: '/zh/api',
-            },
-            {
-              text: '模型配置',
-              link: '/zh/model-config',
-            },
-          ],
-        },
-        {
-          text: '进阶',
-          items: [
-            {
-              text: '常见问题 FAQ',
-              link: '/zh/faq',
-            },
-            {
-              text: '使用 JavaScript 优化工作流',
-              link: '/zh/use-javascript-to-optimize-ai-automation-code',
-            },
-          ],
-        },
-        {
-          text: '更多',
-          items: [
-            {
-              text: '更新日志',
-              link: '/zh/changelog',
-            },
-            {
-              text: 'Awesome Midscene',
-              link: '/zh/awesome-midscene',
-            },
-            {
-              text: 'LLMs.txt',
-              link: '/zh/llm-txt',
-            },
-            {
-              text: '数据隐私',
-              link: '/zh/data-privacy',
-            },
-          ],
-=======
           sectionHeaderText: '快速开始',
         },
         {
@@ -632,7 +365,6 @@
         {
           text: '数据隐私',
           link: '/zh/data-privacy',
->>>>>>> 1e95397d
         },
       ],
     },
