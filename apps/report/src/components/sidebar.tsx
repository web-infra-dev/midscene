--- conflicted
+++ resolved
@@ -1,19 +1,11 @@
 import './sidebar.less';
 import { useAllCurrentTasks, useExecutionDump } from '@/components/store';
 import { MessageOutlined, VideoCameraOutlined } from '@ant-design/icons';
-<<<<<<< HEAD
-import type { ExecutionTask, ExecutionTaskInsightLocate } from '@midscene/core';
-import {
-  iconForStatus,
-  timeCostStrElement,
-} from '@midscene/visualizer/playground';
-=======
 import type {
   ExecutionTask,
   ExecutionTaskInsightDumpLog,
 } from '@midscene/core';
 import { iconForStatus, timeCostStrElement } from '@midscene/visualizer';
->>>>>>> 814f99ca
 import { typeStr } from '@midscene/web/ui-utils';
 import { useEffect } from 'react';
 import PanelTitle from './panel-title';
