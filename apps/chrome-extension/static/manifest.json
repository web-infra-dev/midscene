--- conflicted
+++ resolved
@@ -1,11 +1,7 @@
 {
   "name": "Midscene.js",
   "description": "Open-source SDK for automating web pages using natural language through AI.",
-<<<<<<< HEAD
-  "version": "0.136",
-=======
   "version": "0.137",
->>>>>>> 13132cda
   "manifest_version": 3,
   "permissions": [
     "activeTab",
