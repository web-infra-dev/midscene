packages:
<<<<<<< HEAD
  - apps/site
  - apps/chrome-extension
  - apps/report
  - packages/cli
  - packages/shared
  - packages/mcp
  - packages/core
  - packages/visualizer
  - packages/web-integration
  - packages/evaluation
  - packages/android
=======
  - apps/*
  - packages/*
>>>>>>> b76211bd
<|MERGE_RESOLUTION|>--- conflicted
+++ resolved
@@ -1,17 +1,3 @@
 packages:
-<<<<<<< HEAD
-  - apps/site
-  - apps/chrome-extension
-  - apps/report
-  - packages/cli
-  - packages/shared
-  - packages/mcp
-  - packages/core
-  - packages/visualizer
-  - packages/web-integration
-  - packages/evaluation
-  - packages/android
-=======
   - apps/*
-  - packages/*
->>>>>>> b76211bd
+  - packages/*